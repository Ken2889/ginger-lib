#!/bin/bash
# shellcheck disable=SC2086

set -xeo pipefail

retval=0
cd algebra
cargo $CARGOARGS check --features "parallel" || retval="$?"
cargo $CARGOARGS check --features "fft" || retval="$?"
cargo $CARGOARGS check --features "n_fold" || retval="$?"
<<<<<<< HEAD
cargo $CARGOARGS check --features "llvm_asm" || retval="$?"
cargo $CARGOARGS check --features "derive" || retval="$?"
=======
>>>>>>> b54c865c
cargo $CARGOARGS check --features "tweedle" || retval="$?"
cargo $CARGOARGS check --features "secp256k1" || retval="$?"
cargo $CARGOARGS check --features "ed25519" || retval="$?"
cargo $CARGOARGS check --features "full" || retval="$?"
exit "$retval"<|MERGE_RESOLUTION|>--- conflicted
+++ resolved
@@ -8,11 +8,6 @@
 cargo $CARGOARGS check --features "parallel" || retval="$?"
 cargo $CARGOARGS check --features "fft" || retval="$?"
 cargo $CARGOARGS check --features "n_fold" || retval="$?"
-<<<<<<< HEAD
-cargo $CARGOARGS check --features "llvm_asm" || retval="$?"
-cargo $CARGOARGS check --features "derive" || retval="$?"
-=======
->>>>>>> b54c865c
 cargo $CARGOARGS check --features "tweedle" || retval="$?"
 cargo $CARGOARGS check --features "secp256k1" || retval="$?"
 cargo $CARGOARGS check --features "ed25519" || retval="$?"
