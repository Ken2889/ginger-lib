--- conflicted
+++ resolved
@@ -23,13 +23,8 @@
 ################################# Dependencies ################################
 
 [dependencies]
-<<<<<<< HEAD
 algebra = { git = "https://github.com/HorizenOfficial/ginger-lib", branch = "rc/audit_chain", features = [ "parallel", "fft"] }
 r1cs-core = { git = "https://github.com/HorizenOfficial/ginger-lib", branch = "rc/audit_chain" }
-=======
-algebra = { git = "https://github.com/HorizenOfficial/ginger-lib", branch = "development", features = [ "parallel", "fft"] }
-r1cs-core = { git = "https://github.com/HorizenOfficial/ginger-lib", branch = "development" }
->>>>>>> 099baabc
 bench-utils = { path = "../bench-utils" }
 
 #marlin = { git = "https://github.com/HorizenLabs/marlin", branch = "dev", optional = true }
@@ -51,11 +46,7 @@
 rand_xorshift = { version = "0.3.0" }
 blake2 = { version = "0.8.1", default-features = false }
 
-<<<<<<< HEAD
 algebra = { git = "https://github.com/HorizenOfficial/ginger-lib", branch = "rc/audit_chain", features = ["full", "parallel", "fft"] }
-=======
-algebra = { git = "https://github.com/HorizenOfficial/ginger-lib", branch = "development", features = ["full", "parallel", "fft"] }
->>>>>>> 099baabc
 r1cs-crypto = { path = "../r1cs/gadgets/crypto", features = ["nizk"] }
 
 [features]
