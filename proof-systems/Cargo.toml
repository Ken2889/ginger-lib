--- conflicted
+++ resolved
@@ -32,24 +32,14 @@
 
 r1cs-std = { path = "../r1cs/gadgets/std", optional = true }
 
-<<<<<<< HEAD
-rand = { version = "0.8.4" }
+rand = { version = "=0.8.4" }
 rand_core = { version = "0.6.3" }
-rayon = { version = "1" }
-smallvec = { version = "1.6.1" }
-byteorder = { version = "1" }
-digest = { version = "0.8", optional = true }
-serde = { version = "1.0.117", features = ["derive"]}
-derivative = { version = "2.2.0", optional = true }
-=======
-rand = { version = "=0.8.4" }
 rayon = { version = "=1.5.1" }
 smallvec = { version = "=1.7.0" }
 byteorder = { version = "=1.4.3" }
 digest = { version = "=0.8.1", optional = true }
 serde = { version = "=1.0.130", features = ["derive"]}
 derivative = { version = "=2.2.0", optional = true }
->>>>>>> a48414a5
 
 [dev-dependencies]
 csv = { version = "=1.1.6" }
