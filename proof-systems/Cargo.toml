--- conflicted
+++ resolved
@@ -102,8 +102,4 @@
 # harness = false
 # required-features = [
 #    "darlin", "llvm_asm", "algebra/tweedle",
-<<<<<<< HEAD
-# ] 
-=======
-# ]
->>>>>>> 73664a37
+# ] 