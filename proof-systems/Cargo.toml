--- conflicted
+++ resolved
@@ -88,23 +88,6 @@
 harness = false
 required-features = ["groth16", "algebra/bn_382", "r1cs-std"]
 
-<<<<<<< HEAD
-# [[bench]]
-# name = "darlin_batch_verification_bench"
-# path = "src/darlin/benches/batch_verification.rs"
-# harness = false
-# required-features = [
-#     "darlin", "llvm_asm", "algebra/tweedle",
-# ]
-
-# [[bench]]
-# name = "darlin_accumulate_verify_bench"
-# path = "src/darlin/benches/accumulate_verify.rs"
-# harness = false
-# required-features = [
-#     "darlin", "llvm_asm", "algebra/tweedle",
-# ]
-=======
 [[bench]]
 name = "darlin_batch_verification_bench"
 path = "src/darlin/benches/batch_verification.rs"
@@ -119,5 +102,4 @@
 harness = false
 required-features = [
    "darlin", "llvm_asm", "algebra/tweedle",
-]
->>>>>>> 5abd1a7f
+]