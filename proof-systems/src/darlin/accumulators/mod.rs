<<<<<<< HEAD
use algebra::{AffineCurve, serialize::*};
=======
//! Trait for general (public, or "atomic") accumulation schemes [BCMS20](https://eprint.iacr.org/2020/499).
//! Comes with the aggregation/verification of "items", i.e. some data structure typically satisfying a 
//! non-efficient predicate).  
//! The trait applies to mixed type accumulators as described in our Darlin Proof Tree document:
//! There, a (full) accumulator is a composite structure of dlog and inner sumcheck ("single") accumulators, 
//! from both groups of the EC cycle (the "current", and the "collected" ones). 
//! Although within recursion we do not separate accumulation strategy from the SNARK on protocol level,
//! we nevertheless serve this functionality for post processing outside the PCD.
use algebra::AffineCurve;
>>>>>>> f27c8e9a
use rand::RngCore;
use poly_commit::{
    ipa_pc::Proof,
    Error
};
use poly_commit::ipa_pc::Commitment;

pub mod dlog;

<<<<<<< HEAD
/// General struct of an aggregation proof.
#[derive(Clone, Default, Debug, Eq, PartialEq, CanonicalSerialize, CanonicalDeserialize)]
=======
/// General struct of an aggregation proof. Typically, such proof stems from an 
/// interactive oracle protocol (IOP) and a polynomial commitment scheme.  
#[derive(Clone, Default)]
>>>>>>> f27c8e9a
pub struct AccumulationProof<G: AffineCurve> {
    /// Commitments to the polynomials produced by the prover.
    pub commitments: Vec<Vec<Commitment<G>>>,
    /// Evaluations of these polynomials.
    pub evaluations: Vec<G::ScalarField>,
    /// An evaluation proof from the polynomial commitment.
    pub pc_proof: Proof<G>,
}

/// The ItemAccumulator trait comes with the essential functions for proving
/// and verifying aggregation, as well as checking ("deciding") if an item
/// satisfies the predicate.
pub trait ItemAccumulator {
    type AccumulatorProverKey;
    type AccumulatorVerifierKey;
    type AccumulationProof;
    type Item;

    /// Decide whether an/the public accumulator/s are correct,
    /// i.e. whether they satisfy the non-efficient predicate.
    /// Typically involves non-succinct MSMs.
    fn check_items<R: RngCore>(
        vk: &Self::AccumulatorVerifierKey,
        accumulators: &[Self::Item],
        rng: &mut R,
    ) -> Result<bool, Error>;

    /// Amortization strategy for items as a separate argument.  
    /// Returns the new/"updated" item and a non-interactive
    /// proof of its correct aggregation.
    fn accumulate_items(
        ck: &Self::AccumulatorProverKey,
        accumulators: Vec<Self::Item>,
    ) -> Result<(Self::Item, Self::AccumulationProof), Error>;

    /// Fully verifies a proof produced by accumulate_items() given the accumulators.
    /// Depending on the PC it may involve a non-succinct MSM.
    fn verify_accumulated_items<R: RngCore>(
        current_accumulator: &Self::Item,
        vk: &Self::AccumulatorVerifierKey,
        previous_accumulators: Vec<Self::Item>,
        proof: &Self::AccumulationProof,
        rng: &mut R,
    ) -> Result<bool, Error>;
}<|MERGE_RESOLUTION|>--- conflicted
+++ resolved
@@ -1,6 +1,3 @@
-<<<<<<< HEAD
-use algebra::{AffineCurve, serialize::*};
-=======
 //! Trait for general (public, or "atomic") accumulation schemes [BCMS20](https://eprint.iacr.org/2020/499).
 //! Comes with the aggregation/verification of "items", i.e. some data structure typically satisfying a 
 //! non-efficient predicate).  
@@ -9,8 +6,7 @@
 //! from both groups of the EC cycle (the "current", and the "collected" ones). 
 //! Although within recursion we do not separate accumulation strategy from the SNARK on protocol level,
 //! we nevertheless serve this functionality for post processing outside the PCD.
-use algebra::AffineCurve;
->>>>>>> f27c8e9a
+use algebra::{AffineCurve, serialize::*};
 use rand::RngCore;
 use poly_commit::{
     ipa_pc::Proof,
@@ -20,14 +16,9 @@
 
 pub mod dlog;
 
-<<<<<<< HEAD
-/// General struct of an aggregation proof.
+/// General struct of an aggregation proof. Typically, such proof stems from an
+/// interactive oracle protocol (IOP) and a polynomial commitment scheme.
 #[derive(Clone, Default, Debug, Eq, PartialEq, CanonicalSerialize, CanonicalDeserialize)]
-=======
-/// General struct of an aggregation proof. Typically, such proof stems from an 
-/// interactive oracle protocol (IOP) and a polynomial commitment scheme.  
-#[derive(Clone, Default)]
->>>>>>> f27c8e9a
 pub struct AccumulationProof<G: AffineCurve> {
     /// Commitments to the polynomials produced by the prover.
     pub commitments: Vec<Vec<Commitment<G>>>,
