//! Trait for general (public, or "atomic") accumulation schemes [BCMS20](https://eprint.iacr.org/2020/499).
//! Comes with the aggregation/verification of "items", i.e. some data structure typically satisfying a
//! non-efficient predicate).  
//! The trait applies to mixed type accumulators as described in our Darlin Proof Tree document:
//! There, a (full) accumulator is a composite structure of dlog and inner sumcheck ("single") accumulators,
//! from both groups of the EC cycle (the "current", and the "collected" ones).
//! Although within recursion we do not separate accumulation strategy from the SNARK on protocol level,
//! we nevertheless serve this functionality for post processing outside the PCD.
use crate::darlin::IPACurve;
use algebra::serialize::*;
<<<<<<< HEAD
use algebra::{DensePolynomial, Group, ToConstraintField};
use rand::RngCore;
use std::fmt::Debug;
=======
use poly_commit::{ipa_pc::Proof, Error};
use rand::RngCore;
use algebra::EndoMulCurve;
>>>>>>> e7735f0d

pub mod dlog;
pub mod dual;
pub mod inner_sumcheck;
pub mod t_dlog;
pub mod to_dual_field_vec;

<<<<<<< HEAD
#[cfg(test)]
mod tests;

pub type Error = Box<dyn std::error::Error>;
=======
/// General struct of an aggregation proof. Typically, such proof stems from an
/// interactive oracle protocol (IOP) and a polynomial commitment scheme.
#[derive(Clone, Default, Debug, Eq, PartialEq, CanonicalSerialize, CanonicalDeserialize)]
pub struct AccumulationProof<G: EndoMulCurve> {
    /// Commitments to the polynomials produced by the prover.
    pub commitments: Vec<Vec<G>>,
    /// Evaluations of these polynomials.
    pub evaluations: Vec<G::ScalarField>,
    /// An evaluation proof from the polynomial commitment.
    pub pc_proof: Proof<G>,
}
>>>>>>> e7735f0d

/// The `Accumulator` trait comes with the essential functions for proving
/// and verifying aggregation, as well as checking ("deciding") if an item
/// satisfies the predicate.
pub trait Accumulator {
    type ProverKey;
    type VerifierKey;
    type Proof;
    type Item: AccumulatorItem;
    type BatchingResult;

    fn batch_items<R: RngCore>(
        vk: &Self::VerifierKey,
        accumulators: &[Self::Item],
        rng: &mut R,
    ) -> Result<Self::BatchingResult, Error>;

    fn check_batched_items(
        vk: &Self::VerifierKey,
        batching_result: &Self::BatchingResult,
    ) -> Result<bool, Error>;

    /// Decide whether an/the public accumulator/s are correct,
    /// i.e. whether they satisfy the non-efficient predicate.
    /// Typically involves non-succinct MSMs.
    fn check_items<R: RngCore>(
        vk: &Self::VerifierKey,
        accumulators: &[Self::Item],
        rng: &mut R,
    ) -> Result<bool, Error>;

    /// Amortization strategy for items as a separate argument.  
    /// Returns the new/"updated" item and a non-interactive
    /// proof of its correct aggregation.
    fn accumulate_items(
        ck: &Self::ProverKey,
        accumulators: Vec<Self::Item>,
    ) -> Result<(Self::Item, Self::Proof), Error>;

    /// Fully verifies a proof produced by accumulate_items() given the accumulators.
    /// Depending on the PC it may involve a non-succinct MSM.
    fn verify_accumulated_items<R: RngCore>(
        current_accumulator: &Self::Item,
        vk: &Self::VerifierKey,
        previous_accumulators: Vec<Self::Item>,
        proof: &Self::Proof,
        rng: &mut R,
    ) -> Result<bool, Error>;

    /// Define the trivial instance of accumulator item.
    /// Used for bootstrapping recursion.
    fn trivial_item(vk: &Self::VerifierKey) -> Result<Self::Item, Error>;

    /// Generate a random (but valid) instance of accumulator item for testing purposes.
    fn random_item<R: RngCore>(vk: &Self::VerifierKey, rng: &mut R) -> Result<Self::Item, Error>;

    /// Generate a random, invalid instance of accumulator item for testing purposes.
    fn invalid_item<R: RngCore>(vk: &Self::VerifierKey, rng: &mut R) -> Result<Self::Item, Error>;
}

pub trait AccumulatorItem:
    Clone
    + Debug
    + CanonicalSerialize
    + CanonicalDeserialize
    + ToConstraintField<<<Self as AccumulatorItem>::Curve as Group>::ScalarField>
{
    type Curve: IPACurve;
}

pub struct SingleSegmentBatchingResult<G: IPACurve> {
    pub batched_commitment: G,
    pub batched_polynomial: DensePolynomial<G::ScalarField>,
}<|MERGE_RESOLUTION|>--- conflicted
+++ resolved
@@ -6,17 +6,11 @@
 //! from both groups of the EC cycle (the "current", and the "collected" ones).
 //! Although within recursion we do not separate accumulation strategy from the SNARK on protocol level,
 //! we nevertheless serve this functionality for post processing outside the PCD.
-use crate::darlin::IPACurve;
+use crate::darlin::EndoMulCurve;
 use algebra::serialize::*;
-<<<<<<< HEAD
 use algebra::{DensePolynomial, Group, ToConstraintField};
 use rand::RngCore;
 use std::fmt::Debug;
-=======
-use poly_commit::{ipa_pc::Proof, Error};
-use rand::RngCore;
-use algebra::EndoMulCurve;
->>>>>>> e7735f0d
 
 pub mod dlog;
 pub mod dual;
@@ -24,24 +18,10 @@
 pub mod t_dlog;
 pub mod to_dual_field_vec;
 
-<<<<<<< HEAD
 #[cfg(test)]
 mod tests;
 
 pub type Error = Box<dyn std::error::Error>;
-=======
-/// General struct of an aggregation proof. Typically, such proof stems from an
-/// interactive oracle protocol (IOP) and a polynomial commitment scheme.
-#[derive(Clone, Default, Debug, Eq, PartialEq, CanonicalSerialize, CanonicalDeserialize)]
-pub struct AccumulationProof<G: EndoMulCurve> {
-    /// Commitments to the polynomials produced by the prover.
-    pub commitments: Vec<Vec<G>>,
-    /// Evaluations of these polynomials.
-    pub evaluations: Vec<G::ScalarField>,
-    /// An evaluation proof from the polynomial commitment.
-    pub pc_proof: Proof<G>,
-}
->>>>>>> e7735f0d
 
 /// The `Accumulator` trait comes with the essential functions for proving
 /// and verifying aggregation, as well as checking ("deciding") if an item
@@ -109,10 +89,10 @@
     + CanonicalDeserialize
     + ToConstraintField<<<Self as AccumulatorItem>::Curve as Group>::ScalarField>
 {
-    type Curve: IPACurve;
+    type Curve: EndoMulCurve;
 }
 
-pub struct SingleSegmentBatchingResult<G: IPACurve> {
+pub struct SingleSegmentBatchingResult<G: EndoMulCurve> {
     pub batched_commitment: G,
     pub batched_polynomial: DensePolynomial<G::ScalarField>,
 }