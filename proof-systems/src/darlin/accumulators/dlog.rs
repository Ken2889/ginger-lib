--- conflicted
+++ resolved
@@ -691,12 +691,9 @@
                     acc
                 }).collect::<Vec<_>>();
 
-<<<<<<< HEAD
             assert!(accumulators.is_valid());
 
-=======
             // provide aggregation proof of the extracted dlog items
->>>>>>> 2285ad92
             let (_, proof) = DLogItemAccumulator::<G, D>::accumulate_items(
                 &ck,
                 accumulators.clone(),
@@ -794,12 +791,9 @@
                     acc
                 }).collect::<Vec<_>>();
 
-<<<<<<< HEAD
             assert!(accumulators.is_valid());
 
-=======
             // batch verify the extracted dlog items
->>>>>>> 2285ad92
             assert!(
                 DLogItemAccumulator::<G, D>::check_items(
                     &vk,
