<<<<<<< HEAD
use algebra::{Field, AffineCurve, ProjectiveCurve, ToBytes, to_bytes, UniformRand, serialize::*};
=======
//! Halo's amortization strategy for the hard parts of the dlog/IPA commitment scheme
//! as separate public aggregation/accumulation scheme according to [BCMS20](https://eprint.iacr.org/2020/499).
//! The hard part consists of checking that the final committer key G_f (after all the 
//! reduction steps) is the polynomial commitment of the succinct 'reduction polynomial'
//!     h(X) = (1 + xi_d * X^1)*(1 + xi_{d-1} * X^2) * ... (1 + xi_{1}*X^{2^d}),
//! where the xi_1,...,xi_d are the challenges of the dlog reduction.
use algebra::{Field, AffineCurve, ProjectiveCurve, ToBytes, to_bytes, UniformRand};
>>>>>>> f27c8e9a
use algebra::polynomial::DensePolynomial as Polynomial;
use poly_commit::{ipa_pc::{
    InnerProductArgPC,
    Commitment,
    VerifierKey, CommitterKey,
    SuccinctCheckPolynomial,
}, rng::FiatShamirRng, LabeledCommitment, Error, PolynomialCommitment};
use crate::darlin::accumulators::{
    ItemAccumulator, AccumulationProof,
};
use rayon::prelude::*;
use rand::RngCore;
use digest::Digest;
use std::marker::PhantomData;

/// This implements the public aggregator for the IPA/DLOG commitment scheme.
#[derive(Clone, Debug, Eq, PartialEq, CanonicalSerialize, CanonicalDeserialize)]
pub struct DLogItem<G: AffineCurve> {
    /// Final committer key after the DLOG reduction.
    pub(crate) g_final:     Commitment<G>,

    /// Challenges of the DLOG reduction.
    pub(crate) xi_s:        SuccinctCheckPolynomial<G::ScalarField>,
}

impl<G: AffineCurve> Default for DLogItem<G> {
    fn default() -> Self {
        Self {
            g_final: Commitment::<G>::default(),
            xi_s: SuccinctCheckPolynomial(vec![])
        }
    }
}

impl<G: AffineCurve> ToBytes for DLogItem<G> {
    fn write<W: Write>(&self, mut writer: W) -> std::io::Result<()> {
        self.g_final.write(&mut writer)?;
        self.xi_s.0.write(&mut writer)
    }
}

pub struct DLogItemAccumulator<G: AffineCurve, D: Digest> {
    _digest: PhantomData<D>,
    _group:  PhantomData<G>,
}

impl<G: AffineCurve, D: Digest> DLogItemAccumulator<G, D> {

    pub fn get_instance() -> Self
    {
        Self { _group: PhantomData, _digest: PhantomData }
    }

    /// This implementation handles the succinct verification of an aggregation proof
    /// for dlog "items". 
    /// Recall that in the special situation of dlog items, the accumulated item 
    /// is part of the proof itself. However, as we use size-optimized proofs, the 
    /// xi_s are recomputed from the proof and returned by the verifier (if successful).
    pub fn succinct_verify_accumulated_items(
        vk:                    &VerifierKey<G>,
        previous_accumulators: Vec<DLogItem<G>>,
        proof:                 &AccumulationProof<G>,
    ) -> Result<Option<DLogItem<G>>, Error>
    {
        let succinct_time = start_timer!(|| "Succinct verify accumulate");

        let poly_time = start_timer!(|| "Compute Bullet Polys evaluations");

        // Initialize Fiat-Shamir rng
        let mut fs_rng = <InnerProductArgPC<G, D> as PolynomialCommitment<G::ScalarField>>::RandomOracle::from_seed(
            &to_bytes![vk.hash.clone(), previous_accumulators.as_slice()].unwrap()
        );

        // Sample a new challenge z
        let z = fs_rng.squeeze_128_bits_challenge::<G::ScalarField>();

        let comms_values = previous_accumulators
            .into_par_iter()
            .enumerate()
            .map(|(i, acc)| {
                let final_comm_key = acc.g_final.comm.clone();
                let xi_s = acc.xi_s;

                // Create a LabeledCommitment out of the g_final
                let labeled_comm = {
                    let comm = Commitment {
                        comm: final_comm_key,
                        shifted_comm: None
                    };

                    LabeledCommitment::new(
                        format!("check_poly_{}", i),
                        comm,
                        None,
                    )
                };

                // Compute the expected value, i.e. the value of the reduction polynomial at z.
                let eval = xi_s.evaluate(z);

                (labeled_comm, eval)
            }).collect::<Vec<_>>();

        // Save the evaluations into a separate vec
        let values = comms_values.iter().map(|(_, val)| val.clone()).collect::<Vec<_>>();

        // Save comms into a separate vector
        let comms = comms_values.into_iter().map(|(comm, _)| comm).collect::<Vec<_>>();

        end_timer!(poly_time);

        let check_time = start_timer!(|| "Succinct check IPA proof");

        fs_rng.absorb(&values.iter().flat_map(|val| to_bytes!(val).unwrap()).collect::<Vec<_>>());

        // Succinctly verify the dlog opening proof, 
        // and get the new reduction polynomial (the new xi's).
        let xi_s = InnerProductArgPC::<G, D>::succinct_check(
            vk, comms.iter(), z, values, &proof.pc_proof, &mut fs_rng
        ).map_err(|e| {
            end_timer!(check_time);
            end_timer!(succinct_time);
            e
        })?;

        end_timer!(check_time);
        end_timer!(succinct_time);

        if xi_s.is_some() {
            Ok(Some(DLogItem::<G>{
                g_final: Commitment::<G>{ comm: vec![proof.pc_proof.final_comm_key.clone()], shifted_comm: None },
                xi_s: xi_s.unwrap(),
            }))
        } else {
            Ok(None)
        }
    }
}

impl<G: AffineCurve, D: Digest> ItemAccumulator for DLogItemAccumulator<G, D> {
    type AccumulatorProverKey = CommitterKey<G>;
    type AccumulatorVerifierKey = VerifierKey<G>;
    type AccumulationProof = AccumulationProof<G>;
    type Item = DLogItem<G>;

    /// Batch verification of dLog items: combine reduction polynomials and their corresponding G_fins
    /// and perform a single MSM.
    fn check_items<R: RngCore>(
        vk: &Self::AccumulatorVerifierKey,
        accumulators: &[Self::Item],
        rng: &mut R
    ) -> Result<bool, Error>
    {
        let check_time = start_timer!(|| "Check accumulators");

        let final_comm_keys = accumulators.iter().flat_map(|acc| acc.g_final.comm.clone()).collect::<Vec<_>>();
        let xi_s_vec = accumulators.iter().map(|acc| acc.xi_s.clone()).collect::<Vec<_>>();

        let batching_time = start_timer!(|| "Combine check polynomials and final comm keys");

        // Sample the batching challenge (using a cryptographically secure rng)
        let random_scalar = G::ScalarField::rand(rng);
        let mut batching_chal = G::ScalarField::one();

        // Collect the powers of the batching challenge in a vector
        let mut batching_chal_pows = vec![G::ScalarField::zero(); xi_s_vec.len()];
        for i in 0..batching_chal_pows.len() {
            batching_chal_pows[i] = batching_chal;
            batching_chal *= &random_scalar;
        }

        // Compute the linear combination of the reduction polys,
        //  h_bar(X) = sum_k lambda^k * h(xi's[k],X).
        let combined_check_poly = batching_chal_pows
            .par_iter()
            .zip(xi_s_vec)
            .map(|(&chal, xi_s)| {
                Polynomial::from_coefficients_vec(xi_s.compute_scaled_coeffs(-chal))
            }).reduce(|| Polynomial::zero(), |acc, scaled_poly| &acc + &scaled_poly);
        end_timer!(batching_time);

        // The dlog "hard part", checking that G_bar = sum_k lambda^k * G_f[k] == Comm(h_bar(X))
        // The equation to check would be:
        // lambda_1 * gfin_1 + ... + lambda_n * gfin_n - combined_h_1 * g_vk_1 - ... - combined_h_m * g_vk_m = 0
        // Where combined_h_i = lambda_1 * h_1_i + ... + lambda_n * h_n_i
        // We do final verification and the batching of the GFin in a single MSM
        let hard_time = start_timer!(|| "Batch verify hard parts");
        let final_val = InnerProductArgPC::<G, D>::cm_commit(
            // The vk might be oversized, but the VariableBaseMSM function, will "trim"
            // the bases in order to be as big as the scalars vector, so no need to explicitly
            // trim the vk here.
            &[final_comm_keys.as_slice(), vk.comm_key.as_slice()].concat(),
            &[batching_chal_pows.as_slice(), combined_check_poly.coeffs.as_slice()].concat(),
            None,
            None,
        );
        end_timer!(hard_time);

        if !ProjectiveCurve::is_zero(&final_val) {
            end_timer!(check_time);
            return Ok(false);
        }
        end_timer!(check_time);
        Ok(true)
    }

    /// Accumulate dlog "items" via the dlog amortization strategy: 
    /// The given dlog items are challenged at a random query point and compared against 
    /// the expected value. The item returned is a just the default dlog item to be discarded, 
    /// the new "aggregated" dlog item is part of the aggregation proof itself. 
    /// However, we do not explicitly provide the reduction challenges (the xi's) as they can 
    /// be reconstructed from the proof.
    fn accumulate_items(
        ck: &Self::AccumulatorProverKey,
        accumulators: Vec<Self::Item>,
    ) -> Result<(Self::Item, Self::AccumulationProof), Error>
    {
        let accumulate_time = start_timer!(|| "Accumulate");

        // Initialize Fiat-Shamir rng
        let mut fs_rng = <InnerProductArgPC<G, D> as PolynomialCommitment<G::ScalarField>>::RandomOracle::from_seed(
            &to_bytes![ck.hash.clone(), accumulators.as_slice()].unwrap()
        );

        // Sample a new challenge z
        let z = fs_rng.squeeze_128_bits_challenge::<G::ScalarField>();

        // Collect GFinals from the accumulators
        let g_fins = accumulators.iter().map(|acc| {
            Commitment::<G> {
                comm: acc.g_final.comm.clone(),
                shifted_comm: None
            }
        }).collect::<Vec<_>>();

        // Collect xi_s from the accumulators
        let xi_s = accumulators.into_iter().map(|acc| {
            acc.xi_s
        }).collect::<Vec<_>>();

        let poly_time = start_timer!(|| "Open Bullet Polys");

        // Compute multi-poly single-point opening proof for the G_f's, i.e. 
        // the commitments of the item polys.
        let opening_proof = InnerProductArgPC::<G, D>::open_check_polys(
            &ck,
            xi_s.iter(),
            g_fins.iter(),
            z,
            &mut fs_rng
        ).map_err(|e| {
            end_timer!(poly_time);
            end_timer!(accumulate_time);
            e
        })?;

        end_timer!(poly_time);

        // Even if our implementation is size optimized, the API requires us to
        // return an accumulator too: so we return a dummy one instead (to be
        // discarded by the caller).
        let accumulator = DLogItem::<G>::default();

        let mut accumulation_proof = AccumulationProof::<G>::default();
        // We consider the items to be accumulated as common inputs (of
        // the protocol), and the challenge z can be reconstructed from them, 
        // hence the accumulation proof consists only of the dlog opening proof.
        accumulation_proof.pc_proof = opening_proof;

        end_timer!(accumulate_time);

        Ok((accumulator, accumulation_proof))
    }

    /// Full verification of an aggregation proof for dlog "items". 
    /// Calls the succinct verifier and then does the remaining check of the aggregated item.
    fn verify_accumulated_items<R: RngCore>(
        _current_acc: &Self::Item,
        vk: &Self::AccumulatorVerifierKey,
        previous_accumulators: Vec<Self::Item>,
        proof: &Self::AccumulationProof,
        rng: &mut R
    ) -> Result<bool, Error>
    {
        let check_acc_time = start_timer!(|| "Verify Accumulation");

        // Succinct part: verify the "easy" part of the aggregation proof
        let new_acc = Self::succinct_verify_accumulated_items(vk, previous_accumulators, proof)
            .map_err(|e| {
                end_timer!(check_acc_time);
                e
            })?;
        if new_acc.is_none() {
            end_timer!(check_acc_time);
            return Ok(false)
        }

        // Verify the aggregated accumulator
        let hard_time = start_timer!(|| "DLOG hard part");
        let result = Self::check_items::<R>(vk, &vec![new_acc.unwrap()], rng)
            .map_err(|e| {
                end_timer!(hard_time);
                end_timer!(check_acc_time);
                e
            })?;
        end_timer!(hard_time);

        end_timer!(check_acc_time);

        Ok(result)
    }
}

pub struct DualDLogItem<G1: AffineCurve, G2: AffineCurve>(
    pub(crate) Vec<DLogItem<G1>>,
    pub(crate) Vec<DLogItem<G2>>,
);

impl<G1: AffineCurve, G2: AffineCurve> ToBytes for DualDLogItem<G1, G2> {
    fn write<W: Write>(&self, mut writer: W) -> std::io::Result<()> {
        self.0.write(&mut writer)?;
        self.1.write(&mut writer)
    }
}

pub struct DualDLogItemAccumulator<'a, G1: AffineCurve, G2: AffineCurve, D: Digest> {
    _lifetime: PhantomData<&'a ()>,
    _group_1:  PhantomData<G1>,
    _group_2:  PhantomData<G2>,
    _digest:   PhantomData<D>,
}

impl<'a, G1, G2, D> ItemAccumulator for DualDLogItemAccumulator<'a, G1, G2, D>
    where
        G1: AffineCurve<BaseField = <G2 as AffineCurve>::ScalarField>,
        G2: AffineCurve<BaseField = <G1 as AffineCurve>::ScalarField>,
        D: Digest,
{
    type AccumulatorProverKey = (&'a CommitterKey<G1>, &'a CommitterKey<G2>);
    type AccumulatorVerifierKey = (&'a VerifierKey<G1>, &'a VerifierKey<G2>);
    type AccumulationProof = (AccumulationProof<G1>, AccumulationProof<G2>);
    type Item = DualDLogItem<G1, G2>;

    fn check_items<R: RngCore>(
        vk: &Self::AccumulatorVerifierKey,
        accumulators: &[Self::Item],
        rng: &mut R
    ) -> Result<bool, Error>
    {
        let g1_accumulators = accumulators.iter().flat_map(|acc| { acc.0.clone() }).collect::<Vec<_>>();
        if !DLogItemAccumulator::<G1, D>::check_items::<R>(&vk.0, g1_accumulators.as_slice(), rng)? {
            return Ok(false)
        }

        let g2_accumulators = accumulators.iter().flat_map(|acc| { acc.1.clone() }).collect::<Vec<_>>();
        if !DLogItemAccumulator::<G2, D>::check_items::<R>(&vk.1, g2_accumulators.as_slice(), rng)? {
            return Ok(false)
        }

        Ok(true)
    }

    fn accumulate_items(
        ck: &Self::AccumulatorProverKey,
        accumulators: Vec<Self::Item>,
    ) -> Result<(Self::Item, Self::AccumulationProof), Error>
    {
        let g1_accumulators = accumulators.iter().flat_map(|acc| { acc.0.clone() }).collect::<Vec<_>>();
        let (_, g1_acc_proof) = DLogItemAccumulator::<G1, D>::accumulate_items(&ck.0, g1_accumulators)?;

        let g2_accumulators = accumulators.into_iter().flat_map(|acc| { acc.1 }).collect::<Vec<_>>();
        let (_, g2_acc_proof) = DLogItemAccumulator::<G2, D>::accumulate_items(&ck.1, g2_accumulators)?;

        let accumulator = DualDLogItem::<G1, G2>(vec![DLogItem::<G1>::default()], vec![DLogItem::<G2>::default()]);
        let accumulation_proof = (g1_acc_proof, g2_acc_proof);

        Ok((accumulator, accumulation_proof))
    }

    fn verify_accumulated_items<R: RngCore>(
        _current_acc: &Self::Item,
        vk: &Self::AccumulatorVerifierKey,
        previous_accumulators: Vec<Self::Item>,
        proof: &Self::AccumulationProof,
        rng: &mut R
    ) -> Result<bool, Error>
    {
        let g1_accumulators = previous_accumulators.iter().flat_map(|acc| { acc.0.clone() }).collect();
        if !DLogItemAccumulator::<G1, D>::verify_accumulated_items::<R>(&DLogItem::<G1>::default(), &vk.0, g1_accumulators, &proof.0, rng)? {
            return Ok(false)
        }

        let g2_accumulators = previous_accumulators.into_iter().flat_map(|acc| { acc.1 }).collect();
        if !DLogItemAccumulator::<G2, D>::verify_accumulated_items::<R>(&DLogItem::<G2>::default(), &vk.1, g2_accumulators, &proof.1, rng)? {
            return Ok(false)
        }

        Ok(true)
    }
}

#[cfg(test)]
mod test {
    use super::*;
    use poly_commit::{QuerySet, Evaluations, LabeledPolynomial, ipa_pc::{
        BatchProof, UniversalParams,
    }, PolynomialCommitment};

    use rand::{distributions::Distribution, thread_rng, Rng};
    use std::marker::PhantomData;
    use digest::Digest;
    use blake2::Blake2s;


    #[derive(Copy, Clone, Default)]
    struct TestInfo {
        max_degree: Option<usize>,
        supported_degree: Option<usize>,
        num_polynomials: usize,
        enforce_degree_bounds: bool,
        hiding: bool,
        max_num_queries: usize,
        segmented: bool
    }

    #[derive(Derivative)]
    #[derivative(Clone(bound = ""))]
    struct VerifierData<'a, G: AffineCurve> {
        vk:                      VerifierKey<G>,
        comms:                   Vec<LabeledCommitment<Commitment<G>>>,
        query_set:               QuerySet<'a, G::ScalarField>,
        values:                  Evaluations<'a, G::ScalarField>,
        proof:                   BatchProof<G>,
        polynomials:             Vec<LabeledPolynomial<G::ScalarField>>,
        num_polynomials:         usize,
        num_points_in_query_set: usize,
        _m:                      PhantomData<&'a G::ScalarField>, // To avoid compilation issue 'a
    }

    fn get_data_for_verifier<'a, G, D>(
        info: TestInfo,
        pp: Option<UniversalParams<G>>
    ) -> Result<VerifierData<'a, G>, Error>
        where
            G: AffineCurve,
            D: Digest
    {
        let TestInfo {
            max_degree,
            supported_degree,
            num_polynomials,
            enforce_degree_bounds,
            max_num_queries,
            segmented,
            hiding,
            ..
        } = info;

        let rng = &mut thread_rng();
        let max_degree =
            max_degree.unwrap_or(rand::distributions::Uniform::from(2..=64).sample(rng));
        let pp = if pp.is_some() { pp.unwrap() } else { InnerProductArgPC::<G, D>::setup(max_degree)? };

        test_canonical_serialize_deserialize(true, &pp);

        let supported_degree = match supported_degree {
            Some(0) => 0,
            Some(d) => d,
            None => rand::distributions::Uniform::from(1..=max_degree).sample(rng)
        };
        assert!(
            max_degree >= supported_degree,
            "max_degree < supported_degree"
        );
        let mut polynomials = Vec::new();
        let mut degree_bounds = if enforce_degree_bounds {
            Some(Vec::new())
        } else {
            None
        };

        let seg_mul = rand::distributions::Uniform::from(5..=15).sample(rng);
        let mut labels = Vec::new();
        println!("Sampled supported degree");

        // Generate polynomials
        let num_points_in_query_set =
            rand::distributions::Uniform::from(1..=max_num_queries).sample(rng);
        for i in 0..num_polynomials {
            let label = format!("Test{}", i);
            labels.push(label.clone());
            let degree;
            if segmented {
                degree = if supported_degree > 0 {
                    rand::distributions::Uniform::from(1..=supported_degree).sample(rng)
                } else {
                    0
                } * seg_mul;
            } else {
                degree = if supported_degree > 0 {
                    rand::distributions::Uniform::from(1..=supported_degree).sample(rng)
                } else {
                    0
                }
            }
            let poly = Polynomial::rand(degree, rng);

            let degree_bound = if let Some(degree_bounds) = &mut degree_bounds {
                let degree_bound;
                if segmented {
                    degree_bound = degree;
                } else {
                    let range = rand::distributions::Uniform::from(degree..=supported_degree);
                    degree_bound = range.sample(rng);
                }
                degree_bounds.push(degree_bound);
                Some(degree_bound)
            } else {
                None
            };

            let hiding_bound = if hiding {
                if num_points_in_query_set >= degree {
                    Some(degree)
                } else {
                    Some(num_points_in_query_set)
                }
            } else {
                None
            };
            println!("Hiding bound: {:?}", hiding_bound);

            polynomials.push(LabeledPolynomial::new(
                label,
                poly,
                degree_bound,
                hiding_bound,
            ))
        }
        let supported_hiding_bound = polynomials
            .iter()
            .map(|p| p.hiding_bound().unwrap_or(0))
            .max()
            .unwrap_or(0);
        println!("supported degree: {:?}", supported_degree);
        println!("supported hiding bound: {:?}", supported_hiding_bound);
        println!("num_points_in_query_set: {:?}", num_points_in_query_set);
        let (ck, vk) = InnerProductArgPC::<G, D>::trim(
            &pp,
            supported_degree,
        )?;
        println!("Trimmed");

        test_canonical_serialize_deserialize(true, &ck);
        test_canonical_serialize_deserialize(true, &vk);

        let (comms, rands) = InnerProductArgPC::<G, D>::commit(&ck, &polynomials, Some(rng))?;

        // Construct query set
        let mut query_set = QuerySet::new();
        let mut values = Evaluations::new();
        // let mut point = F::one();
        for _ in 0..num_points_in_query_set {
            let point = G::ScalarField::rand(rng);
            for (i, label) in labels.iter().enumerate() {
                query_set.insert((label.clone(), (format!("{}", i), point)));
                let value = polynomials[i].evaluate(point);
                values.insert((label.clone(), point), value);
            }
        }
        println!("Generated query set");

        let mut fs_rng = <InnerProductArgPC<G, D> as PolynomialCommitment<G::ScalarField>>::RandomOracle::new();
        let proof = InnerProductArgPC::<G, D>::batch_open(
            &ck,
            &polynomials,
            &comms,
            &query_set,
            &mut fs_rng,
            &rands,
            Some(rng),
        )?;

        test_canonical_serialize_deserialize(true, &proof);

        Ok(VerifierData {
            vk,
            comms,
            query_set,
            values,
            proof,
            polynomials,
            num_polynomials,
            num_points_in_query_set,
            _m: PhantomData,
        })
    }

    fn accumulation_test<G, D>() -> Result<(), Error>
        where
            G: AffineCurve,
            D: Digest,
    {
        let rng = &mut thread_rng();
        let max_degree = rand::distributions::Uniform::from(2..=128).sample(rng);

        let mut info = TestInfo {
            max_degree: Some(max_degree),
            supported_degree: None,
            num_polynomials: 10,
            max_num_queries: 5,
            ..Default::default()
        };

        let pp = InnerProductArgPC::<G, D>::setup(max_degree)?;

        test_canonical_serialize_deserialize(true, &pp);

        let (ck, vk) = InnerProductArgPC::<G, D>::trim(&pp, max_degree)?;

        test_canonical_serialize_deserialize(true, &ck);
        test_canonical_serialize_deserialize(true, &vk);

        for num_proofs in 1..20 {

            let mut verifier_data_vec = Vec::with_capacity(num_proofs);

            // Generate all proofs and the data needed by the verifier to verify them
            for _ in 0..num_proofs {
                // Modify requirements at random
                info.enforce_degree_bounds = rng.gen();
                info.hiding = rng.gen();
                info.segmented = rng.gen();
                verifier_data_vec.push(get_data_for_verifier::<G, D>(info, Some(pp.clone())).unwrap())
            }

            let mut comms = Vec::new();
            let mut query_sets = Vec::new();
            let mut evals = Vec::new();
            let mut proofs = Vec::new();
            let mut states = Vec::new();

            let state = FiatShamirChaChaRng::<D>::new().get_seed().clone();

            verifier_data_vec.iter().for_each(|verifier_data| {
                let len = verifier_data.vk.comm_key.len();
                assert_eq!(&verifier_data.vk.comm_key[..], &vk.comm_key[..len]); // Vk should be equal for all proofs
                comms.push(verifier_data.comms.as_slice());
                query_sets.push(&verifier_data.query_set);
                evals.push(&verifier_data.values);
                proofs.push(&verifier_data.proof);
                states.push(&state);
            });

            // Prover side
            let (xi_s_vec, g_fins) = InnerProductArgPC::<G, D>::succinct_batch_check(
                &vk,
                comms.clone(),
                query_sets.clone(),
                evals.clone(),
                proofs.clone(),
                states.clone(),
            )?;

            let accumulators = xi_s_vec
                .into_iter()
                .zip(g_fins)
                .map(|(xi_s, g_final)| {
                    let acc = DLogItem::<G> { g_final: Commitment::<G> {comm: vec![g_final], shifted_comm: None},  xi_s };
                    test_canonical_serialize_deserialize(true, &acc);
                    acc
                }).collect::<Vec<_>>();

            let (_, proof) = DLogItemAccumulator::<G, D>::accumulate_items(
                &ck,
                accumulators.clone(),
            )?;

            test_canonical_serialize_deserialize(true, &proof);

            // Verifier side
            let dummy = DLogItem::<G>::default();
            assert!(
                DLogItemAccumulator::<G, D>::verify_accumulated_items(
                    &dummy,
                    &vk,
                    // Actually the verifier should recompute the accumulators with the succinct verification
                    accumulators,
                    &proof,
                    rng
                )?
            );
        }
        Ok(())
    }

    fn batch_verification_test<G, D>() -> Result<(), Error>
        where
            G: AffineCurve,
            D: Digest,
    {
        let rng = &mut thread_rng();
        let max_degree = rand::distributions::Uniform::from(2..=128).sample(rng);

        let mut info = TestInfo {
            max_degree: Some(max_degree),
            supported_degree: None,
            num_polynomials: 10,
            max_num_queries: 5,
            ..Default::default()
        };

        let pp = InnerProductArgPC::<G, D>::setup(max_degree)?;
        let (_, vk) = InnerProductArgPC::<G, D>::trim(&pp, max_degree)?;

        test_canonical_serialize_deserialize(true, &pp);
        test_canonical_serialize_deserialize(true, &vk);

        for num_proofs in 1..20 {

            let mut verifier_data_vec = Vec::with_capacity(num_proofs);

            // Generate all proofs and the data needed by the verifier to verify them
            for _ in 0..num_proofs {
                // Modify requirements at random
                info.enforce_degree_bounds = rng.gen();
                info.hiding = rng.gen();
                info.segmented = rng.gen();
                verifier_data_vec.push(get_data_for_verifier::<G, D>(info, Some(pp.clone())).unwrap())
            }

            let mut comms = Vec::new();
            let mut query_sets = Vec::new();
            let mut evals = Vec::new();
            let mut proofs = Vec::new();
            let mut states = Vec::new();

            let state = FiatShamirChaChaRng::<D>::new().get_seed().clone();

            verifier_data_vec.iter().for_each(|verifier_data| {
                let len = verifier_data.vk.comm_key.len();
                assert_eq!(&verifier_data.vk.comm_key[..], &vk.comm_key[..len]); // Vk should be equal for all proofs
                comms.push(verifier_data.comms.as_slice());
                query_sets.push(&verifier_data.query_set);
                evals.push(&verifier_data.values);
                proofs.push(&verifier_data.proof);
                states.push(&state);
            });

            let (xi_s_vec, g_fins) = InnerProductArgPC::<G, D>::succinct_batch_check(
                &vk,
                comms.clone(),
                query_sets.clone(),
                evals.clone(),
                proofs.clone(),
                states.clone(),
            )?;

            let accumulators = xi_s_vec
                .into_iter()
                .zip(g_fins)
                .map(|(xi_s, g_final)| {
                    let acc = DLogItem::<G> { g_final: Commitment::<G> {comm: vec![g_final], shifted_comm: None},  xi_s };
                    test_canonical_serialize_deserialize(true, &acc);
                    acc
                }).collect::<Vec<_>>();

            assert!(
                DLogItemAccumulator::<G, D>::check_items(
                    &vk,
                    &accumulators,
                    rng
                )?
            );
        }
        Ok(())
    }

    use algebra::curves::tweedle::{
        dee::Affine as TweedleDee,
        dum::Affine as TweedleDum,
    };
    use poly_commit::rng::FiatShamirChaChaRng;

    #[test]
    fn test_tweedle_accumulate_verify() {
        accumulation_test::<TweedleDee, Blake2s>().unwrap();
        accumulation_test::<TweedleDum, Blake2s>().unwrap();
    }

    #[test]
    fn test_tweedle_batch_verify() {
        batch_verification_test::<TweedleDee, Blake2s>().unwrap();
        batch_verification_test::<TweedleDum, Blake2s>().unwrap();
    }
}<|MERGE_RESOLUTION|>--- conflicted
+++ resolved
@@ -1,14 +1,10 @@
-<<<<<<< HEAD
-use algebra::{Field, AffineCurve, ProjectiveCurve, ToBytes, to_bytes, UniformRand, serialize::*};
-=======
 //! Halo's amortization strategy for the hard parts of the dlog/IPA commitment scheme
 //! as separate public aggregation/accumulation scheme according to [BCMS20](https://eprint.iacr.org/2020/499).
 //! The hard part consists of checking that the final committer key G_f (after all the 
 //! reduction steps) is the polynomial commitment of the succinct 'reduction polynomial'
 //!     h(X) = (1 + xi_d * X^1)*(1 + xi_{d-1} * X^2) * ... (1 + xi_{1}*X^{2^d}),
 //! where the xi_1,...,xi_d are the challenges of the dlog reduction.
-use algebra::{Field, AffineCurve, ProjectiveCurve, ToBytes, to_bytes, UniformRand};
->>>>>>> f27c8e9a
+use algebra::{Field, AffineCurve, ProjectiveCurve, ToBytes, to_bytes, UniformRand, serialize::*};
 use algebra::polynomial::DensePolynomial as Polynomial;
 use poly_commit::{ipa_pc::{
     InnerProductArgPC,
