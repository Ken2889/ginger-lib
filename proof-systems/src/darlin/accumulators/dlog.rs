--- conflicted
+++ resolved
@@ -7,12 +7,8 @@
 use crate::darlin::accumulators::{AccumulationProof, ItemAccumulator};
 use algebra::polynomial::DensePolynomial as Polynomial;
 use algebra::{
-<<<<<<< HEAD
     serialize::*, to_bytes, Curve, DensePolynomial, Field, Group, GroupVec, SemanticallyValid,
     ToBytes, UniformRand,
-=======
-    serialize::*, to_bytes, Curve, Field, Group, GroupVec, SemanticallyValid, ToBytes, UniformRand,
->>>>>>> a48414a5
 };
 use digest::Digest;
 use poly_commit::{
@@ -56,7 +52,7 @@
         .unwrap();
 
         Self {
-            g_final: GroupVec::new(vec![g_final]),
+            g_final,
             xi_s: random_xi_s,
         }
     }
@@ -67,9 +63,7 @@
         committer_key: &CommitterKey<G>,
     ) -> Self {
         let mut result = Self::generate_random::<_, D>(rng, committer_key);
-        for el in result.g_final.iter_mut() {
-            *el = G::rand(rng);
-        }
+        result.g_final = G::rand(rng);
         result
     }
 
@@ -79,7 +73,7 @@
         // This corresponds to a degree-0 bullet polynomial identically equal to one, which in turn
         // implies that the `g_final` is equal to the first element of the committer key.
         let xi_s = SuccinctCheckPolynomial(Vec::new());
-        let g_final = GroupVec::new(vec![G::from_affine(&committer_key.comm_key[0])]);
+        let g_final = G::from_affine(&committer_key.comm_key[0]);
         Self { g_final, xi_s }
     }
 
@@ -126,11 +120,7 @@
 impl<G: Curve> CanonicalDeserialize for DLogItem<G> {
     fn deserialize<R: Read>(mut reader: R) -> Result<Self, SerializationError> {
         // GFinal will always be 1 segment and without any shift
-<<<<<<< HEAD
-        let g_final = GroupVec::new(vec![CanonicalDeserialize::deserialize(&mut reader)?]);
-=======
         let g_final = CanonicalDeserialize::deserialize(&mut reader)?;
->>>>>>> a48414a5
 
         let xi_s = CanonicalDeserialize::deserialize(&mut reader)?;
 
@@ -139,13 +129,7 @@
 
     fn deserialize_unchecked<R: Read>(mut reader: R) -> Result<Self, SerializationError> {
         // GFinal will always be 1 segment and without any shift
-<<<<<<< HEAD
-        let g_final = GroupVec::new(vec![CanonicalDeserialize::deserialize_unchecked(
-            &mut reader,
-        )?]);
-=======
         let g_final = CanonicalDeserialize::deserialize_unchecked(&mut reader)?;
->>>>>>> a48414a5
 
         let xi_s = CanonicalDeserialize::deserialize_unchecked(&mut reader)?;
 
@@ -155,13 +139,7 @@
     #[inline]
     fn deserialize_uncompressed<R: Read>(mut reader: R) -> Result<Self, SerializationError> {
         // GFinal will always be 1 segment and without any shift
-<<<<<<< HEAD
-        let g_final = GroupVec::new(vec![CanonicalDeserialize::deserialize_uncompressed(
-            &mut reader,
-        )?]);
-=======
         let g_final = CanonicalDeserialize::deserialize_uncompressed(&mut reader)?;
->>>>>>> a48414a5
 
         let xi_s = CanonicalDeserialize::deserialize_uncompressed(&mut reader)?;
 
@@ -980,11 +958,7 @@
                 .into_iter()
                 .map(|verifier_state| {
                     let acc = DLogItem::<G> {
-<<<<<<< HEAD
-                        g_final: GroupVec::new(vec![verifier_state.final_comm_key]),
-=======
                         g_final: verifier_state.final_comm_key,
->>>>>>> a48414a5
                         xi_s: verifier_state.check_poly.clone(),
                     };
                     test_canonical_serialize_deserialize(true, &acc);
@@ -1106,7 +1080,6 @@
         Ok(())
     }
 
-<<<<<<< HEAD
     fn random_accumulator_test<G, D>() -> Result<(), Error>
     where
         G: Curve,
@@ -1157,8 +1130,6 @@
         Ok(())
     }
 
-=======
->>>>>>> a48414a5
     use algebra::curves::tweedle::{
         dee::DeeJacobian as TweedleDee, dum::DumJacobian as TweedleDum,
     };
