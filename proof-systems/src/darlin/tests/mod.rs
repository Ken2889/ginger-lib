//! Test suite for PCD post processing (batch-verification, aggregation)

pub mod final_darlin;
pub mod simple_marlin;

#[cfg(test)]
mod test {
    use crate::darlin::{
        data_structures::FinalDarlinProof,
        pcd::GeneralPCD,
        proof_aggregator::{accumulate_proofs, batch_verify_proofs, verify_aggregated_proofs},
        tests::{
            final_darlin::generate_test_data as generate_final_darlin_test_data,
            simple_marlin::generate_test_data as generate_simple_marlin_test_data,
        },
        DomainExtendedIpaPc,
    };
<<<<<<< HEAD
    use algebra::{
        curves::tweedle::{dee::DeeJacobian, dum::DumJacobian},
        serialize::test_canonical_serialize_deserialize,
        CanonicalDeserialize, CanonicalSerialize, DualCycle, Group, SemanticallyValid,
        ToConstraintField, UniformRand,
    };
=======
    use algebra::{curves::tweedle::{dee::DeeJacobian, dum::DumJacobian}, serialize::test_canonical_serialize_deserialize, CanonicalDeserialize, CanonicalSerialize, Group, SemanticallyValid, ToConstraintField, UniformRand, EndoMulCurve};
>>>>>>> e7735f0d
    use blake2::Blake2s;
    use fiat_shamir::FiatShamirRng;
    use marlin::VerifierKey as MarlinVerifierKey;
    use poly_commit::{
<<<<<<< HEAD
        ipa_pc::{CommitterKey as DLogCommitterKey, IPACurve, VerifierKey as DLogVerifierKey},
=======
        ipa_pc::{CommitterKey as DLogCommitterKey, VerifierKey as DLogVerifierKey},
>>>>>>> e7735f0d
        PolynomialCommitment,
    };
    use rand::{thread_rng, Rng, RngCore, SeedableRng};
    use rand_xorshift::XorShiftRng;
    use std::collections::HashSet;
    use std::fs::File;
    use std::path::Path;

    fn get_unique_random_proof_indices<R: RngCore>(pcds_len: usize, rng: &mut R) -> Vec<usize> {
        let num_proofs_to_randomize: usize = rng.gen_range(1..pcds_len / 2);
        let mut indices = (0..num_proofs_to_randomize)
            .map(|_| rng.gen_range(0..pcds_len))
            .collect::<HashSet<usize>>()
            .into_iter()
            .collect::<Vec<usize>>();
        indices.sort_unstable();
        indices
    }

    /// Generic test for `accumulate_proofs` and `verify_aggregated_proofs`
    fn test_accumulation<'a, G1: EndoMulCurve, G2: EndoMulCurve, FS: FiatShamirRng, R: RngCore>(
        pcds: &mut [GeneralPCD<'a, G1, G2, FS>],
        vks: &mut [MarlinVerifierKey<G1, DomainExtendedIpaPc<G1, FS>>],
        committer_key_g1: &DLogCommitterKey<G1>,
        committer_key_g2: &DLogCommitterKey<G2>,
        verifier_key_g1: &DLogVerifierKey<G1>,
        verifier_key_g2: &DLogVerifierKey<G2>,
        fake_pcds: Option<&[GeneralPCD<'a, G1, G2, FS>]>,
        fake_vks: Option<&[MarlinVerifierKey<G1, DomainExtendedIpaPc<G1, FS>>]>,
        rng: &mut R,
    ) where
<<<<<<< HEAD
        G1: IPACurve + ToConstraintField<<G1 as Group>::BaseField>,
        G2: IPACurve + ToConstraintField<<G2 as Group>::BaseField>,
        G1: DualCycle<G2>,
=======
        G1: EndoMulCurve<BaseField = <G2 as Group>::ScalarField>
            + ToConstraintField<<G2 as Group>::ScalarField>,
        G2: EndoMulCurve<BaseField = <G1 as Group>::ScalarField>
            + ToConstraintField<<G1 as Group>::ScalarField>,
>>>>>>> e7735f0d
    {
        // Accumulate PCDs
        let (proof_g1, proof_g2) =
            accumulate_proofs::<G1, G2, FS>(pcds, vks, committer_key_g1, committer_key_g2).unwrap();

        // Verify accumulation
        assert!(verify_aggregated_proofs::<G1, G2, FS, R>(
            pcds,
            vks,
            &proof_g1,
            &proof_g2,
            verifier_key_g1,
            verifier_key_g2,
            rng
        )
        .unwrap());

        // Pass wrong accumulation proof and check verification fails
        // Change one element in proof_g1
        let mut wrong_proof_g1 = proof_g1.clone().unwrap();
        wrong_proof_g1.pc_proof.c = G1::ScalarField::rand(rng);
        assert!(!verify_aggregated_proofs::<G1, G2, FS, R>(
            pcds,
            vks,
            &Some(wrong_proof_g1),
            &proof_g2,
            verifier_key_g1,
            verifier_key_g2,
            rng
        )
        .unwrap());

        // Randomize usr_ins for some PCDs and assert AHP verification fails
        let indices = get_unique_random_proof_indices(pcds.len(), rng);

        // Save original pcds and randomize existing ones
        let original_pcds = indices
            .iter()
            .map(|&idx| {
                let copy = pcds[idx].clone();
                pcds[idx].randomize_usr_ins(rng);
                copy
            })
            .collect::<Vec<_>>();

        let result = verify_aggregated_proofs::<G1, G2, FS, R>(
            pcds,
            vks,
            &proof_g1,
            &proof_g2,
            verifier_key_g1,
            verifier_key_g2,
            rng,
        );

        // Check AHP failed
        assert!(result.is_err());

        // Since the AHP failed, we are able to determine which proof verifications have failed
        assert_eq!(result.unwrap_err().unwrap(), indices);

        // Restore correct PCDs
        indices
            .into_iter()
            .zip(original_pcds)
            .for_each(|(idx, original_pcd)| pcds[idx] = original_pcd);

        // Randomize sys_ins for some PCDs and assert AHP verification fails
        let indices = get_unique_random_proof_indices(pcds.len(), rng);

        // Save original pcds and randomize existing ones
        let original_pcds = indices
            .iter()
            .map(|&idx| {
                let copy = pcds[idx].clone();
                pcds[idx].randomize_sys_ins(committer_key_g1, committer_key_g2, rng);
                copy
            })
            .collect::<Vec<_>>();

        let result = verify_aggregated_proofs::<G1, G2, FS, R>(
            pcds,
            vks,
            &proof_g1,
            &proof_g2,
            verifier_key_g1,
            verifier_key_g2,
            rng,
        );

        // Check AHP failed
        assert!(result.is_err());

        // Since the AHP failed, we are able to determine which proof verifications have failed
        assert_eq!(result.unwrap_err().unwrap(), indices);

        // Restore correct PCDs
        indices
            .into_iter()
            .zip(original_pcds)
            .for_each(|(idx, original_pcd)| pcds[idx] = original_pcd);

        if fake_pcds.is_some() && fake_vks.is_some() {
            let idx: usize = rng.gen_range(0..pcds.len());
            let original_pcd = pcds[idx].clone(); // Save correct pcd
            let original_vk = vks[idx].clone(); // Save correct pcd
            pcds[idx] = fake_pcds.unwrap()[idx].clone();
            vks[idx] = fake_vks.unwrap()[idx].clone();

            let result = verify_aggregated_proofs::<G1, G2, FS, R>(
                pcds,
                vks,
                &proof_g1,
                &proof_g2,
                verifier_key_g1,
                verifier_key_g2,
                rng,
            );

            // Check accumulation verification failed in hard part
            assert!(
                (result.is_err() && result.clone().unwrap_err().is_none())
                    || (result.is_ok() && !result.clone().unwrap())
            );

            // Restore correct PCD
            pcds[idx] = original_pcd;

            // Restore correct PCD
            vks[idx] = original_vk;
        }
    }

    /// Generic test for `batch_verify_proofs`
<<<<<<< HEAD
    fn test_batch_verification<'a, G1: IPACurve, G2: IPACurve, FS: FiatShamirRng, R: RngCore>(
=======
    fn test_batch_verification<
        'a,
        G1: EndoMulCurve,
        G2: EndoMulCurve,
        FS: FiatShamirRng,
        R: RngCore,
    >(
>>>>>>> e7735f0d
        pcds: &mut [GeneralPCD<'a, G1, G2, FS>],
        vks: &mut [MarlinVerifierKey<G1, DomainExtendedIpaPc<G1, FS>>],
        verifier_key_g1: &DLogVerifierKey<G1>,
        verifier_key_g2: &DLogVerifierKey<G2>,
        fake_pcds: Option<&[GeneralPCD<'a, G1, G2, FS>]>,
        fake_vks: Option<&[MarlinVerifierKey<G1, DomainExtendedIpaPc<G1, FS>>]>,
        rng: &mut R,
    ) where
<<<<<<< HEAD
        G1: IPACurve + ToConstraintField<<G1 as Group>::BaseField>,
        G2: IPACurve + ToConstraintField<<G2 as Group>::BaseField>,
        G1: DualCycle<G2>,
=======
        G1: EndoMulCurve<BaseField = <G2 as Group>::ScalarField>
            + ToConstraintField<<G2 as Group>::ScalarField>,
        G2: EndoMulCurve<BaseField = <G1 as Group>::ScalarField>
            + ToConstraintField<<G1 as Group>::ScalarField>,
>>>>>>> e7735f0d
    {
        // Batch Verify
        assert!(batch_verify_proofs::<G1, G2, FS, R>(
            pcds,
            vks,
            verifier_key_g1,
            verifier_key_g2,
            rng
        )
        .unwrap());

        // Randomize usr_ins for some PCDs and assert AHP verification fails
        let indices = get_unique_random_proof_indices(pcds.len(), rng);

        // Save original pcds and randomize existing ones
        let original_pcds = indices
            .iter()
            .map(|&idx| {
                let copy = pcds[idx].clone();
                pcds[idx].randomize_usr_ins(rng);
                copy
            })
            .collect::<Vec<_>>();

        let result =
            batch_verify_proofs::<G1, G2, FS, R>(pcds, vks, verifier_key_g1, verifier_key_g2, rng);

        // Check AHP failed
        assert!(result.is_err());

        // Since the AHP failed, we are able to determine which proof verifications have failed
        assert_eq!(result.unwrap_err().unwrap(), indices);

        // Restore correct PCDs
        indices
            .into_iter()
            .zip(original_pcds)
            .for_each(|(idx, original_pcd)| pcds[idx] = original_pcd);

        // Randomize sys_ins for some PCDs and assert AHP verification fails
        let indices = get_unique_random_proof_indices(pcds.len(), rng);

        // Save original pcds and randomize existing ones
        let original_pcds = indices
            .iter()
            .map(|&idx| {
                let copy = pcds[idx].clone();
                pcds[idx].randomize_sys_ins(verifier_key_g1, verifier_key_g2, rng);
                copy
            })
            .collect::<Vec<_>>();

        let result =
            batch_verify_proofs::<G1, G2, FS, R>(pcds, vks, verifier_key_g1, verifier_key_g2, rng);

        // Check AHP failed
        assert!(result.is_err());

        // Since the AHP failed, we are able to determine which proof verifications have failed
        assert_eq!(result.unwrap_err().unwrap(), indices);

        // Restore correct PCDs
        indices
            .into_iter()
            .zip(original_pcds)
            .for_each(|(idx, original_pcd)| pcds[idx] = original_pcd);

        if fake_pcds.is_some() && fake_vks.is_some() {
            let idx: usize = rng.gen_range(0..pcds.len());
            let original_pcd = pcds[idx].clone(); // Save correct pcd
            let original_vk = vks[idx].clone(); // Save correct pcd
            pcds[idx] = fake_pcds.unwrap()[idx].clone();
            vks[idx] = fake_vks.unwrap()[idx].clone();

            let result = batch_verify_proofs::<G1, G2, FS, R>(
                pcds,
                vks,
                verifier_key_g1,
                verifier_key_g2,
                rng,
            );

            // Check not failed in succinct part
            assert!(!result.is_err() || result.clone().unwrap_err().is_none());

            // Check batch verification failed in hard part
            assert!(!result.unwrap());

            // Restore correct PCD
            pcds[idx] = original_pcd;

            // Restore correct PCD
            vks[idx] = original_vk;
        }
    }

    #[cfg(not(feature = "circuit-friendly"))]
    type FsRngDee = fiat_shamir::chacha20::FiatShamirChaChaRng<Blake2s>;

    #[cfg(not(feature = "circuit-friendly"))]
    type FsRngDum = FsRngDee;

    #[cfg(feature = "circuit-friendly")]
    type FsRngDee = fiat_shamir::poseidon::TweedleFqPoseidonFSRng;

    #[cfg(feature = "circuit-friendly")]
    type FsRngDum = fiat_shamir::poseidon::TweedleFrPoseidonFSRng;

    type TestIPAPCDee = DomainExtendedIpaPc<DeeJacobian, FsRngDee>;
    type TestIPAPCDum = DomainExtendedIpaPc<DumJacobian, FsRngDum>;

    #[test]
    fn test_simple_marlin_proof_aggregator() {
        let rng = &mut XorShiftRng::seed_from_u64(1234567890u64);

        // Set params
        let max_proofs = 100;
        let max_pow = 10usize;
        let segment_size = 1 << max_pow;

        // Generate keys
        let (committer_key_g1, verifier_key_g1) =
            TestIPAPCDee::setup::<Blake2s>(segment_size - 1).unwrap();
        let (committer_key_g2, verifier_key_g2) =
            TestIPAPCDum::setup::<Blake2s>(segment_size - 1).unwrap();

        // Generate fake params
        let (mut committer_key_g1_fake, mut verifier_key_g1_fake) =
            TestIPAPCDee::setup_from_seed::<Blake2s>(segment_size - 1, b"FAKE PROTOCOL").unwrap();

        committer_key_g1_fake.s = committer_key_g1.s.clone();
        committer_key_g1_fake.h = committer_key_g1.h.clone();
        committer_key_g1_fake.hash = committer_key_g1.hash.clone();

        verifier_key_g1_fake.s = verifier_key_g1.s.clone();
        verifier_key_g1_fake.h = verifier_key_g1.h.clone();
        verifier_key_g1_fake.hash = verifier_key_g1.hash.clone();

        test_canonical_serialize_deserialize(true, &committer_key_g1);
        test_canonical_serialize_deserialize(true, &committer_key_g2);
        test_canonical_serialize_deserialize(true, &verifier_key_g1);
        test_canonical_serialize_deserialize(true, &verifier_key_g2);

        // Generate pcds and index vks: we want to generate PCDs with different segment
        // sizes up at least to max_proofs, so we are going to randomly sample the segment size
        // and the number of proofs with that specific segment size to generate (to save
        // time without lacking in expressivity we just generate one and clone it
        // iteration_num_proofs time.
        let mut generated_proofs = 0;
        let mut pcds = Vec::new();
        let mut simple_marlin_vks = Vec::new();
        let mut pcds_fake = Vec::new();
        let mut simple_marlin_vks_fake = Vec::new();
        let generation_rng = &mut thread_rng();
        while generated_proofs < max_proofs {
            let iteration_num_proofs: usize = generation_rng.gen_range(1..max_proofs);
            generated_proofs += iteration_num_proofs;
            let iteration_segment_size = 1 << (generation_rng.gen_range(5..max_pow));
            let iteration_num_constraints = iteration_segment_size;
            let (mut iteration_pcds, mut iteration_vks) =
                generate_simple_marlin_test_data::<Blake2s, _, _, _>(
                    iteration_num_constraints - 1,
                    iteration_segment_size,
                    (&committer_key_g1, &verifier_key_g1),
                    iteration_num_proofs,
                    generation_rng,
                );

            assert!(&iteration_pcds[0].proof.is_valid());
            test_canonical_serialize_deserialize(true, &iteration_pcds[0].proof);
            test_canonical_serialize_deserialize(true, &iteration_vks[0]);

            pcds.append(&mut iteration_pcds);
            simple_marlin_vks.append(&mut iteration_vks);

            let (mut iteration_pcds_fake, mut iteration_vks_fake) =
                generate_simple_marlin_test_data::<Blake2s, _, _, _>(
                    iteration_num_constraints - 1,
                    iteration_segment_size,
                    (&committer_key_g1_fake, &verifier_key_g1_fake),
                    iteration_num_proofs,
                    generation_rng,
                );

            pcds_fake.append(&mut iteration_pcds_fake);
            simple_marlin_vks_fake.append(&mut iteration_vks_fake);
        }

        // Collect PCDs
        let mut simple_marlin_pcds = pcds
            .into_iter()
            .map(|simple_marlin_pcd| {
                GeneralPCD::SimpleMarlin::<DeeJacobian, DumJacobian, FsRngDee>(simple_marlin_pcd)
            })
            .collect::<Vec<_>>();

        let simple_marlin_pcds_fake = pcds_fake
            .into_iter()
            .map(GeneralPCD::SimpleMarlin)
            .collect::<Vec<_>>();

        println!("Test accumulation");
        test_accumulation::<DeeJacobian, DumJacobian, FsRngDee, _>(
            simple_marlin_pcds.clone().as_mut_slice(),
            simple_marlin_vks.clone().as_mut_slice(),
            &committer_key_g1,
            &committer_key_g2,
            &verifier_key_g1,
            &verifier_key_g2,
            Some(simple_marlin_pcds_fake.as_slice()),
            Some(simple_marlin_vks_fake.as_slice()),
            rng,
        );

        println!("Test batch verification");
        test_batch_verification::<DeeJacobian, DumJacobian, FsRngDee, _>(
            simple_marlin_pcds.as_mut_slice(),
            simple_marlin_vks.as_mut_slice(),
            &verifier_key_g1,
            &verifier_key_g2,
            Some(simple_marlin_pcds_fake.as_slice()),
            Some(simple_marlin_vks_fake.as_slice()),
            rng,
        );
    }

    #[test]
    fn test_final_darlin_proof_aggregator() {
        let rng = &mut XorShiftRng::seed_from_u64(1234567890u64);

        // Set params
        let max_proofs = 100;
        let max_pow = 10usize;
        let segment_size = 1 << max_pow;

        //Generate keys
        let (committer_key_g1, verifier_key_g1) =
            TestIPAPCDee::setup::<Blake2s>(segment_size - 1).unwrap();
        let (committer_key_g2, verifier_key_g2) =
            TestIPAPCDum::setup::<Blake2s>(segment_size - 1).unwrap();

        // Generate fake params
        let (mut committer_key_g1_fake, mut verifier_key_g1_fake) =
            TestIPAPCDee::setup_from_seed::<Blake2s>(segment_size - 1, b"FAKE PROTOCOL").unwrap();

        let (mut committer_key_g2_fake, mut verifier_key_g2_fake) =
            TestIPAPCDum::setup_from_seed::<Blake2s>(segment_size - 1, b"FAKE PROTOCOL").unwrap();

        committer_key_g1_fake.s = committer_key_g1.s.clone();
        committer_key_g1_fake.h = committer_key_g1.h.clone();
        committer_key_g1_fake.hash = committer_key_g1.hash.clone();

        verifier_key_g1_fake.s = verifier_key_g1.s.clone();
        verifier_key_g1_fake.h = verifier_key_g1.h.clone();
        verifier_key_g1_fake.hash = verifier_key_g1.hash.clone();

        committer_key_g2_fake.s = committer_key_g2.s.clone();
        committer_key_g2_fake.h = committer_key_g2.h.clone();
        committer_key_g2_fake.hash = committer_key_g2.hash.clone();

        verifier_key_g2_fake.s = verifier_key_g2.s.clone();
        verifier_key_g2_fake.h = verifier_key_g2.h.clone();
        verifier_key_g2_fake.hash = verifier_key_g2.hash.clone();

        test_canonical_serialize_deserialize(true, &committer_key_g1);
        test_canonical_serialize_deserialize(true, &committer_key_g2);
        test_canonical_serialize_deserialize(true, &verifier_key_g1);
        test_canonical_serialize_deserialize(true, &verifier_key_g2);

        // Generate pcds and index vks: we want to generate PCDs with different segment
        // sizes up to at least max_proofs, so we are going to randomly sample the segment size
        // and the number of proofs with that specific segment size to generate (to save
        // time without lacking in expressivity we just generate one and clone it
        // iteration_num_proofs time.
        let mut generated_proofs = 0;
        let mut pcds = Vec::new();
        let mut final_darlin_vks = Vec::new();
        let mut pcds_fake = Vec::new();
        let mut final_darlin_vks_fake = Vec::new();
        let generation_rng = &mut thread_rng();
        while generated_proofs < max_proofs {
            let iteration_num_proofs: usize = generation_rng.gen_range(1..max_proofs);
            generated_proofs += iteration_num_proofs;
            let iteration_segment_size = 1 << (generation_rng.gen_range(5..max_pow));
            let iteration_num_constraints = iteration_segment_size;
            let (mut iteration_pcds, mut iteration_vks) =
                generate_final_darlin_test_data::<Blake2s, _, _, _, _>(
                    iteration_num_constraints - 1,
                    iteration_segment_size,
                    (&committer_key_g1, &verifier_key_g1),
                    (&committer_key_g2, &verifier_key_g2),
                    iteration_num_proofs,
                    generation_rng,
                );

            assert!(&iteration_pcds[0].final_darlin_proof.is_valid());
            test_canonical_serialize_deserialize(true, &iteration_pcds[0].final_darlin_proof);
            test_canonical_serialize_deserialize(true, &iteration_vks[0]);

            pcds.append(&mut iteration_pcds);
            final_darlin_vks.append(&mut iteration_vks);

            let (mut iteration_pcds_fake, mut iteration_vks_fake) =
                generate_final_darlin_test_data::<Blake2s, _, _, _, _>(
                    iteration_num_constraints - 1,
                    iteration_segment_size,
                    (&committer_key_g1_fake, &verifier_key_g1_fake),
                    (&committer_key_g2_fake, &verifier_key_g2_fake),
                    iteration_num_proofs,
                    generation_rng,
                );

            pcds_fake.append(&mut iteration_pcds_fake);
            final_darlin_vks_fake.append(&mut iteration_vks_fake);
        }

        // Collect PCDs
        let mut final_darlin_pcds = pcds
            .into_iter()
            .map(GeneralPCD::FinalDarlin)
            .collect::<Vec<_>>();

        let final_darlin_pcds_fake = pcds_fake
            .into_iter()
            .map(GeneralPCD::FinalDarlin)
            .collect::<Vec<_>>();

        println!("Test accumulation");
        test_accumulation::<DeeJacobian, DumJacobian, FsRngDee, _>(
            final_darlin_pcds.clone().as_mut_slice(),
            final_darlin_vks.as_mut_slice(),
            &committer_key_g1,
            &committer_key_g2,
            &verifier_key_g1,
            &verifier_key_g2,
            Some(final_darlin_pcds_fake.as_slice()),
            Some(final_darlin_vks_fake.as_slice()),
            rng,
        );

        println!("Test batch verification");
        test_batch_verification::<DeeJacobian, DumJacobian, FsRngDee, _>(
            final_darlin_pcds.as_mut_slice(),
            final_darlin_vks.as_mut_slice(),
            &verifier_key_g1,
            &verifier_key_g2,
            Some(final_darlin_pcds_fake.as_slice()),
            Some(final_darlin_vks_fake.as_slice()),
            rng,
        );
    }

    #[test]
    fn test_mixed_proof_aggregator() {
        let rng = &mut XorShiftRng::seed_from_u64(1234567890u64);

        // Set params
        let max_proofs = 100;
        let max_pow = 10usize;
        let segment_size = 1 << max_pow;

        //Generate keys
        let (committer_key_g1, verifier_key_g1) =
            TestIPAPCDee::setup::<Blake2s>(segment_size - 1).unwrap();
        let (committer_key_g2, verifier_key_g2) =
            TestIPAPCDum::setup::<Blake2s>(segment_size - 1).unwrap();

        // Generate fake params
        let (mut committer_key_g1_fake, mut verifier_key_g1_fake) =
            TestIPAPCDee::setup_from_seed::<Blake2s>(segment_size - 1, b"FAKE PROTOCOL").unwrap();

        let (mut committer_key_g2_fake, mut verifier_key_g2_fake) =
            TestIPAPCDum::setup_from_seed::<Blake2s>(segment_size - 1, b"FAKE PROTOCOL").unwrap();

        committer_key_g1_fake.s = committer_key_g1.s.clone();
        committer_key_g1_fake.h = committer_key_g1.h.clone();
        committer_key_g1_fake.hash = committer_key_g1.hash.clone();

        verifier_key_g1_fake.s = verifier_key_g1.s.clone();
        verifier_key_g1_fake.h = verifier_key_g1.h.clone();
        verifier_key_g1_fake.hash = verifier_key_g1.hash.clone();

        committer_key_g2_fake.s = committer_key_g2.s.clone();
        committer_key_g2_fake.h = committer_key_g2.h.clone();
        committer_key_g2_fake.hash = committer_key_g2.hash.clone();

        verifier_key_g2_fake.s = verifier_key_g2.s.clone();
        verifier_key_g2_fake.h = verifier_key_g2.h.clone();
        verifier_key_g2_fake.hash = verifier_key_g2.hash.clone();

        test_canonical_serialize_deserialize(true, &committer_key_g1);
        test_canonical_serialize_deserialize(true, &committer_key_g2);
        test_canonical_serialize_deserialize(true, &verifier_key_g1);
        test_canonical_serialize_deserialize(true, &verifier_key_g2);

        // Generate pcds and index vks: we want to generate PCDs with different segment
        // sizes up to at least max_proofs, so we are going to randomly sample the segment size
        // and the number of proofs with that specific segment size to generate (to save
        // time without lacking in expressivity we just generate one and clone it
        // iteration_num_proofs time.
        let generation_rng = &mut thread_rng();
        let mut generated_proofs = 0;
        let mut pcds = Vec::new();
        let mut vks = Vec::new();
        let mut pcds_fake = Vec::new();
        let mut vks_fake = Vec::new();
        while generated_proofs < max_proofs {
            let iteration_num_proofs: usize = generation_rng.gen_range(1..max_proofs);
            generated_proofs += iteration_num_proofs;
            let iteration_segment_size = 1 << (generation_rng.gen_range(5..max_pow));
            let iteration_num_constraints = iteration_segment_size;

            // Randomly choose if to generate a SimpleMarlinProof or a FinalDarlinProof
            let simple: bool = generation_rng.gen();
            if simple {
                let (iteration_pcds, mut iteration_vks) =
                    generate_simple_marlin_test_data::<Blake2s, _, _, _>(
                        iteration_num_constraints - 1,
                        iteration_segment_size,
                        (&committer_key_g1, &verifier_key_g1),
                        iteration_num_proofs,
                        generation_rng,
                    );

                assert!(&iteration_pcds[0].proof.is_valid());
                test_canonical_serialize_deserialize(true, &iteration_pcds[0].proof);
                test_canonical_serialize_deserialize(true, &iteration_vks[0]);

                let mut iteration_pcds = iteration_pcds
                    .into_iter()
                    .map(|pcd| GeneralPCD::SimpleMarlin(pcd))
                    .collect::<Vec<_>>();

                pcds.append(&mut iteration_pcds);
                vks.append(&mut iteration_vks);

                let (iteration_pcds_fake, mut iteration_vks_fake) =
                    generate_simple_marlin_test_data::<Blake2s, _, _, _>(
                        iteration_num_constraints - 1,
                        iteration_segment_size,
                        (&committer_key_g1_fake, &verifier_key_g1_fake),
                        iteration_num_proofs,
                        generation_rng,
                    );

                let mut iteration_pcds_fake = iteration_pcds_fake
                    .into_iter()
                    .map(|pcd| GeneralPCD::SimpleMarlin(pcd))
                    .collect::<Vec<_>>();

                pcds_fake.append(&mut iteration_pcds_fake);
                vks_fake.append(&mut iteration_vks_fake);
            } else {
                let (iteration_pcds, mut iteration_vks) =
                    generate_final_darlin_test_data::<Blake2s, _, _, _, _>(
                        iteration_num_constraints - 1,
                        iteration_segment_size,
                        (&committer_key_g1, &verifier_key_g1),
                        (&committer_key_g2, &verifier_key_g2),
                        iteration_num_proofs,
                        generation_rng,
                    );

                assert!(&iteration_pcds[0].final_darlin_proof.is_valid());
                test_canonical_serialize_deserialize(true, &iteration_pcds[0].final_darlin_proof);
                test_canonical_serialize_deserialize(true, &iteration_vks[0]);

                let mut iteration_pcds = iteration_pcds
                    .into_iter()
                    .map(GeneralPCD::FinalDarlin)
                    .collect::<Vec<_>>();

                pcds.append(&mut iteration_pcds);
                vks.append(&mut iteration_vks);

                let (iteration_pcds_fake, mut iteration_vks_fake) =
                    generate_final_darlin_test_data::<Blake2s, _, _, _, _>(
                        iteration_num_constraints - 1,
                        iteration_segment_size,
                        (&committer_key_g1_fake, &verifier_key_g1_fake),
                        (&committer_key_g2_fake, &verifier_key_g2_fake),
                        iteration_num_proofs,
                        generation_rng,
                    );

                let mut iteration_pcds_fake = iteration_pcds_fake
                    .into_iter()
                    .map(|pcd| GeneralPCD::FinalDarlin(pcd))
                    .collect::<Vec<_>>();

                pcds_fake.append(&mut iteration_pcds_fake);
                vks_fake.append(&mut iteration_vks_fake);
            }
        }

        println!("Test accumulation");
        test_accumulation::<DeeJacobian, DumJacobian, FsRngDee, _>(
            pcds.clone().as_mut_slice(),
            vks.as_mut_slice(),
            &committer_key_g1,
            &committer_key_g2,
            &verifier_key_g1,
            &verifier_key_g2,
            Some(pcds_fake.as_slice()),
            Some(vks_fake.as_slice()),
            rng,
        );

        println!("Test batch verification");
        test_batch_verification::<DeeJacobian, DumJacobian, FsRngDee, _>(
            pcds.as_mut_slice(),
            vks.as_mut_slice(),
            &verifier_key_g1,
            &verifier_key_g2,
            Some(pcds_fake.as_slice()),
            Some(vks_fake.as_slice()),
            rng,
        );
    }

    #[ignore]
    #[test]
    fn test_final_darlin_size() {
        // Set params
        let num_constraints = 1 << 19;
        let segment_size = 1 << 17;

        //Generate keys
        let (committer_key_g1, verifier_key_g1) =
            TestIPAPCDee::setup::<Blake2s>(segment_size - 1).unwrap();
        let (committer_key_g2, verifier_key_g2) =
            TestIPAPCDum::setup::<Blake2s>(segment_size - 1).unwrap();

        let generation_rng = &mut thread_rng();

        let file_path = "./size_test_proof";
        let proof;

        if Path::new(file_path).exists() {
            let fs = File::open(file_path).unwrap();
            proof = FinalDarlinProof::<_, _, FsRngDee>::deserialize(fs).unwrap();
        } else {
            let (iteration_pcds, _) = generate_final_darlin_test_data::<Blake2s, _, _, _, _>(
                num_constraints - 1,
                segment_size,
                (&committer_key_g1, &verifier_key_g1),
                (&committer_key_g2, &verifier_key_g2),
                1,
                generation_rng,
            );

            proof = iteration_pcds[0].final_darlin_proof.clone();

            let fs = File::create(file_path).unwrap();
            proof.serialize(fs).unwrap();
            let _ = std::fs::remove_file(file_path);
        }

        test_canonical_serialize_deserialize(true, &proof);

        println!("{} - FinalDarlinProof", proof.serialized_size());
        println!("-- {} - MarlinProof", proof.proof.serialized_size());
        println!(
            "---- {} - commitments ({})",
            proof.proof.commitments.serialized_size()
                - (proof
                    .proof
                    .commitments
                    .iter()
                    .flatten()
                    .collect::<Vec<_>>()
                    .len()
                    * 4),
            proof
                .proof
                .commitments
                .iter()
                .flatten()
                .collect::<Vec<_>>()
                .len()
        );
        println!(
            "---- {} - evaluations ({})",
            proof.proof.evaluations.serialized_size() - 8,
            proof.proof.evaluations.len()
        );
        println!("---- {} - pc_proof", proof.proof.pc_proof.serialized_size());
        println!(
            "-- {} - FinalDarlinDeferredData",
            proof.deferred.serialized_size()
        );
        println!(
            "---- {} - DLogAccumulatorG1",
            proof.deferred.pre_previous_acc.serialized_size()
        );
        println!(
            "------ {} - final_comm_key",
            proof
                .deferred
                .pre_previous_acc
                .final_comm_key
                .serialized_size()
        );
        println!(
            "------ {} - check_poly",
            proof.deferred.pre_previous_acc.check_poly.serialized_size()
        );
        println!(
            "---- {} - DLogAccumulatorG2",
            proof.deferred.previous_acc.serialized_size()
        );
        println!(
            "------ {} - final_comm_key",
            proof.deferred.previous_acc.final_comm_key.serialized_size()
        );
        println!(
            "------ {} - check_poly",
            proof.deferred.previous_acc.check_poly.serialized_size()
        );
    }
}<|MERGE_RESOLUTION|>--- conflicted
+++ resolved
@@ -15,25 +15,17 @@
         },
         DomainExtendedIpaPc,
     };
-<<<<<<< HEAD
     use algebra::{
         curves::tweedle::{dee::DeeJacobian, dum::DumJacobian},
         serialize::test_canonical_serialize_deserialize,
-        CanonicalDeserialize, CanonicalSerialize, DualCycle, Group, SemanticallyValid,
-        ToConstraintField, UniformRand,
+        CanonicalDeserialize, CanonicalSerialize, DualCycle, EndoMulCurve, SemanticallyValid,
+        UniformRand,
     };
-=======
-    use algebra::{curves::tweedle::{dee::DeeJacobian, dum::DumJacobian}, serialize::test_canonical_serialize_deserialize, CanonicalDeserialize, CanonicalSerialize, Group, SemanticallyValid, ToConstraintField, UniformRand, EndoMulCurve};
->>>>>>> e7735f0d
     use blake2::Blake2s;
     use fiat_shamir::FiatShamirRng;
     use marlin::VerifierKey as MarlinVerifierKey;
     use poly_commit::{
-<<<<<<< HEAD
-        ipa_pc::{CommitterKey as DLogCommitterKey, IPACurve, VerifierKey as DLogVerifierKey},
-=======
         ipa_pc::{CommitterKey as DLogCommitterKey, VerifierKey as DLogVerifierKey},
->>>>>>> e7735f0d
         PolynomialCommitment,
     };
     use rand::{thread_rng, Rng, RngCore, SeedableRng};
@@ -65,16 +57,9 @@
         fake_vks: Option<&[MarlinVerifierKey<G1, DomainExtendedIpaPc<G1, FS>>]>,
         rng: &mut R,
     ) where
-<<<<<<< HEAD
-        G1: IPACurve + ToConstraintField<<G1 as Group>::BaseField>,
-        G2: IPACurve + ToConstraintField<<G2 as Group>::BaseField>,
+        G1: EndoMulCurve,
+        G2: EndoMulCurve,
         G1: DualCycle<G2>,
-=======
-        G1: EndoMulCurve<BaseField = <G2 as Group>::ScalarField>
-            + ToConstraintField<<G2 as Group>::ScalarField>,
-        G2: EndoMulCurve<BaseField = <G1 as Group>::ScalarField>
-            + ToConstraintField<<G1 as Group>::ScalarField>,
->>>>>>> e7735f0d
     {
         // Accumulate PCDs
         let (proof_g1, proof_g2) =
@@ -209,9 +194,6 @@
     }
 
     /// Generic test for `batch_verify_proofs`
-<<<<<<< HEAD
-    fn test_batch_verification<'a, G1: IPACurve, G2: IPACurve, FS: FiatShamirRng, R: RngCore>(
-=======
     fn test_batch_verification<
         'a,
         G1: EndoMulCurve,
@@ -219,7 +201,6 @@
         FS: FiatShamirRng,
         R: RngCore,
     >(
->>>>>>> e7735f0d
         pcds: &mut [GeneralPCD<'a, G1, G2, FS>],
         vks: &mut [MarlinVerifierKey<G1, DomainExtendedIpaPc<G1, FS>>],
         verifier_key_g1: &DLogVerifierKey<G1>,
@@ -228,16 +209,9 @@
         fake_vks: Option<&[MarlinVerifierKey<G1, DomainExtendedIpaPc<G1, FS>>]>,
         rng: &mut R,
     ) where
-<<<<<<< HEAD
-        G1: IPACurve + ToConstraintField<<G1 as Group>::BaseField>,
-        G2: IPACurve + ToConstraintField<<G2 as Group>::BaseField>,
+        G1: EndoMulCurve,
+        G2: EndoMulCurve,
         G1: DualCycle<G2>,
-=======
-        G1: EndoMulCurve<BaseField = <G2 as Group>::ScalarField>
-            + ToConstraintField<<G2 as Group>::ScalarField>,
-        G2: EndoMulCurve<BaseField = <G1 as Group>::ScalarField>
-            + ToConstraintField<<G1 as Group>::ScalarField>,
->>>>>>> e7735f0d
     {
         // Batch Verify
         assert!(batch_verify_proofs::<G1, G2, FS, R>(
