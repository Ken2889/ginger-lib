//! A test circuit which, besides processing additional data according to
//! a simple quadratic relation, allocates a given instance of `FinalDarlinDeferredData`,
//! and wires it to the outside via system inputs.
use crate::darlin::{
    accumulators::ItemAccumulator,
    data_structures::FinalDarlinDeferredData,
    pcd::{error::PCDError, final_darlin::FinalDarlinPCD, PCDCircuit, PCDParameters, PCD},
    FinalDarlin, FinalDarlinProverKey, FinalDarlinVerifierKey,
};
use algebra::{AffineCurve, ToConstraintField, UniformRand};
<<<<<<< HEAD
use poly_commit::{
    ipa_pc::{CommitterKey, InnerProductArgPC, Parameters},
    DomainExtendedPolynomialCommitment, Error as PCError,
};
use r1cs_core::{ConstraintSynthesizer, ConstraintSystem, SynthesisError};
//use rand::{ Rng, RngCore };
use digest::Digest;
use r1cs_std::{alloc::AllocGadget, eq::EqGadget, fields::fp::FpGadget};
use rand::RngCore;
=======
use digest::Digest;
use poly_commit::{
    ipa_pc::{CommitterKey, InnerProductArgPC, UniversalParams},
    Error as PCError,
};
use r1cs_core::{ConstraintSynthesizer, ConstraintSystem, SynthesisError};
use r1cs_std::{alloc::AllocGadget, eq::EqGadget, fields::fp::FpGadget};
use rand::{Rng, RngCore};
>>>>>>> 5abd1a7f

// Dummy Acc used for testing
pub struct TestAcc {}

impl ItemAccumulator for TestAcc {
    type AccumulatorProverKey = ();
    type AccumulatorVerifierKey = ();
    type AccumulationProof = ();
    type Item = ();

    fn check_items<R: RngCore>(
        _vk: &Self::AccumulatorVerifierKey,
        _accumulators: &[Self::Item],
        _rng: &mut R,
    ) -> Result<bool, PCError> {
        Ok(true)
    }

    fn accumulate_items(
        _ck: &Self::AccumulatorProverKey,
        _accumulators: Vec<Self::Item>,
    ) -> Result<(Self::Item, Self::AccumulationProof), PCError> {
        Ok(((), ()))
    }

    fn verify_accumulated_items<R: RngCore>(
        _current_accumulator: &Self::Item,
        _vk: &Self::AccumulatorVerifierKey,
        _previous_accumulators: Vec<Self::Item>,
        _proof: &Self::AccumulationProof,
        _rng: &mut R,
    ) -> Result<bool, PCError> {
        Ok(true)
    }
}

// Test PCDVk
pub struct TestPCDVk {}

impl AsRef<()> for TestPCDVk {
    fn as_ref(&self) -> &() {
        &()
    }
}

/// For testing purposes, TestPrevPCD already serves correct sys_ins and usr_ins
/// to the our test PCDCircuit.
pub struct TestPrevPCD<G1: AffineCurve, G2: AffineCurve> {
    sys_ins: FinalDarlinDeferredData<G1, G2>,
    usr_ins: (G1::ScalarField, G1::ScalarField),
}

impl<G1, G2> PCD for TestPrevPCD<G1, G2>
where
    G1: AffineCurve<BaseField = <G2 as AffineCurve>::ScalarField>
        + ToConstraintField<<G2 as AffineCurve>::ScalarField>,
    G2: AffineCurve<BaseField = <G1 as AffineCurve>::ScalarField>
        + ToConstraintField<<G1 as AffineCurve>::ScalarField>,
{
    type PCDAccumulator = TestAcc;
    type PCDVerifierKey = TestPCDVk;

    // there is nothing to succinctly verify
    fn succinct_verify(
        &self,
        _vk: &Self::PCDVerifierKey,
    ) -> Result<<Self::PCDAccumulator as ItemAccumulator>::Item, PCDError> {
        Ok(())
    }
}

/// The parameters for our test circuit
#[derive(Clone)]
pub struct CircuitInfo<G1: AffineCurve, G2: AffineCurve> {
    pub num_constraints: usize,
    pub num_variables: usize,
    /// just used to deduce the number of field elements to allocate on the
    /// circuit for simplicity. Would've been the same passing a parameter
    /// like "number_of_deferred_field_element_to_allocate"
    pub dummy_deferred: FinalDarlinDeferredData<G1, G2>,
}

/// This test circuit simply allocates `deferred`, i.e. a valid instance of FinalDarlinDeferredData,
/// and wires it to the outside via system inputs.
/// The user inputs are the field elements c, d, used along the user inputs (c_prev, d_prev)
/// of the previous proof in order to satisfy:
///     (c,d) = (a * b - c_prev, a * b^2 - d_prev),
/// using the prepared a,b. To produce the given `num_constraints`, the same two constraints
///     a * b = c
///     c * b = d
/// are repeated accordingly. To acchieve the give `num_variables`, a corresponding number of
/// dummy witness variables are allocated.
#[derive(Clone, Default)]
pub struct TestCircuit<G1: AffineCurve, G2: AffineCurve> {
    /// Incremental data (to be allocated as witnesses)
    pub a: Option<G1::ScalarField>,
    pub b: Option<G1::ScalarField>,

    /// Previous user inputs (to be allocated as witnesses)
    pub c_prev: Option<G1::ScalarField>,
    pub d_prev: Option<G1::ScalarField>,

    /// Actual user inputs (to be allocated as public inputs)
    pub c: Option<G1::ScalarField>,
    pub d: Option<G1::ScalarField>,

    // System inputs (i.e previous accumulators, to be allocated as public inputs)
    pub deferred: FinalDarlinDeferredData<G1, G2>,

    /// Setup data
    pub num_constraints: usize,
    pub num_variables: usize,
}

impl<G1, G2> ConstraintSynthesizer<G1::ScalarField> for TestCircuit<G1, G2>
where
    G1: AffineCurve<BaseField = <G2 as AffineCurve>::ScalarField>
        + ToConstraintField<<G2 as AffineCurve>::ScalarField>,
    G2: AffineCurve<BaseField = <G1 as AffineCurve>::ScalarField>
        + ToConstraintField<<G1 as AffineCurve>::ScalarField>,
{
    fn generate_constraints<CS: ConstraintSystem<G1::ScalarField>>(
        self,
        cs: &mut CS,
    ) -> Result<(), SynthesisError> {
        // convert the FinalDarlinDeferred efficiently to circuit inputs
        let deferred_as_native_fes = self.deferred.to_field_elements().unwrap();
        let deferred_len = deferred_as_native_fes.len();

        // Alloc deferred data as public input
        let mut deferred_input_gs = Vec::new();
        for (i, fe) in deferred_as_native_fes.iter().enumerate() {
            let ins_g = FpGadget::<G1::ScalarField>::alloc_input(
                cs.ns(|| format!("Alloc input deferred elem {}", i)),
                || Ok(fe),
            )?;
            deferred_input_gs.push(ins_g);
        }

        // Alloc deferred data as witness
        let mut deferred_gs = Vec::new();
        for (i, fe) in deferred_as_native_fes.into_iter().enumerate() {
            let witness_g = FpGadget::<G1::ScalarField>::alloc(
                cs.ns(|| format!("Alloc deferred elem {}", i)),
                || Ok(fe),
            )?;
            deferred_gs.push(witness_g);
        }

        // Enforce the system inputs to the circuit to be equal to the allocated `deferred`.
        // This is a simple way to allow test cases where sys data (i.e. the deferred
        // accumulators) are wrong.
        let mut test_constraints = cs.num_constraints();
        for (i, (deferred_w, deferred_ins)) in
            deferred_input_gs.into_iter().zip(deferred_gs).enumerate()
        {
            deferred_w.enforce_equal(
                cs.ns(|| format!("enforce deferred equal {}", i)),
                &deferred_ins,
            )?;
        }
        test_constraints = cs.num_constraints() - test_constraints;

        // The following is equal to the SimpleMarlin circuit
        // TODO: although this circuit fortunately does not produce undersized Marlin polynomials,
        // let us pad with constraints in a more careful manner (e.g., as in our test circuit 1c
        // of Marlin.
        let a = cs.alloc(|| "a", || self.a.ok_or(SynthesisError::AssignmentMissing))?;
        let b = cs.alloc(|| "b", || self.b.ok_or(SynthesisError::AssignmentMissing))?;
        let c_prev = cs.alloc(
            || "c_prev",
            || self.c_prev.ok_or(SynthesisError::AssignmentMissing),
        )?;
        let d_prev = cs.alloc(
            || "d_prev",
            || self.d_prev.ok_or(SynthesisError::AssignmentMissing),
        )?;
        let c = cs.alloc_input(|| "c", || self.c.ok_or(SynthesisError::AssignmentMissing))?;
        let d = cs.alloc_input(|| "d", || self.d.ok_or(SynthesisError::AssignmentMissing))?;

<<<<<<< HEAD
        for i in 0..(self.num_variables - 7 - (4 * deferred_len)) {
=======
        // TODO: This calculation is wrong, as enforce_equal allocates new variables.
        //       However, fixing this may cause unit tests to crash since num_constraints
        //       and num_variables are generated at random and an underflow may happen.
        //       Fix both.
        for i in 0..(self.num_variables - 7 - (2 * deferred_len)) {
>>>>>>> 5abd1a7f
            let _ = cs.alloc(
                || format!("var {}", i),
                || self.a.ok_or(SynthesisError::AssignmentMissing),
            )?;
        }

        for i in 0..(self.num_constraints - 1 - test_constraints) {
            cs.enforce(
                || format!("constraint {}", i),
                |lc| lc + a,
                |lc| lc + b,
                |lc| lc + c_prev + c,
            );
        }
        cs.enforce(
            || format!("constraint {}", self.num_constraints - 1),
            |lc| lc + c,
            |lc| lc + b,
            |lc| lc + d_prev + d,
        );

        Ok(())
    }
}

impl<G1, G2> PCDCircuit<G1> for TestCircuit<G1, G2>
where
    G1: AffineCurve<BaseField = <G2 as AffineCurve>::ScalarField>
        + ToConstraintField<<G2 as AffineCurve>::ScalarField>,
    G2: AffineCurve<BaseField = <G1 as AffineCurve>::ScalarField>
        + ToConstraintField<<G1 as AffineCurve>::ScalarField>,
{
    type SetupData = CircuitInfo<G1, G2>;
    type AdditionalData = (G1::ScalarField, G1::ScalarField);
    type SystemInputs = FinalDarlinDeferredData<G1, G2>;
    type PreviousPCD = TestPrevPCD<G1, G2>;

    fn init(config: Self::SetupData) -> Self {
        Self {
            a: None,
            b: None,
            c_prev: None,
            d_prev: None,
            c: None,
            d: None,
            num_constraints: config.num_constraints,
            num_variables: config.num_variables,
<<<<<<< HEAD
            deferred: config.dummy_deferred.clone(),
=======
            deferred: config.dummy_deferred,
>>>>>>> 5abd1a7f
        }
    }

    fn init_state(
        config: Self::SetupData,
        previous_proofs_data: Vec<Self::PreviousPCD>,
        _previous_proofs_vks: Vec<<Self::PreviousPCD as PCD>::PCDVerifierKey>,
        additional_data: Self::AdditionalData,
    ) -> Self {
        assert_eq!(previous_proofs_data.len(), 1);

        let a = additional_data.0;
        let b = additional_data.1;
        let c_prev = previous_proofs_data[0].usr_ins.0;
        let d_prev = previous_proofs_data[0].usr_ins.1;

        let c = (a * &b) - &c_prev;
        let d = (c * &b) - &d_prev;

        Self {
            a: Some(a),
            b: Some(b),
            c_prev: Some(c_prev),
            d_prev: Some(d_prev),
            c: Some(c),
            d: Some(d),
            num_constraints: config.num_constraints,
            num_variables: config.num_variables,
            deferred: previous_proofs_data[0].sys_ins.clone(),
        }
    }

    fn get_sys_ins(&self) -> Result<&Self::SystemInputs, PCDError> {
        Ok(&self.deferred)
    }

    fn get_usr_ins(&self) -> Result<Vec<G1::ScalarField>, PCDError> {
        let c = self.c.ok_or(PCDError::MissingUserInputs("c".to_owned()))?;
        let d = self.d.ok_or(PCDError::MissingUserInputs("d".to_owned()))?;
        Ok(vec![c, d])
    }
}

/// Generates a FinalDarlinPCD from TestCircuit1, given an instance of
/// FinalDarlinDeferred as previous PCD (via CircuitInfo).
/// The additional data a,b is sampled randomly.
#[allow(dead_code)]
pub fn generate_test_pcd<'a, G1: AffineCurve, G2: AffineCurve, D: Digest + 'a, R: RngCore>(
    pc_ck_g1: &CommitterKey<G1>,
    final_darlin_pk: &FinalDarlinProverKey<
        G1,
        DomainExtendedPolynomialCommitment<G1, InnerProductArgPC<G1, D>>,
    >,
    info: CircuitInfo<G1, G2>,
    zk: bool,
    rng: &mut R,
) -> FinalDarlinPCD<'a, G1, G2, D>
where
    G1: AffineCurve<BaseField = <G2 as AffineCurve>::ScalarField>
        + ToConstraintField<<G2 as AffineCurve>::ScalarField>,
    G2: AffineCurve<BaseField = <G1 as AffineCurve>::ScalarField>
        + ToConstraintField<<G1 as AffineCurve>::ScalarField>,
{
    let prev_pcd = TestPrevPCD::<G1, G2> {
        // as we have already generated a dummy deferred for CircuitInfo, let's
        // just re-use it
        sys_ins: info.dummy_deferred.clone(),
        usr_ins: (G1::ScalarField::rand(rng), G1::ScalarField::rand(rng)),
    };

    // our additional data witnesses
    let a = G1::ScalarField::rand(rng);
    let b = G1::ScalarField::rand(rng);

    FinalDarlin::<G1, G2, D>::prove::<TestCircuit<G1, G2>>(
        final_darlin_pk,
        pc_ck_g1,
        info,
        vec![prev_pcd],
        vec![],
        (a, b),
        zk,
        if zk { Some(rng) } else { None },
    )
    .unwrap()
}

/// Generates `num_proofs` random instances of FinalDarlinPCDs for TestCircuit1 at given
/// `num_constraints`, using `segment_size` for the dlog commitment scheme.
#[allow(dead_code)]
pub fn generate_test_data<'a, G1: AffineCurve, G2: AffineCurve, D: Digest + 'a, R: RngCore>(
    num_constraints: usize,
    segment_size: usize,
    params_g1: &Parameters<G1>,
    params_g2: &Parameters<G2>,
    num_proofs: usize,
    rng: &mut R,
) -> (
    Vec<FinalDarlinPCD<'a, G1, G2, D>>,
<<<<<<< HEAD
    Vec<
        FinalDarlinVerifierKey<
            G1,
            DomainExtendedPolynomialCommitment<G1, InnerProductArgPC<G1, D>>,
        >,
    >,
=======
    Vec<FinalDarlinVerifierKey<G1::ScalarField, InnerProductArgPC<G1, D>>>,
>>>>>>> 5abd1a7f
)
where
    G1: AffineCurve<BaseField = <G2 as AffineCurve>::ScalarField>
        + ToConstraintField<<G2 as AffineCurve>::ScalarField>,
    G2: AffineCurve<BaseField = <G1 as AffineCurve>::ScalarField>
        + ToConstraintField<<G1 as AffineCurve>::ScalarField>,
{
    // Trim committer key and verifier key
    let config = PCDParameters { segment_size };
    let (committer_key_g1, _) = config.universal_setup::<_, D>(params_g1).unwrap();
    let (committer_key_g2, _) = config.universal_setup::<_, D>(params_g2).unwrap();

    // Generate random (but valid) deferred data
    let dummy_deferred = FinalDarlinDeferredData::<G1, G2>::generate_random::<R, D>(
        rng,
        &committer_key_g1,
        &committer_key_g2,
    );

    let info = CircuitInfo::<G1, G2> {
        num_constraints,
        num_variables: num_constraints,
        dummy_deferred,
    };

    let (index_pk, index_vk) =
        FinalDarlin::<G1, G2, D>::index::<TestCircuit<G1, G2>>(&committer_key_g1, info.clone())
            .unwrap();

    // Generate Final Darlin PCDs
    let final_darlin_pcd =
<<<<<<< HEAD
        generate_test_pcd::<G1, G2, D, R>(&committer_key_g1, &index_pk, info, true, rng);
=======
        generate_test_pcd::<G1, G2, D, R>(&committer_key_g1, &index_pk, info, rng.gen(), rng);
>>>>>>> 5abd1a7f

    (
        vec![final_darlin_pcd; num_proofs],
        vec![index_vk; num_proofs],
    )
}<|MERGE_RESOLUTION|>--- conflicted
+++ resolved
@@ -8,7 +8,6 @@
     FinalDarlin, FinalDarlinProverKey, FinalDarlinVerifierKey,
 };
 use algebra::{AffineCurve, ToConstraintField, UniformRand};
-<<<<<<< HEAD
 use poly_commit::{
     ipa_pc::{CommitterKey, InnerProductArgPC, Parameters},
     DomainExtendedPolynomialCommitment, Error as PCError,
@@ -18,16 +17,6 @@
 use digest::Digest;
 use r1cs_std::{alloc::AllocGadget, eq::EqGadget, fields::fp::FpGadget};
 use rand::RngCore;
-=======
-use digest::Digest;
-use poly_commit::{
-    ipa_pc::{CommitterKey, InnerProductArgPC, UniversalParams},
-    Error as PCError,
-};
-use r1cs_core::{ConstraintSynthesizer, ConstraintSystem, SynthesisError};
-use r1cs_std::{alloc::AllocGadget, eq::EqGadget, fields::fp::FpGadget};
-use rand::{Rng, RngCore};
->>>>>>> 5abd1a7f
 
 // Dummy Acc used for testing
 pub struct TestAcc {}
@@ -208,15 +197,11 @@
         let c = cs.alloc_input(|| "c", || self.c.ok_or(SynthesisError::AssignmentMissing))?;
         let d = cs.alloc_input(|| "d", || self.d.ok_or(SynthesisError::AssignmentMissing))?;
 
-<<<<<<< HEAD
-        for i in 0..(self.num_variables - 7 - (4 * deferred_len)) {
-=======
         // TODO: This calculation is wrong, as enforce_equal allocates new variables.
         //       However, fixing this may cause unit tests to crash since num_constraints
         //       and num_variables are generated at random and an underflow may happen.
         //       Fix both.
-        for i in 0..(self.num_variables - 7 - (2 * deferred_len)) {
->>>>>>> 5abd1a7f
+        for i in 0..(self.num_variables - 7 - (4 * deferred_len)) {
             let _ = cs.alloc(
                 || format!("var {}", i),
                 || self.a.ok_or(SynthesisError::AssignmentMissing),
@@ -264,11 +249,7 @@
             d: None,
             num_constraints: config.num_constraints,
             num_variables: config.num_variables,
-<<<<<<< HEAD
             deferred: config.dummy_deferred.clone(),
-=======
-            deferred: config.dummy_deferred,
->>>>>>> 5abd1a7f
         }
     }
 
@@ -368,16 +349,12 @@
     rng: &mut R,
 ) -> (
     Vec<FinalDarlinPCD<'a, G1, G2, D>>,
-<<<<<<< HEAD
     Vec<
         FinalDarlinVerifierKey<
             G1,
             DomainExtendedPolynomialCommitment<G1, InnerProductArgPC<G1, D>>,
         >,
     >,
-=======
-    Vec<FinalDarlinVerifierKey<G1::ScalarField, InnerProductArgPC<G1, D>>>,
->>>>>>> 5abd1a7f
 )
 where
     G1: AffineCurve<BaseField = <G2 as AffineCurve>::ScalarField>
@@ -409,11 +386,7 @@
 
     // Generate Final Darlin PCDs
     let final_darlin_pcd =
-<<<<<<< HEAD
-        generate_test_pcd::<G1, G2, D, R>(&committer_key_g1, &index_pk, info, true, rng);
-=======
         generate_test_pcd::<G1, G2, D, R>(&committer_key_g1, &index_pk, info, rng.gen(), rng);
->>>>>>> 5abd1a7f
 
     (
         vec![final_darlin_pcd; num_proofs],
