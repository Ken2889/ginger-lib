//! A R1CS density one test circuit of specified number of constraints, which processes
//! two public inputs satisfying a simple quadratic relation.
use crate::darlin::pcd::{
    simple_marlin::{MarlinProof, SimpleMarlinPCD},
    PCDParameters,
};
use algebra::{Field, Curve, UniformRand};
use digest::Digest;
use marlin::{Marlin, ProverKey as MarlinProverKey, VerifierKey as MarlinVerifierKey};
<<<<<<< HEAD
use poly_commit::ipa_pc::{CommitterKey, InnerProductArgPC, Parameters};
use poly_commit::DomainExtendedPolynomialCommitment;
use r1cs_core::{ConstraintSynthesizer, ConstraintSystem, SynthesisError};
=======
use poly_commit::ipa_pc::{CommitterKey, InnerProductArgPC, UniversalParams};
use r1cs_core::{ConstraintSynthesizer, ConstraintSystemAbstract, SynthesisError};
>>>>>>> d41aef65
use rand::{Rng, RngCore};
use std::ops::MulAssign;

/// A simple test circuit with two field elements c,d as inputs, enforced to satisfy
///     (c,d) = a*(b,b^2),
/// To produce the given `num_constraints`, the same two constraints
///     a * b = c
///     c * b = d
/// are repeated accordingly. To acchieve the give `num_variables`, a corresponding number of
/// dummy witness variables are allocated.
#[derive(Copy, Clone)]
pub(crate) struct Circuit<F: Field> {
    a: Option<F>,
    b: Option<F>,
    num_constraints: usize,
    num_variables: usize,
}

impl<ConstraintF: Field> ConstraintSynthesizer<ConstraintF> for Circuit<ConstraintF> {
    fn generate_constraints<CS: ConstraintSystemAbstract<ConstraintF>>(
        self,
        cs: &mut CS,
    ) -> Result<(), SynthesisError> {
        let a = cs.alloc(|| "a", || self.a.ok_or(SynthesisError::AssignmentMissing))?;
        let b = cs.alloc(|| "b", || self.b.ok_or(SynthesisError::AssignmentMissing))?;
        let c = cs.alloc_input(
            || "c",
            || {
                let mut a = self.a.ok_or(SynthesisError::AssignmentMissing)?;
                let b = self.b.ok_or(SynthesisError::AssignmentMissing)?;

                a.mul_assign(&b);
                Ok(a)
            },
        )?;
        let d = cs.alloc_input(
            || "d",
            || {
                let mut a = self.a.ok_or(SynthesisError::AssignmentMissing)?;
                let b = self.b.ok_or(SynthesisError::AssignmentMissing)?;

                a.mul_assign(&b);
                a.mul_assign(&b);
                Ok(a)
            },
        )?;

        for i in 0..(self.num_variables - 5) {
            let _ = cs.alloc(
                || format!("var {}", i),
                || self.a.ok_or(SynthesisError::AssignmentMissing),
            )?;
        }

        for i in 0..(self.num_constraints - 1) {
            cs.enforce(
                || format!("constraint {}", i),
                |lc| lc + a,
                |lc| lc + b,
                |lc| lc + c,
            );
        }
        cs.enforce(
            || format!("constraint {}", self.num_constraints - 1),
            |lc| lc + c,
            |lc| lc + b,
            |lc| lc + d,
        );
        Ok(())
    }
}

/// Generates a SimpleMarlinPCD from `Circuit`, by sampling the internal
/// witnesses a,b at random.
#[allow(dead_code)]
pub fn generate_test_pcd<'a, G: Curve, D: Digest + 'a, R: RngCore>(
    pc_ck: &CommitterKey<G>,
    marlin_pk: &MarlinProverKey<G, DomainExtendedPolynomialCommitment<G, InnerProductArgPC<G, D>>>,
    num_constraints: usize,
    zk: bool,
    rng: &mut R,
) -> SimpleMarlinPCD<'a, G, D> {
    let a = G::ScalarField::rand(rng);
    let b = G::ScalarField::rand(rng);
    let mut c = a;
    c.mul_assign(&b);
    let mut d = c;
    d.mul_assign(&b);

    let circ = Circuit {
        a: Some(a),
        b: Some(b),
        num_constraints,
        num_variables: num_constraints,
    };

    let proof =
        Marlin::<G, DomainExtendedPolynomialCommitment<G, InnerProductArgPC<G, D>>, D>::prove(
            marlin_pk,
            pc_ck,
            circ,
            zk,
            if zk { Some(rng) } else { None },
        )
        .unwrap();

    SimpleMarlinPCD::<'a, G, D>::new(MarlinProof::<G, D>(proof), vec![c, d])
}

/// Generates `num_proofs` random instances of SimpleMarlinPCDs for `Circuit` with
/// `num_constraints`, using the given `segment_size` for the dlog commitment scheme.
#[allow(dead_code)]
pub fn generate_test_data<'a, G: Curve, D: Digest + 'a, R: RngCore>(
    num_constraints: usize,
    segment_size: usize,
    params: &Parameters<G>,
    num_proofs: usize,
    rng: &mut R,
) -> (
    Vec<SimpleMarlinPCD<'a, G, D>>,
    Vec<MarlinVerifierKey<G, DomainExtendedPolynomialCommitment<G, InnerProductArgPC<G, D>>>>,
) {
    // Trim committer key and verifier key
    let config = PCDParameters { segment_size };
    let (committer_key, _) = config.universal_setup::<_, D>(params).unwrap();

    // Generate Marlin prover and verifier key
    let circ = Circuit {
        a: None,
        b: None,
        num_constraints,
        num_variables: num_constraints,
    };

    let (index_pk, index_vk) = Marlin::<
        G,
        DomainExtendedPolynomialCommitment<G, InnerProductArgPC<G, D>>,
        D,
    >::index(&committer_key, circ.clone())
    .unwrap();

    // Generate Marlin PCDs
    let simple_marlin_pcd =
        generate_test_pcd::<G, D, R>(&committer_key, &index_pk, num_constraints, rng.gen(), rng);

    (
        vec![simple_marlin_pcd; num_proofs],
        vec![index_vk; num_proofs],
    )
}<|MERGE_RESOLUTION|>--- conflicted
+++ resolved
@@ -4,17 +4,12 @@
     simple_marlin::{MarlinProof, SimpleMarlinPCD},
     PCDParameters,
 };
-use algebra::{Field, Curve, UniformRand};
+use algebra::{Curve, Field, UniformRand};
 use digest::Digest;
 use marlin::{Marlin, ProverKey as MarlinProverKey, VerifierKey as MarlinVerifierKey};
-<<<<<<< HEAD
 use poly_commit::ipa_pc::{CommitterKey, InnerProductArgPC, Parameters};
 use poly_commit::DomainExtendedPolynomialCommitment;
-use r1cs_core::{ConstraintSynthesizer, ConstraintSystem, SynthesisError};
-=======
-use poly_commit::ipa_pc::{CommitterKey, InnerProductArgPC, UniversalParams};
 use r1cs_core::{ConstraintSynthesizer, ConstraintSystemAbstract, SynthesisError};
->>>>>>> d41aef65
 use rand::{Rng, RngCore};
 use std::ops::MulAssign;
 
@@ -153,7 +148,7 @@
         G,
         DomainExtendedPolynomialCommitment<G, InnerProductArgPC<G, D>>,
         D,
-    >::index(&committer_key, circ.clone())
+    >::circuit_specific_setup(&committer_key, circ.clone())
     .unwrap();
 
     // Generate Marlin PCDs
