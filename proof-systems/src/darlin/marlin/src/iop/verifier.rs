#![allow(non_snake_case)]

use crate::iop::indexer::IndexInfo;
use crate::iop::*;

use algebra::{get_best_evaluation_domain, EvaluationDomain, PrimeField};
use fiat_shamir::FiatShamirRng;
use poly_commit::QueryMap;
use std::collections::BTreeSet;
use std::iter::FromIterator;

/// State of the IOP verifier
pub struct VerifierState<F: PrimeField> {
    pub(crate) domain_h: Box<dyn EvaluationDomain<F>>,
    pub(crate) domain_k: Box<dyn EvaluationDomain<F>>,

    pub(crate) first_round_msg: Option<VerifierFirstMsg<F>>,
    pub(crate) second_round_msg: Option<VerifierSecondMsg<F>>,

    pub(crate) gamma: Option<F>,
}

/// First message of the verifier.
#[derive(Copy, Clone)]
pub struct VerifierFirstMsg<F: Field> {
    /// Query for the random polynomial.
    pub alpha: F,
    /// Randomizer for the lincheck for `A`, `B`, and `C`.
    pub eta: F,
}

impl<F: Field> VerifierFirstMsg<F> {
    /// Return a triplet with the randomizers (1, eta, eta^2)
    pub fn get_etas(&self) -> (F, F, F) {
        return (F::one(), self.eta, self.eta.square());
    }
}

/// Second verifier message.
#[derive(Copy, Clone)]
pub struct VerifierSecondMsg<F> {
    /// Query for the second round of polynomials.
    pub beta: F,
}

impl<F: PrimeField> IOP<F> {
    /// The verifier first round, samples the random challenges `eta` and `alpha` for reducing the R1CS identies
    /// to a sumcheck.
    pub fn verifier_first_round<R: FiatShamirRng>(
        index_info: IndexInfo<F>,
        fs_rng: &mut R,
    ) -> Result<(VerifierFirstMsg<F>, VerifierState<F>), Error> {
        let num_formatted_variables = index_info.num_inputs + index_info.num_witness;
        let num_constraints = index_info.num_constraints;
        let padded_matrix_dim = std::cmp::max(num_formatted_variables, num_constraints);
        let domain_h = get_best_evaluation_domain::<F>(padded_matrix_dim)
            .ok_or(SynthesisError::PolynomialDegreeTooLarge)?;

        let domain_k = get_best_evaluation_domain::<F>(index_info.num_non_zero)
            .ok_or(SynthesisError::PolynomialDegreeTooLarge)?;

        let chals = fs_rng.get_many_challenges::<128>(2)?;

        let alpha = F::read_bits(chals[0].to_vec()).map_err(|e| Error::Other(e.to_string()))?;

        if domain_h.evaluate_vanishing_polynomial(alpha).is_zero() {
            Err(Error::Other(
                "Sampled an alpha challenge belonging to H domain".to_owned(),
            ))?
        }

        let eta = F::read_bits(chals[1].to_vec()).map_err(|e| Error::Other(e.to_string()))?;

        let msg = VerifierFirstMsg { alpha, eta };

        let new_state = VerifierState {
            domain_h,
            domain_k,
            first_round_msg: Some(msg),
            second_round_msg: None,
            gamma: None,
        };

        Ok((msg, new_state))
    }

    /// Second round of the verifier, samples the random challenge `beta` for probing
    /// the outer sumcheck identity.
    pub fn verifier_second_round<R: FiatShamirRng>(
        mut state: VerifierState<F>,
        fs_rng: &mut R,
    ) -> Result<(VerifierSecondMsg<F>, VerifierState<F>), Error> {
        let beta = F::read_bits(fs_rng.get_challenge::<128>()?.to_vec())
            .map_err(|e| Error::Other(e.to_string()))?;

        if state.domain_h.evaluate_vanishing_polynomial(beta).is_zero() {
            Err(Error::Other(
                "Sampled a beta challenge belonging to H domain".to_owned(),
            ))?
        }

        let msg = VerifierSecondMsg { beta };
        state.second_round_msg = Some(msg);

        Ok((msg, state))
    }

    /// Third round of the verifier. Samples the random challenge `gamma` for
    /// probing the inner sumcheck identity.
    pub fn verifier_third_round<R: FiatShamirRng>(
        mut state: VerifierState<F>,
        fs_rng: &mut R,
    ) -> Result<VerifierState<F>, Error> {
        let gamma = F::read_bits(fs_rng.get_challenge::<128>()?.to_vec())
            .map_err(|e| Error::Other(e.to_string()))?;

        state.gamma = Some(gamma);
        Ok(state)
    }

    /// Output the query state and next round state.
    pub fn verifier_query_map<'a, 'b>(
        state: VerifierState<F>,
    ) -> Result<(QueryMap<'b, F>, VerifierState<F>), Error> {
        if state.second_round_msg.is_none() {
            return Err(Error::Other("Second round message is empty".to_owned()));
        }
        let beta = state.second_round_msg.unwrap().beta;

        if state.gamma.is_none() {
            return Err(Error::Other("Gamma is empty".to_owned()));
        }
        let gamma = state.gamma.unwrap();

        let g_h = state.domain_h.group_gen();
        let g_k = state.domain_k.group_gen();

<<<<<<< HEAD
        let mut query_map = QueryMap::new();

        // Outer sumcheck

        // First round polys
        query_map.insert(("x".into(), "beta".into()), beta);
        query_map.insert(("w".into(), "beta".into()), beta);
        query_map.insert(("y_a".into(), "beta".into()), beta);
        query_map.insert(("y_b".into(), "beta".into()), beta);

        // Second round polys
        query_map.insert(("u_1".into(), "beta".into()), beta);
        query_map.insert(("u_1".into(), "g_h * beta".into()), g_h * beta);
        query_map.insert(("h_1".into(), "beta".into()), beta);

        // Inner sumcheck

        // Third round polys
        query_map.insert(("u_2".into(), "gamma".into()), gamma);
        query_map.insert(("u_2".into(), "g_k * gamma".into()), g_k * gamma);
        query_map.insert(("h_2".into(), "gamma".into()), gamma);
        query_map.insert(("a_row".into(), "gamma".into()), gamma);
        query_map.insert(("a_col".into(), "gamma".into()), gamma);
        query_map.insert(("a_row_col".into(), "gamma".into()), gamma);
        query_map.insert(("a_val_row_col".into(), "gamma".into()), gamma);
        query_map.insert(("b_row".into(), "gamma".into()), gamma);
        query_map.insert(("b_col".into(), "gamma".into()), gamma);
        query_map.insert(("b_row_col".into(), "gamma".into()), gamma);
        query_map.insert(("b_val_row_col".into(), "gamma".into()), gamma);
        query_map.insert(("c_row".into(), "gamma".into()), gamma);
        query_map.insert(("c_col".into(), "gamma".into()), gamma);
        query_map.insert(("c_row_col".into(), "gamma".into()), gamma);
        query_map.insert(("c_val_row_col".into(), "gamma".into()), gamma);
=======
        let queries_at_beta = BTreeSet::from_iter(vec![
            "w".to_string(),
            "y_a".to_string(),
            "y_b".to_string(),
            "u_1".to_string(),
            "h_1".to_string(),
        ]);
        let queries_at_gamma = BTreeSet::from_iter(vec![
            "u_2".to_string(),
            "h_2".to_string(),
            "a_row".to_string(),
            "a_col".to_string(),
            "a_row_col".to_string(),
            "a_val_row_col".to_string(),
            "b_row".to_string(),
            "b_col".to_string(),
            "b_row_col".to_string(),
            "b_val_row_col".to_string(),
            "c_row".to_string(),
            "c_col".to_string(),
            "c_row_col".to_string(),
            "c_val_row_col".to_string(),
        ]);
        let queries_at_g_beta = BTreeSet::from_iter(vec!["u_1".to_string()]);
        let queries_at_g_gamma = BTreeSet::from_iter(vec!["u_2".to_string()]);

        let query_map = {
            let mut map = QueryMap::new();
            map.insert("beta".to_string(), (beta, queries_at_beta));
            map.insert("gamma".to_string(), (gamma, queries_at_gamma));
            map.insert("g * beta".to_string(), (g_h * beta, queries_at_g_beta));
            map.insert("g * gamma".to_string(), (g_k * gamma, queries_at_g_gamma));
            map
        };
>>>>>>> 9730fac5

        Ok((query_map, state))
    }
}<|MERGE_RESOLUTION|>--- conflicted
+++ resolved
@@ -135,42 +135,8 @@
         let g_h = state.domain_h.group_gen();
         let g_k = state.domain_k.group_gen();
 
-<<<<<<< HEAD
-        let mut query_map = QueryMap::new();
-
-        // Outer sumcheck
-
-        // First round polys
-        query_map.insert(("x".into(), "beta".into()), beta);
-        query_map.insert(("w".into(), "beta".into()), beta);
-        query_map.insert(("y_a".into(), "beta".into()), beta);
-        query_map.insert(("y_b".into(), "beta".into()), beta);
-
-        // Second round polys
-        query_map.insert(("u_1".into(), "beta".into()), beta);
-        query_map.insert(("u_1".into(), "g_h * beta".into()), g_h * beta);
-        query_map.insert(("h_1".into(), "beta".into()), beta);
-
-        // Inner sumcheck
-
-        // Third round polys
-        query_map.insert(("u_2".into(), "gamma".into()), gamma);
-        query_map.insert(("u_2".into(), "g_k * gamma".into()), g_k * gamma);
-        query_map.insert(("h_2".into(), "gamma".into()), gamma);
-        query_map.insert(("a_row".into(), "gamma".into()), gamma);
-        query_map.insert(("a_col".into(), "gamma".into()), gamma);
-        query_map.insert(("a_row_col".into(), "gamma".into()), gamma);
-        query_map.insert(("a_val_row_col".into(), "gamma".into()), gamma);
-        query_map.insert(("b_row".into(), "gamma".into()), gamma);
-        query_map.insert(("b_col".into(), "gamma".into()), gamma);
-        query_map.insert(("b_row_col".into(), "gamma".into()), gamma);
-        query_map.insert(("b_val_row_col".into(), "gamma".into()), gamma);
-        query_map.insert(("c_row".into(), "gamma".into()), gamma);
-        query_map.insert(("c_col".into(), "gamma".into()), gamma);
-        query_map.insert(("c_row_col".into(), "gamma".into()), gamma);
-        query_map.insert(("c_val_row_col".into(), "gamma".into()), gamma);
-=======
         let queries_at_beta = BTreeSet::from_iter(vec![
+            "x".to_string(),
             "w".to_string(),
             "y_a".to_string(),
             "y_b".to_string(),
@@ -204,7 +170,6 @@
             map.insert("g * gamma".to_string(), (g_k * gamma, queries_at_g_gamma));
             map
         };
->>>>>>> 9730fac5
 
         Ok((query_map, state))
     }
