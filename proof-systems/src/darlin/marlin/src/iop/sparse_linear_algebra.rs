// TODO: vector-matrix arithmetics should be ideally outsourced to a module of the
// `algebra` crate.
use algebra::Field;

/// Internal representation of a sparse matrix.
/// Each row is described by a vector of `(value, column_index)`- pairs.
pub type SparseMatrix<F> = Vec<Vec<(F, usize)>>;

<<<<<<< HEAD
/// Multiplication of a SparseMatrix by a vector
pub fn mat_vec_mul<F: Field>(matrix: &SparseMatrix<F>, v: &[F]) -> Vec<F> {
=======
/// Multiplication of a SparseMatrix by a vector.
/// This functions handles non-compatible  matrix-vector dimensions by (implicitly) padding the
/// vector by zeroes to match the number of columns of the matrix.
pub(crate) fn mat_vec_mul<F: Field>(matrix: &SparseMatrix<F>, v: &[F]) -> Vec<F> {
>>>>>>> b54c865c
    let num_rows = matrix.len();
    let mut out = vec![F::zero(); num_rows];
    for (r, row) in matrix.iter().enumerate() {
        for (coeff, c) in row {
            let v_c = v.get(*c);
            if v_c.is_some() {
                out[r] += *coeff * v_c.unwrap();
            }
        }
    }
    out
}

#[cfg(test)]
pub(crate) mod test {
    // use crate::iop::sparse_linear_algebra::SparseMatrix;
    use crate::iop::sparse_linear_algebra::{mat_vec_mul, SparseMatrix};
    use algebra::fields::tweedle::fq::Fq as F;
    use algebra::{Field, UniformRand};
    use num_traits::Zero;
    use rand::distributions::{Bernoulli, Distribution, Uniform};
    use rand::{thread_rng, Rng, RngCore};

    pub(crate) struct DenseMatrix<F: Field> {
        pub(crate) val: Vec<F>,
        pub(crate) num_rows: usize,
        pub(crate) num_cols: usize,
    }

    impl<F: Field> DenseMatrix<F> {
        pub(crate) fn generate_random(
            num_rows: usize,
            num_cols: usize,
            fill_factor: f64,
            rng: &mut dyn RngCore,
        ) -> Self {
            let num_elems = num_rows * num_cols;
            let dist = Bernoulli::new(fill_factor).unwrap();
            let val: Vec<F> = (0..num_elems)
                .map(|_| match dist.sample(rng) {
                    true => F::rand(rng),
                    false => F::zero(),
                })
                .collect();

            Self {
                val,
                num_rows,
                num_cols,
            }
        }
        pub(crate) fn vec_mul(&self, vec: &[F]) -> Vec<F> {
            let mut res = Vec::new();
            for i in 0..self.num_rows {
                let mut acc = F::zero();
                for j in 0..self.num_cols {
                    acc += self.val[i * self.num_cols + j] * vec[j];
                }
                res.push(acc);
            }
            res
        }
        pub(crate) fn to_sparse(&self) -> SparseMatrix<F> {
            let mut res = Vec::new();
            for i in 0..self.num_rows {
                let mut acc = Vec::new();
                for j in 0..self.num_cols {
                    let val = self.val[i * self.num_cols + j];
                    if !val.is_zero() {
                        acc.push((val, j));
                    }
                }
                res.push(acc);
            }
            res
        }
    }

    pub(crate) fn generate_random_vector<F: Field>(len: usize, rng: &mut dyn RngCore) -> Vec<F> {
        let vec: Vec<F> = (0..len).map(|_| UniformRand::rand(rng)).collect();
        vec
    }

    #[test]
    fn mat_vec_mul_square() {
        let rng = &mut thread_rng();

        let num_rounds = 100;
        let size_dist = Uniform::from(1..100);
        let fill_factor_dist = Uniform::new(0.0, 1.0);

        for _ in 0..num_rounds {
            let num_rows = size_dist.sample(rng);
            let num_cols = num_rows;
            let fill_factor = fill_factor_dist.sample(rng);
            let dense_matrix =
                DenseMatrix::<F>::generate_random(num_rows, num_cols, fill_factor, rng);
            let sparse_matrix = dense_matrix.to_sparse();
            let vec = generate_random_vector(num_cols, rng);

            let dense_product = dense_matrix.vec_mul(&vec);
            let sparse_product = mat_vec_mul(&sparse_matrix, &vec);
            assert_eq!(dense_product, sparse_product);
        }
    }

    #[test]
    fn mat_vec_mul_tall() {
        let rng = &mut thread_rng();

        let num_rounds = 100;
        let num_rows_dist = Uniform::from(10..100);
        let num_cols_dist = Uniform::from(1..10);
        let fill_factor_dist = Uniform::new(0.0, 1.0);

        for _ in 0..num_rounds {
            let num_rows = num_rows_dist.sample(rng);
            let num_cols = num_cols_dist.sample(rng);
            let fill_factor = fill_factor_dist.sample(rng);
            let dense_matrix =
                DenseMatrix::<F>::generate_random(num_rows, num_cols, fill_factor, rng);
            let sparse_matrix = dense_matrix.to_sparse();
            let vec = generate_random_vector(num_cols, rng);

            let dense_product = dense_matrix.vec_mul(&vec);
            let sparse_product = mat_vec_mul(&sparse_matrix, &vec);
            assert_eq!(dense_product, sparse_product);
        }
    }

    #[test]
    fn mat_vec_mul_squat() {
        let rng = &mut thread_rng();

        let num_rounds = 100;
        let num_rows_dist = Uniform::from(1..10);
        let num_cols_dist = Uniform::from(10..100);
        let fill_factor_dist = Uniform::new(0.0, 1.0);

        for _ in 0..num_rounds {
            let num_rows = num_rows_dist.sample(rng);
            let num_cols = num_cols_dist.sample(rng);
            let fill_factor = fill_factor_dist.sample(rng);
            let dense_matrix =
                DenseMatrix::<F>::generate_random(num_rows, num_cols, fill_factor, rng);
            let sparse_matrix = dense_matrix.to_sparse();
            let vec = generate_random_vector(num_cols, rng);

            let dense_product = dense_matrix.vec_mul(&vec);
            let sparse_product = mat_vec_mul(&sparse_matrix, &vec);
            assert_eq!(dense_product, sparse_product);
        }
    }

    #[test]
    fn mat_vec_mul_shorter_vec() {
        let rng = &mut thread_rng();

        let num_rounds = 100;
        let matrix_size_dist = Uniform::from(1..100);
        let fill_factor_dist = Uniform::new(0.0, 1.0);

        for _ in 0..num_rounds {
            let num_rows = matrix_size_dist.sample(rng);
            let num_cols = matrix_size_dist.sample(rng);
            let fill_factor = fill_factor_dist.sample(rng);
            let vec_size = rng.gen_range(1..=num_cols);
            let dense_matrix =
                DenseMatrix::<F>::generate_random(num_rows, num_cols, fill_factor, rng);
            let sparse_matrix = dense_matrix.to_sparse();
            let mut vec = generate_random_vector(num_cols, rng);
            for i in vec[vec_size..].iter_mut() {
                *i = F::zero();
            }

            let dense_product = dense_matrix.vec_mul(&vec);
            let sparse_product = mat_vec_mul(&sparse_matrix, &vec[0..vec_size]);
            assert_eq!(dense_product, sparse_product);
        }
    }

    #[test]
    fn mat_vec_mul_longer_vec() {
        let rng = &mut thread_rng();

        let num_rounds = 100;
        let matrix_size_dist = Uniform::from(1..100);
        let fill_factor_dist = Uniform::new(0.0, 1.0);

        for _ in 0..num_rounds {
            let num_rows = matrix_size_dist.sample(rng);
            let num_cols = matrix_size_dist.sample(rng);
            let fill_factor = fill_factor_dist.sample(rng);
            let num_additional_vec_elems = matrix_size_dist.sample(rng);
            let dense_matrix =
                DenseMatrix::<F>::generate_random(num_rows, num_cols, fill_factor, rng);
            let sparse_matrix = dense_matrix.to_sparse();
            let vec = generate_random_vector(num_cols + num_additional_vec_elems, rng);

            let dense_product = dense_matrix.vec_mul(&vec[0..num_cols]);
            let sparse_product = mat_vec_mul(&sparse_matrix, &vec);
            assert_eq!(dense_product, sparse_product);
        }
    }

    #[test]
    fn mat_vec_mul_missing_rows() {
        let rng = &mut thread_rng();

        let num_rounds = 100;
        let matrix_size_dist = Uniform::from(1..100);
        let fill_factor_dist = Uniform::new(0.0, 1.0);
        let bernoulli_param_dist = Uniform::new(0.0, 1.0);

        for _ in 0..num_rounds {
            let num_rows = matrix_size_dist.sample(rng);
            let num_cols = matrix_size_dist.sample(rng);
            let fill_factor = fill_factor_dist.sample(rng);
            let mut dense_matrix =
                DenseMatrix::<F>::generate_random(num_rows, num_cols, fill_factor, rng);

            let bernoulli_param = bernoulli_param_dist.sample(rng);
            let missing_row_dist = Bernoulli::new(bernoulli_param).unwrap();
            for i in 0..num_rows {
                if missing_row_dist.sample(rng) {
                    for val in dense_matrix.val[i * num_cols..(i + 1) * num_cols].iter_mut() {
                        *val = F::zero();
                    }
                }
            }
            let sparse_matrix = dense_matrix.to_sparse();
            let vec = generate_random_vector(num_cols, rng);

            let dense_product = dense_matrix.vec_mul(&vec);
            let sparse_product = mat_vec_mul(&sparse_matrix, &vec);
            assert_eq!(dense_product, sparse_product);
        }
    }
}<|MERGE_RESOLUTION|>--- conflicted
+++ resolved
@@ -6,15 +6,10 @@
 /// Each row is described by a vector of `(value, column_index)`- pairs.
 pub type SparseMatrix<F> = Vec<Vec<(F, usize)>>;
 
-<<<<<<< HEAD
-/// Multiplication of a SparseMatrix by a vector
-pub fn mat_vec_mul<F: Field>(matrix: &SparseMatrix<F>, v: &[F]) -> Vec<F> {
-=======
 /// Multiplication of a SparseMatrix by a vector.
 /// This functions handles non-compatible  matrix-vector dimensions by (implicitly) padding the
 /// vector by zeroes to match the number of columns of the matrix.
-pub(crate) fn mat_vec_mul<F: Field>(matrix: &SparseMatrix<F>, v: &[F]) -> Vec<F> {
->>>>>>> b54c865c
+pub fn mat_vec_mul<F: Field>(matrix: &SparseMatrix<F>, v: &[F]) -> Vec<F> {
     let num_rows = matrix.len();
     let mut out = vec![F::zero(); num_rows];
     for (r, row) in matrix.iter().enumerate() {
