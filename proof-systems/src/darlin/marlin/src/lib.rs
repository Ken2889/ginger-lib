//! A crate for [Coboundary Marlin], a variant of the [Marlin] zk-SNARK.
//! The SNARK is obtained from the interactive protocol by Fiat-Shamir transforming
//! the "compiled" algebraic oracle proof, in which oracles are instantiated by
//! a secure polynomial commitment scheme.
//!
//! This implementation is based on the Marlin implementation from [arkworks], using
//! the modifications as described in [HGB].
//!
//! [Coboundary Marlin]: https://eprint.iacr.org/2021/930
//! [Marlin]: https://eprint.iacr.org/2019/1047
//! [HGB]: https://eprint.iacr.org/2021/930
//! [arkworks]: http://github.com/arkworks-rs/marlin
#![deny(unused_import_braces, unused_qualifications, trivial_casts)]
#![deny(trivial_numeric_casts, private_in_public)]
#![deny(stable_features, unreachable_pub, non_shorthand_field_patterns)]
#![deny(unused_attributes, unused_imports, unused_mut)]
#![deny(renamed_and_removed_lints, stable_features, unused_allocation)]
#![deny(unused_comparisons, bare_trait_objects, unused_must_use, const_err)]
#![forbid(unsafe_code)]
#![allow(
    clippy::upper_case_acronyms,
    clippy::too_many_arguments,
    clippy::type_complexity,
    clippy::try_err,
    clippy::map_collect_result_unit,
    clippy::not_unsafe_ptr_arg_deref,
    clippy::suspicious_op_assign_impl,
    clippy::assertions_on_constants
)]

#[macro_use]
extern crate bench_utils;

use algebra::{get_best_evaluation_domain, serialize_no_metadata, CanonicalSerialize, Group};
use digest::Digest;
use poly_commit::{
    evaluate_query_map_to_vec, Evaluations, LabeledRandomness, PCKey, QueryMap,
};
use poly_commit::{optional_rng::OptionalRng, LabeledCommitment, PolynomialCommitment};
use r1cs_core::ConstraintSynthesizer;
use rand_core::RngCore;
use std::marker::PhantomData;

use std::{
    string::{String, ToString},
    vec::Vec,
};

use fiat_shamir::{FiatShamirRng, FiatShamirRngSeed};

mod error;
pub use error::*;

mod data_structures;
pub use data_structures::*;

pub mod iop;
use iop::LagrangeKernel;
pub use iop::IOP;

pub mod constraints;

#[cfg(test)]
mod test;

/// A helper struct to bundle the Coboundary Marlin functions for setup, prove and
/// verify.
///
/// Coboundary Marlin is an argument for satifiability of an R1CS over a prime
/// field `F` and uses a polynomial commitment scheme `PC` for
/// polynomials over that field and a digest `D` for the Fiat-Shamir transform.
pub struct Marlin<G: Group, PC: PolynomialCommitment<G>>(
    #[doc(hidden)] PhantomData<G>,
    #[doc(hidden)] PhantomData<PC>,
);

impl<'a, G: Group, PC: PolynomialCommitment<G>> Marlin<G, PC> {
    /// The personalization string for this protocol. Used to personalize the
    /// Fiat-Shamir rng.
    pub const PROTOCOL_NAME: &'static [u8] = b"COBOUNDARY-MARLIN-2021";

    /// Generate the universal prover and verifier keys for the
    /// argument system.
    pub fn universal_setup<D: Digest>(
        num_constraints: usize,
        num_variables: usize,
        num_non_zero: usize,
        zk: bool,
    ) -> Result<(PC::CommitterKey, PC::VerifierKey), Error<PC::Error>> {
        let max_degree =
            IOP::<G::ScalarField>::max_degree(num_constraints, num_variables, num_non_zero, zk)?;
        let setup_time = start_timer!(|| {
            format!(
            "Marlin::UniversalSetup with max_degree {}, computed for a maximum of {} constraints, {} vars, {} non_zero",
            max_degree, num_constraints, num_variables, num_non_zero,
        )
        });

        let srs = PC::setup::<D>(max_degree).map_err(Error::from_pc_err);
        end_timer!(setup_time);
        srs
    }

    /// The circuit-specific setup. Given a circuit `c` and a committer_key of the polynomial
    /// commitment scheme, generate the key material for the circuit. The latter is split into
    /// a prover key and a verifier key.
    pub fn circuit_specific_setup<C: ConstraintSynthesizer<G::ScalarField>, D: Digest>(
        committer_key: &PC::CommitterKey,
        c: C,
    ) -> Result<(ProverKey<G, PC>, VerifierKey<G, PC>), Error<PC::Error>> {
        let index_time = start_timer!(|| "Marlin::Index");

        let index = IOP::<G::ScalarField>::index(c)?;

        end_timer!(index_time);

        let commit_time = start_timer!(|| "Commit to index polynomials");

        let (index_comms, index_comm_rands): (_, _) =
            PC::commit_many(committer_key, index.iter(), None).map_err(Error::from_pc_err)?;
        end_timer!(commit_time);

        let index_comms = index_comms
            .into_iter()
            .map(|c| c.commitment().clone())
            .collect();

        let vk_hash = D::digest(
            &serialize_no_metadata![index.index_info, index_comms]
                .map_err(|e| Error::Other(format!("Unable to serialize vk elements: {:?}", e)))?,
        )
        .as_ref()
        .to_vec();

        // Compute the commitments of the Lagrange polynomials over the input domain.
        // They are included into the verifier key in order to help the verifier check that the
        // polynomial behind the commitment of the input poly provided by the prover is indeed the
        // input poly.
        let domain_x = get_best_evaluation_domain(index.index_info.num_inputs).unwrap();
        let lagrange_comms: Vec<_> = domain_x
            .elements()
            .into_iter()
            .map(|y| domain_x.slice_lagrange_kernel(y))
            .map(|poly| PC::commit(committer_key, &poly, false, None).unwrap().0)
            .collect();

        let index_vk = VerifierKey {
            index_info: index.index_info,
            index_comms,
            lagrange_comms,
            vk_hash,
        };

        let index_pk = ProverKey {
            index,
            index_comm_rands,
            index_vk: index_vk.clone(),
        };

        Ok((index_pk, index_vk))
    }

    /// Produce a zkSNARK asserting given a constraint system `c` over a prime order field `F`
    pub fn prove<C: ConstraintSynthesizer<G::ScalarField>>(
        index_pk: &ProverKey<G, PC>,
        pc_pk: &PC::CommitterKey,
        c: C,
        zk: bool,
        zk_rng: Option<&mut dyn RngCore>,
    ) -> Result<Proof<G, PC>, Error<PC::Error>> {
        if zk_rng.is_some() && !zk || zk_rng.is_none() && zk {
            return Err(Error::Other("If ZK is enabled, a RNG must be passed (and viceversa); conversely, if ZK is disabled, a RNG must NOT be passed (and viceversa)".to_owned()));
        }

        let zk_rng = &mut OptionalRng(zk_rng);
        let prover_time = start_timer!(|| "Marlin::Prover");

        // prover precomputations
        let (prover_init_oracles, prover_init_state) = IOP::prover_init(&index_pk.index, c)?;

        // initialize the Fiat-Shamir rng.
        let fs_rng_init_seed = {
            let mut seed_builder = FiatShamirRngSeed::new();
            seed_builder
                .add_bytes(&Self::PROTOCOL_NAME)?
                .add_bytes(&pc_pk.get_hash())?;
            seed_builder.finalize()?
        };

        let mut fs_rng = PC::RandomOracle::from_seed(fs_rng_init_seed)?;
        fs_rng.record::<G::BaseField, _>(index_pk.index_vk.get_hash())?;

        let x_poly_comm_time = start_timer!(|| "Committing to input poly");
        let (init_comms, init_comm_rands) =
            PC::commit_vec(pc_pk, prover_init_oracles.iter(), None).map_err(Error::from_pc_err)?;
        end_timer!(x_poly_comm_time);

        fs_rng.record(
            init_comms
                .iter()
                .map(|labeled_comm| labeled_comm.commitment().clone())
                .collect::<Vec<_>>(),
        )?;

        /*  First round of the compiled and Fiat-Shamir transformed oracle proof
         */

        let (prover_first_oracles, prover_state) =
            IOP::prover_first_round(prover_init_state, zk, zk_rng).map_err(|e| {
                end_timer!(prover_time);
                e
            })?;

        let first_round_comm_time = start_timer!(|| "Committing to first round polys");
        let (first_comms, first_comm_rands) =
            PC::commit_many(pc_pk, prover_first_oracles.iter(), Some(zk_rng))
                .map_err(Error::from_pc_err)?;
        end_timer!(first_round_comm_time);

        // record the prove oracles by the Fiat-Shamir rng
        fs_rng.record::<G::BaseField, _>(
            first_comms
                .iter()
                .map(|labeled_comm| labeled_comm.commitment().clone())
                .collect::<Vec<_>>(),
        )?;

        let (verifier_first_msg, verifier_state) =
            IOP::verifier_first_round(index_pk.index_vk.index_info, &mut fs_rng)?;

        /*  Second round of the compiled and Fiat-Shamir transformed oracle proof
         */

        let (prover_second_oracles, prover_state) =
            IOP::prover_second_round(&verifier_first_msg, prover_state, zk, zk_rng).map_err(
                |e| {
                    end_timer!(prover_time);
                    e
                },
            )?;

        let second_round_comm_time = start_timer!(|| "Committing to second round polys");
        let (second_comms, second_comm_rands) =
            PC::commit_many(pc_pk, prover_second_oracles.iter(), Some(zk_rng))
                .map_err(Error::from_pc_err)?;
        end_timer!(second_round_comm_time);

        // record the prove oracles by the Fiat-Shamir rng
        fs_rng.record(
            second_comms
                .iter()
                .map(|labeled_comm| labeled_comm.commitment().clone())
                .collect::<Vec<_>>(),
        )?;

        let (verifier_second_msg, verifier_state) =
            IOP::verifier_second_round(verifier_state, &mut fs_rng)?;

        /*  Third round of the compiled and Fiat-Shamir transformed oracle proof
         */

        let prover_third_oracles = IOP::prover_third_round(&verifier_second_msg, prover_state)
            .map_err(|e| {
                end_timer!(prover_time);
                e
            })?;

        let third_round_comm_time = start_timer!(|| "Committing to third round polys");
        let (third_comms, third_comm_rands) =
            PC::commit_many(pc_pk, prover_third_oracles.iter(), Some(zk_rng))
                .map_err(Error::from_pc_err)?;
        end_timer!(third_round_comm_time);

        // again, record the prove oracles by the Fiat-Shamir rng
        fs_rng.record(
            third_comms
                .iter()
                .map(|labeled_comm| labeled_comm.commitment().clone())
                .collect::<Vec<_>>(),
        )?;

        /* Preparations before entering the batch evaluation proof
         */

        let verifier_state = IOP::verifier_third_round(verifier_state, &mut fs_rng)?;

        // Gather prover polynomials in one vector.
        let polynomials: Vec<_> = index_pk
            .index
            .iter()
            .chain(prover_init_oracles.iter())
            .chain(prover_first_oracles.iter())
            .chain(prover_second_oracles.iter())
            .chain(prover_third_oracles.iter())
            .collect();

        // Gather commitments in one vector.
        #[rustfmt::skip]
        let commitments = vec![
            first_comms.iter().map(|p| p.commitment().clone()).collect(),
            second_comms.iter().map(|p| p.commitment().clone()).collect(),
            third_comms.iter().map(|p| p.commitment().clone()).collect(),
        ];
<<<<<<< HEAD
        let labeled_comms: Vec<_> = index_pk
            .index_vk
            .iter()
            .cloned()
            .zip(&IOP::<G::ScalarField>::INDEXER_POLYNOMIALS)
            .map(|(c, l)| LabeledCommitment::new(l.to_string(), c))
            .chain(init_comms.iter().cloned())
            .chain(first_comms.iter().cloned())
            .chain(second_comms.iter().cloned())
            .chain(third_comms.iter().cloned())
            .collect();
=======
>>>>>>> 9730fac5

        // Gather commitment randomness together.
        let comm_rands: Vec<LabeledRandomness<PC::Randomness>> = index_pk
            .index_comm_rands
            .clone()
            .into_iter()
            .chain(init_comm_rands)
            .chain(first_comm_rands)
            .chain(second_comm_rands)
            .chain(third_comm_rands)
            .collect();

        // Set up the IOP verifier's query set.
        let (query_map, _) = IOP::verifier_query_map(verifier_state)?;

        // Compute the queried values
        let eval_time = start_timer!(|| "Evaluating polynomials over query map");

        let mut evaluations = evaluate_query_map_to_vec(polynomials.clone(), &query_map);

        evaluations.sort_by(|a, b| a.0.cmp(&b.0));
        let evaluations = evaluations
            .into_iter()
            .map(|x| x.1)
            .collect::<Vec<G::ScalarField>>();
        end_timer!(eval_time);

        // record the evaluation claims.
        fs_rng.record(evaluations.clone())?;

        /* The non-interactive batch evaluation proof for the polynomial commitment scheme,
        We pass the Fiat-Shamir rng.
        */

        let opening_time = start_timer!(|| "Compute opening proof");
        let pc_proof = PC::multi_point_multi_poly_open(
            pc_pk,
            polynomials.clone(),
            &query_map,
            &mut fs_rng,
            &comm_rands,
            Some(zk_rng),
        )
        .map_err(Error::from_pc_err)?;
        end_timer!(opening_time);

        let proof = Proof::new(commitments, evaluations, pc_proof);

        end_timer!(prover_time);

        proof.print_size_info();
        Ok(proof)
    }

    /// Verify a proof as produced by `fn prove()`.
    /// Internally, the function calls `fn verify_iop` and `fn verify_opening`.
    pub fn verify(
        index_vk: &VerifierKey<G, PC>,
        pc_vk: &PC::VerifierKey,
        public_input: &[G::ScalarField],
        proof: &Proof<G, PC>,
    ) -> Result<bool, Error<PC::Error>> {
        let verifier_time = start_timer!(|| "Marlin Verifier");

        // The Fiat-Shamir verifier  for the algebraic oracle proof part.
        let iop_result = Self::verify_iop(pc_vk, index_vk, &public_input, proof);

        if iop_result.is_err() {
            end_timer!(verifier_time);
            eprintln!("IOP Verification failed: {:?}", iop_result.err());
            return Ok(false);
        }

        let (query_map, evaluations, commitments, mut fs_rng) = iop_result.unwrap();

        // Check opening proof
        let opening_result = Self::verify_opening(
            pc_vk,
            proof,
            commitments,
            query_map,
            evaluations,
            &mut fs_rng,
        );

        if opening_result.is_err() {
            end_timer!(verifier_time);
            eprintln!(
                "Opening proof Verification failed: {:?}",
                opening_result.err()
            );
            return Ok(false);
        }

        end_timer!(verifier_time);
        opening_result
    }

    /// The Fiat-Shamir verifier for the algebraic oracle proof of Coboundary Marlin,
    /// without verifying the subsequent batch evaluation proof.
    /// Does all the algebraic checks on the claimed values in a proof, and returns
    ///     - the commitments, query set and evaluation claims, as well as
    ///     - the Fiat-Shamir rng,
    /// as needed for the remaining verification of the dlog opening proof.
    // TODO: By now, the only external call is from the batch verifier for FinalDarlin /
    // SimpleMarlin proofs. Let us think whether serving this functionality as public is a good
    // decision.
    pub fn verify_iop(
        pc_vk: &PC::VerifierKey,
        index_vk: &VerifierKey<G, PC>,
        public_input: &[G::ScalarField],
        proof: &Proof<G, PC>,
    ) -> Result<
        (
            QueryMap<'a, G::ScalarField>,
            Evaluations<'a, G::ScalarField>,
            Vec<LabeledCommitment<PC::Commitment>>,
            PC::RandomOracle,
        ),
        Error<PC::Error>,
    > {
        let iop_verification_time = start_timer!(|| "Verify Sumcheck equations");

        let x_poly_comm = index_vk
            .lagrange_comms
            .iter()
            .zip(IOP::format_public_input(&public_input).iter())
            .map(|(g, x)| g.clone() * x)
            .reduce(|a, b| a + b)
            .expect("public input should include at least one element");

        // initialize the Fiat-Shamir rng.
        let fs_rng_init_seed = {
            let mut seed_builder = FiatShamirRngSeed::new();
            seed_builder
                .add_bytes(&Self::PROTOCOL_NAME)?
                .add_bytes(&pc_vk.get_hash())?;
            seed_builder.finalize()?
        };

        let mut fs_rng = PC::RandomOracle::from_seed(fs_rng_init_seed)?;
        fs_rng.record::<G::BaseField, _>(index_vk.get_hash())?;
        fs_rng.record(x_poly_comm.clone())?;

        /*  The commitment of the input poly is not included in the proof, because it needs to be
           recomputed by the verifier anyways
        */
        let init_comms = vec![x_poly_comm];

        /*  First round of the compiled and Fiat-Shamir transformed oracle proof
         */
        let first_comms = &proof.commitments[0];
        fs_rng.record(first_comms.clone())?;

        let (_, verifier_state) = IOP::verifier_first_round(index_vk.index_info, &mut fs_rng)?;

        /*  Second round of the compiled and Fiat-Shamir transformed oracle proof-
        The verification of the outer sumcheck equation is postponed to below
        */
        let second_comms = &proof.commitments[1];
        fs_rng.record(second_comms.clone())?;

        let (_, verifier_state) = IOP::verifier_second_round(verifier_state, &mut fs_rng)?;

        /*  Third round of the compiled and Fiat-Shamir transformed oracle proof
        The verification of the inner sumcheck equation is postponed to below
        */

        let third_comms = &proof.commitments[2];
        fs_rng.record(third_comms.clone())?;

        let verifier_state = IOP::verifier_third_round(verifier_state, &mut fs_rng)?;

        // Gather commitments in one vector.
        let commitments: Vec<_> = index_vk
            .iter()
            .chain(&init_comms)
            .chain(first_comms)
            .chain(second_comms)
            .chain(third_comms)
            .cloned()
            .zip(IOP::<G::ScalarField>::polynomial_labels())
            .map(|(c, l)| LabeledCommitment::new(l, c))
            .collect();

        // Check sumchecks equations
        let (query_map, verifier_state) = IOP::verifier_query_map(verifier_state)?;

        let mut evaluation_keys = Vec::new();
        for (point_label, (_, poly_set)) in query_map.iter() {
            for poly_label in poly_set {
                evaluation_keys.push((poly_label.clone(), point_label.clone()));
            }
        }
        evaluation_keys.sort();

        let mut evaluations = Evaluations::new();
        for (key, &eval) in evaluation_keys.into_iter().zip(proof.evaluations.iter()) {
            evaluations.insert(key, eval);
        }

        let result = IOP::verify_sumchecks(&public_input, &evaluations, &verifier_state);

        if result.is_err() {
            end_timer!(iop_verification_time);
            return Err(Error::IOPError(result.unwrap_err()));
        }

        end_timer!(iop_verification_time);

        Ok((query_map, evaluations, commitments, fs_rng))
    }

    /// The remaining check of verifying the batch evaluation proof.
    pub fn verify_opening(
        pc_vk: &PC::VerifierKey,
        proof: &Proof<G, PC>,
        labeled_comms: Vec<LabeledCommitment<PC::Commitment>>,
        query_map: QueryMap<'a, G::ScalarField>,
        evaluations: Evaluations<'a, G::ScalarField>,
        fs_rng: &mut PC::RandomOracle,
    ) -> Result<bool, Error<PC::Error>> {
        let check_time = start_timer!(|| "Check opening proof");

        fs_rng.record(proof.evaluations.clone())?;

        let result = PC::multi_point_multi_poly_verify(
            pc_vk,
            &labeled_comms,
            &query_map,
            &evaluations,
            &proof.pc_proof,
            fs_rng,
        )
        .map_err(Error::from_pc_err);

        end_timer!(check_time);

        result
    }
}<|MERGE_RESOLUTION|>--- conflicted
+++ resolved
@@ -33,9 +33,7 @@
 
 use algebra::{get_best_evaluation_domain, serialize_no_metadata, CanonicalSerialize, Group};
 use digest::Digest;
-use poly_commit::{
-    evaluate_query_map_to_vec, Evaluations, LabeledRandomness, PCKey, QueryMap,
-};
+use poly_commit::{evaluate_query_map_to_vec, Evaluations, LabeledRandomness, PCKey, QueryMap};
 use poly_commit::{optional_rng::OptionalRng, LabeledCommitment, PolynomialCommitment};
 use r1cs_core::ConstraintSynthesizer;
 use rand_core::RngCore;
@@ -192,7 +190,7 @@
 
         let x_poly_comm_time = start_timer!(|| "Committing to input poly");
         let (init_comms, init_comm_rands) =
-            PC::commit_vec(pc_pk, prover_init_oracles.iter(), None).map_err(Error::from_pc_err)?;
+            PC::commit_many(pc_pk, prover_init_oracles.iter(), None).map_err(Error::from_pc_err)?;
         end_timer!(x_poly_comm_time);
 
         fs_rng.record(
@@ -301,20 +299,6 @@
             second_comms.iter().map(|p| p.commitment().clone()).collect(),
             third_comms.iter().map(|p| p.commitment().clone()).collect(),
         ];
-<<<<<<< HEAD
-        let labeled_comms: Vec<_> = index_pk
-            .index_vk
-            .iter()
-            .cloned()
-            .zip(&IOP::<G::ScalarField>::INDEXER_POLYNOMIALS)
-            .map(|(c, l)| LabeledCommitment::new(l.to_string(), c))
-            .chain(init_comms.iter().cloned())
-            .chain(first_comms.iter().cloned())
-            .chain(second_comms.iter().cloned())
-            .chain(third_comms.iter().cloned())
-            .collect();
-=======
->>>>>>> 9730fac5
 
         // Gather commitment randomness together.
         let comm_rands: Vec<LabeledRandomness<PC::Randomness>> = index_pk
