--- conflicted
+++ resolved
@@ -1,26 +1,19 @@
-<<<<<<< HEAD
-use algebra::{serialize::*, Curve, Group, ToConstraintField};
-=======
 use algebra::{serialize::*, Group, ToConstraintField};
->>>>>>> b54c865c
 use blake2::Blake2s;
 use criterion::*;
 use digest::Digest;
 use fiat_shamir::chacha20::FiatShamirChaChaRng;
 use fiat_shamir::FiatShamirRng;
-use poly_commit::{ipa_pc::{IPACurve, InnerProductArgPC}, PolynomialCommitment};
+use poly_commit::{
+    ipa_pc::{IPACurve, InnerProductArgPC},
+    PolynomialCommitment,
+};
 use proof_systems::darlin::accumulators::dlog::DLogItemAccumulator;
 use proof_systems::darlin::accumulators::ItemAccumulator;
 use proof_systems::darlin::pcd::GeneralPCD;
 use proof_systems::darlin::proof_aggregator::batch_verify_proofs;
 use proof_systems::darlin::proof_aggregator::get_accumulators;
-<<<<<<< HEAD
-use proof_systems::darlin::tests::{
-    final_darlin::generate_test_data as generate_final_darlin_test_data, get_keys,
-};
-=======
 use proof_systems::darlin::tests::final_darlin::generate_test_data as generate_final_darlin_test_data;
->>>>>>> b54c865c
 use rand::thread_rng;
 use rand::SeedableRng;
 use rand_xorshift::XorShiftRng;
@@ -46,8 +39,10 @@
     let mut group = c.benchmark_group(bench_name);
 
     //Generate DLOG keys
-    let (committer_key_g1, verifier_key_g1) = InnerProductArgPC::<G1, FS>::setup::<D>(segment_size - 1).unwrap();
-    let (committer_key_g2, verifier_key_g2) = InnerProductArgPC::<G2, FS>::setup::<D>(segment_size - 1).unwrap();
+    let (committer_key_g1, verifier_key_g1) =
+        InnerProductArgPC::<G1, FS>::setup::<D>(segment_size - 1).unwrap();
+    let (committer_key_g2, verifier_key_g2) =
+        InnerProductArgPC::<G2, FS>::setup::<D>(segment_size - 1).unwrap();
 
     // Generate proofs and bench
     for num_constraints in num_constraints.into_iter() {
@@ -110,8 +105,10 @@
     let mut group = c.benchmark_group(bench_name);
 
     //Generate DLOG keys
-    let (committer_key_g1, verifier_key_g1) = InnerProductArgPC::<G1, FS>::setup::<D>(segment_size - 1).unwrap();
-    let (committer_key_g2, verifier_key_g2) = InnerProductArgPC::<G2, FS>::setup::<D>(segment_size - 1).unwrap();
+    let (committer_key_g1, verifier_key_g1) =
+        InnerProductArgPC::<G1, FS>::setup::<D>(segment_size - 1).unwrap();
+    let (committer_key_g2, verifier_key_g2) =
+        InnerProductArgPC::<G2, FS>::setup::<D>(segment_size - 1).unwrap();
 
     // Generate proofs and bench
     for num_constraints in num_constraints.into_iter() {
@@ -183,8 +180,10 @@
     let mut group = c.benchmark_group(bench_name);
 
     //Generate DLOG keys
-    let (committer_key_g1, verifier_key_g1) = InnerProductArgPC::<G1, FS>::setup::<D>(segment_size - 1).unwrap();
-    let (committer_key_g2, verifier_key_g2) = InnerProductArgPC::<G2, FS>::setup::<D>(segment_size - 1).unwrap();
+    let (committer_key_g1, verifier_key_g1) =
+        InnerProductArgPC::<G1, FS>::setup::<D>(segment_size - 1).unwrap();
+    let (committer_key_g2, verifier_key_g2) =
+        InnerProductArgPC::<G2, FS>::setup::<D>(segment_size - 1).unwrap();
 
     // Generate proofs and bench
     for num_constraints in num_constraints.into_iter() {
