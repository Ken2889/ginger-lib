use algebra::{EndoMulCurve, Group, ToConstraintField};
use blake2::{Blake2s, Digest};
use criterion::*;
use fiat_shamir::chacha20::FiatShamirChaChaRng;
use fiat_shamir::FiatShamirRng;
use poly_commit::{ipa_pc::InnerProductArgPC, PolynomialCommitment};
use proof_systems::darlin::pcd::GeneralPCD;
use proof_systems::darlin::{
    proof_aggregator::batch_verify_proofs,
    tests::final_darlin::generate_test_data as generate_final_darlin_test_data,
};
use rand::{thread_rng, SeedableRng};
use rand_xorshift::XorShiftRng;

fn bench_batch_verification<
    G1: EndoMulCurve,
    G2: EndoMulCurve,
    D: Digest,
    FS: FiatShamirRng + 'static,
>(
    c: &mut Criterion,
    bench_name: &str,
    segment_size: usize,
    max_proofs: Vec<usize>,
) where
    G1: EndoMulCurve<BaseField = <G2 as Group>::ScalarField>
        + ToConstraintField<<G2 as Group>::ScalarField>,
    G2: EndoMulCurve<BaseField = <G1 as Group>::ScalarField>
        + ToConstraintField<<G1 as Group>::ScalarField>,
{
    let rng = &mut XorShiftRng::seed_from_u64(1234567890u64);
    let mut group = c.benchmark_group(bench_name);
    let num_constraints = 1 << 19;

    //Generate DLOG keys
<<<<<<< HEAD
    let params_g1 = InnerProductArgPC::<G1, FS>::setup::<D>(segment_size - 1).unwrap();
    let params_g2 = InnerProductArgPC::<G2, FS>::setup::<D>(segment_size - 1).unwrap();

    let (_, verifier_key_g1, _, verifier_key_g2) = get_keys::<_, _, D>(&params_g1, &params_g2);
=======
    let (committer_key_g1, verifier_key_g1) = InnerProductArgPC::<G1, D>::setup(segment_size - 1).unwrap();
    let (committer_key_g2, verifier_key_g2) = InnerProductArgPC::<G2, D>::setup(segment_size - 1).unwrap();
>>>>>>> d24012ec

    let (final_darlin_pcd, index_vk) = generate_final_darlin_test_data::<D, G1, G2, FS, _>(
        num_constraints - 1,
        segment_size,
        (&committer_key_g1, &verifier_key_g1),
        (&committer_key_g2, &verifier_key_g2),
        1,
        rng,
    );

    // Generate proofs and bench
    for num_proofs in max_proofs.into_iter() {
        // Collect PCDs and vks
        let pcds = vec![GeneralPCD::FinalDarlin(final_darlin_pcd[0].clone()); num_proofs];
        let vks = vec![index_vk[0].clone(); num_proofs];

        group.bench_with_input(
            BenchmarkId::from_parameter(num_proofs),
            &num_proofs,
            |bn, _num_proofs| {
                bn.iter(|| {
                    assert!(batch_verify_proofs::<G1, G2, FS, _>(
                        pcds.as_slice(),
                        vks.as_slice(),
                        &verifier_key_g1,
                        &verifier_key_g2,
                        &mut thread_rng()
                    )
                    .unwrap());
                });
            },
        );
    }
    group.finish();
}

// the maximum degree we expect to handle is 2^19, maybe even below, e.g. 2^18
// Segment size |H| => 42, segment size |H|/2 => 84

fn bench_batch_verification_tweedle(c: &mut Criterion) {
    use algebra::curves::tweedle::{
        dee::DeeJacobian as TweedleDee, dum::DumJacobian as TweedleDum,
    };

    bench_batch_verification::<TweedleDee, TweedleDum, Blake2s, FiatShamirChaChaRng<Blake2s>>(
        c,
        "tweedle-dee, |H| = segment_size = 1 << 19, proofs",
        1 << 19,
        vec![10, 50, 100, 200],
    );

    bench_batch_verification::<TweedleDee, TweedleDum, Blake2s, FiatShamirChaChaRng<Blake2s>>(
        c,
        "tweedle-dee, |H| = 1 << 19, segment_size = |H|/2, proofs",
        1 << 18,
        vec![10, 50, 100, 200],
    );

    bench_batch_verification::<TweedleDee, TweedleDum, Blake2s, FiatShamirChaChaRng<Blake2s>>(
        c,
        "tweedle-dee, |H| = 1 << 19, segment_size = |H|/4, proofs",
        1 << 17,
        vec![10, 50, 100, 200],
    );
}

criterion_group!(
name = batch_verification;
config = Criterion::default().sample_size(10);
targets = bench_batch_verification_tweedle
);

criterion_main!(batch_verification);<|MERGE_RESOLUTION|>--- conflicted
+++ resolved
@@ -1,9 +1,9 @@
-use algebra::{EndoMulCurve, Group, ToConstraintField};
+use algebra::{Group, ToConstraintField};
 use blake2::{Blake2s, Digest};
 use criterion::*;
 use fiat_shamir::chacha20::FiatShamirChaChaRng;
 use fiat_shamir::FiatShamirRng;
-use poly_commit::{ipa_pc::InnerProductArgPC, PolynomialCommitment};
+use poly_commit::{ipa_pc::{IPACurve, InnerProductArgPC}, PolynomialCommitment};
 use proof_systems::darlin::pcd::GeneralPCD;
 use proof_systems::darlin::{
     proof_aggregator::batch_verify_proofs,
@@ -13,8 +13,8 @@
 use rand_xorshift::XorShiftRng;
 
 fn bench_batch_verification<
-    G1: EndoMulCurve,
-    G2: EndoMulCurve,
+    G1: IPACurve,
+    G2: IPACurve,
     D: Digest,
     FS: FiatShamirRng + 'static,
 >(
@@ -23,9 +23,9 @@
     segment_size: usize,
     max_proofs: Vec<usize>,
 ) where
-    G1: EndoMulCurve<BaseField = <G2 as Group>::ScalarField>
+    G1: IPACurve<BaseField = <G2 as Group>::ScalarField>
         + ToConstraintField<<G2 as Group>::ScalarField>,
-    G2: EndoMulCurve<BaseField = <G1 as Group>::ScalarField>
+    G2: IPACurve<BaseField = <G1 as Group>::ScalarField>
         + ToConstraintField<<G1 as Group>::ScalarField>,
 {
     let rng = &mut XorShiftRng::seed_from_u64(1234567890u64);
@@ -33,15 +33,8 @@
     let num_constraints = 1 << 19;
 
     //Generate DLOG keys
-<<<<<<< HEAD
-    let params_g1 = InnerProductArgPC::<G1, FS>::setup::<D>(segment_size - 1).unwrap();
-    let params_g2 = InnerProductArgPC::<G2, FS>::setup::<D>(segment_size - 1).unwrap();
-
-    let (_, verifier_key_g1, _, verifier_key_g2) = get_keys::<_, _, D>(&params_g1, &params_g2);
-=======
-    let (committer_key_g1, verifier_key_g1) = InnerProductArgPC::<G1, D>::setup(segment_size - 1).unwrap();
-    let (committer_key_g2, verifier_key_g2) = InnerProductArgPC::<G2, D>::setup(segment_size - 1).unwrap();
->>>>>>> d24012ec
+    let (committer_key_g1, verifier_key_g1) = InnerProductArgPC::<G1, FS>::setup::<D>(segment_size - 1).unwrap();
+    let (committer_key_g2, verifier_key_g2) = InnerProductArgPC::<G2, FS>::setup::<D>(segment_size - 1).unwrap();
 
     let (final_darlin_pcd, index_vk) = generate_final_darlin_test_data::<D, G1, G2, FS, _>(
         num_constraints - 1,
