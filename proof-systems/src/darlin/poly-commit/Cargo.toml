--- conflicted
+++ resolved
@@ -24,27 +24,17 @@
 algebra = { path = "../../../../algebra", features = ["parallel", "fft", "derive"] }
 bench-utils = {  path = "../../../../bench-utils" }
 fiat-shamir = { path = "../fiat-shamir" }
-<<<<<<< HEAD
 r1cs-std = { path =  "../../../../r1cs/gadgets/std", features = ["nonnative"]}
 r1cs-core = { path = "../../../../r1cs/core" }
 r1cs-crypto = { path =  "../../../../r1cs/gadgets/crypto"}
-
-
-rand = { version = "0.8.4", default-features = false }
-rand_core = { version = "0.6.3", default-features = false }
-rand_xorshift = "0.3.0"
-digest = "0.8"
-rayon = { version = "1" }
-derivative = { version = "2" }
-=======
 rand = { version = "=0.8.4", default-features = false }
 rand_chacha = { version = "=0.3.1", default-features = false }
 rand_core = { version = "=0.6.3", default-features = false }
+rand_xorshift = "0.3.0"
 digest = "=0.8.1"
 rayon = { version = "=1.5.1" }
 derivative = { version = "=2.2.0" }
 num-traits = { version = "=0.2.14", default-features = false }
->>>>>>> f4bba83d
 trait-set = "=0.2.0"
 
 [dev-dependencies]
