--- conflicted
+++ resolved
@@ -108,9 +108,7 @@
 // convert a sequence of field elements to a sequence of bits, concatenating their big-endian bit representations
 #[cfg(not(feature = "minimize-proof-size"))]
 #[inline]
-fn field_elements_to_bits<'a, F: Field>(
-    fes: impl Iterator<Item=&'a F>,
-) -> Vec<bool> {
+fn field_elements_to_bits<'a, F: Field>(fes: impl Iterator<Item = &'a F>) -> Vec<bool> {
     fes.flat_map(|val| val.write_bits()).collect::<Vec<_>>()
 }
 
@@ -123,7 +121,6 @@
     IP: IntoIterator<Item = &'a LabeledPolynomial<G::ScalarField>>,
     IR: IntoIterator<Item = &'a LabeledRandomness<PC::Randomness>>,
 >(
-<<<<<<< HEAD
     ck: &PC::CommitterKey,
     labeled_polynomials: IP,
     point: G::ScalarField,
@@ -131,86 +128,45 @@
     labeled_randomnesses: IR,
     // The optional rng for additional internal randomness of open()
     rng: Option<&mut dyn RngCore>,
-) -> Result<PC::Proof, PC::Error> {
+) -> Result<PC::Proof, PC::Error>
+where
+    <IP as IntoIterator>::IntoIter: DoubleEndedIterator,
+    <IR as IntoIterator>::IntoIter: DoubleEndedIterator,
+{
+    let batch_time = start_timer!(|| "single-point-multi-poly batching");
+    let combine_time = start_timer!(|| "combine polys");
     // as the statement/assertion of the opening proof is already bound to the interal state
     // of the fr_rng, we simply sample the challenge scalar for the random linear combination
     let lambda = PC::challenge_to_scalar(fs_rng.get_challenge::<128>()?.to_vec())
         .map_err(|e| Error::Other(e.to_string()))?;
     let mut is_hiding = false;
 
-    // compute the random linear combinations using the powers of lambda
-
-    let poly_lc = LinearCombination::new_from_val(
-        &lambda,
-        labeled_polynomials
-            .into_iter()
-            .map(|poly| {
-                if poly.is_hiding() {
-                    is_hiding = true;
-                }
-                poly.polynomial()
-            })
-            .collect(),
-    );
-
-    let rands_lc = if is_hiding {
-        LinearCombination::new_from_val(
-            &lambda,
-            labeled_randomnesses
-                .into_iter()
-                .map(|rand| rand.randomness())
-                .collect(),
-        )
-    } else {
-        LinearCombination::empty()
-    };
-
-    PC::open_lc(ck, poly_lc, point, is_hiding, rands_lc, fs_rng, rng)
+    // compute the random linear combinations using the powers of lambda. We process polynomials
+    // and randomnesses in reverse order since in verify we will use Horner scheme for batching
+    let mut poly_lc = Polynomial::zero();
+    let mut rands_lc = PC::Randomness::zero();
+    let mut cur_challenge = G::ScalarField::one();
+
+    for (poly, rand) in labeled_polynomials
+        .into_iter()
+        .rev()
+        .zip(labeled_randomnesses.into_iter().rev())
+    {
+        poly_lc += (cur_challenge, poly.polynomial());
+        if poly.is_hiding() {
+            is_hiding = true;
+            rands_lc += &(rand.randomness().clone() * &cur_challenge);
+        }
+        cur_challenge *= &lambda;
+    }
+    end_timer!(combine_time);
+
+    let res = PC::open(ck, poly_lc, point, is_hiding, rands_lc, fs_rng, rng);
+
+    end_timer!(batch_time);
+
+    res
 }
-=======
-        ck: &PC::CommitterKey,
-        labeled_polynomials: IP,
-        point: G::ScalarField,
-        fs_rng: &mut PC::RandomOracle,
-        labeled_randomnesses: IR,
-        // The optional rng for additional internal randomness of open()
-        rng: Option<&mut dyn RngCore>,
-    ) -> Result<PC::Proof, PC::Error>
-where
-    <IP as IntoIterator>::IntoIter: DoubleEndedIterator,
-    <IR as IntoIterator>::IntoIter: DoubleEndedIterator,
-{
-        let batch_time = start_timer!(|| "single-point-multi-poly batching");
-        let combine_time = start_timer!(|| "combine polys");
-        // as the statement/assertion of the opening proof is already bound to the interal state
-        // of the fr_rng, we simply sample the challenge scalar for the random linear combination
-        let lambda = PC::challenge_to_scalar(fs_rng.get_challenge::<128>()?.to_vec())
-            .map_err(|e| Error::Other(e.to_string()))?;
-        let mut is_hiding = false;
-
-        // compute the random linear combinations using the powers of lambda. We process polynomials
-        // and randomnesses in reverse order since in verify we will use Horner scheme for batching
-        let mut poly_lc = Polynomial::zero();
-        let mut rands_lc = PC::Randomness::zero();
-        let mut cur_challenge = G::ScalarField::one();
-
-        for (poly, rand) in labeled_polynomials.into_iter().rev().zip(labeled_randomnesses.into_iter().rev()) {
-            poly_lc += (cur_challenge, poly.polynomial());
-            if poly.is_hiding() {
-                is_hiding = true;
-                rands_lc += &(rand.randomness().clone()*&cur_challenge);
-            }
-            cur_challenge *= &lambda;
-        }
-        end_timer!(combine_time);
-
-        let res = PC::open(ck, poly_lc, point, is_hiding, rands_lc, fs_rng, rng);
-
-        end_timer!(batch_time);
-
-        res
-    }
->>>>>>> e7735f0d
 
 /// Default implementation of `succinct_verify_single_point_multi_poly` for `PolynomialCommitment`,
 /// employed as a building block also by domain extended polynomial commitments
@@ -232,8 +188,8 @@
 ) -> Result<Option<PC::VerifierState>, PC::Error> {
     let combine_time = start_timer!(|| "Single point multi poly verify combine time");
     let lambda_bits = fs_rng.get_challenge::<128>()?;
-    let lambda = PC::challenge_to_scalar(lambda_bits.to_vec())
-        .map_err(|e| Error::Other(e.to_string()))?;
+    let lambda =
+        PC::challenge_to_scalar(lambda_bits.to_vec()).map_err(|e| Error::Other(e.to_string()))?;
 
     // compute the random linear combinations using the powers of lambda
     let mut commitments_lc = PC::Commitment::zero();
@@ -253,10 +209,12 @@
 
 /// Default implementation of `multi_point_multi_poly_open` for `PolynomialCommitment`,
 /// employed as a building block also by domain extended polynomials commitments
-fn multi_point_multi_poly_open<'a, 'b,
+fn multi_point_multi_poly_open<
+    'a,
+    'b,
     G: Group,
     PC: PolynomialCommitment<G>,
-    LabelIT: 'b + IntoIterator<Item=PolynomialLabel> + Clone,
+    LabelIT: 'b + IntoIterator<Item = PolynomialLabel> + Clone,
     QueryIT: IntoIterator<Item = (&'b PointLabel, &'b (G::ScalarField, LabelIT))>,
     RandIT: IntoIterator<Item = &'a LabeledRandomness<PC::Randomness>>,
 >(
@@ -288,7 +246,6 @@
 
     let combine_time = start_timer!(|| "Combining polynomials, randomness, and commitments.");
 
-
     let rands_map: PolyMap<_, _> = labeled_randomnesses
         .into_iter()
         .map(|rand| (rand.label(), rand))
@@ -312,7 +269,7 @@
     let query_map_iter = query_map.into_iter();
 
     #[cfg(feature = "minimize-proof-size")]
-        let query_map_iter_cloned = query_map_iter.clone();
+    let query_map_iter_cloned = query_map_iter.clone();
 
     for (_point_label, (point, poly_labels)) in query_map_iter {
         eval_points.insert(*point);
@@ -320,8 +277,7 @@
         let mut cur_challenge = G::ScalarField::one();
 
         // (X - x_i)
-        let x_polynomial =
-            Polynomial::from_coefficients_slice(&[-(*point), G::ScalarField::one()]);
+        let x_polynomial = Polynomial::from_coefficients_slice(&[-(*point), G::ScalarField::one()]);
         let mut cur_h_polynomial = Polynomial::zero();
 
         // we process polynomials in reverse order as in verify we batch with Horner scheme for
@@ -339,8 +295,8 @@
             let y_i = labeled_polynomial.polynomial().evaluate(*point);
 
             // (p_i(X) - y_i) / (X - x_i)
-            let polynomial = labeled_polynomial.polynomial()
-                - &Polynomial::from_coefficients_slice(&[y_i]);
+            let polynomial =
+                labeled_polynomial.polynomial() - &Polynomial::from_coefficients_slice(&[y_i]);
 
             // h(X) = SUM( lambda^i * ((p_i(X) - y_i) / (X - x_i)) )
             cur_h_polynomial += (cur_challenge, &polynomial);
@@ -349,15 +305,15 @@
             cur_challenge = cur_challenge * &lambda;
         }
 
-        h_polynomial += &cur_h_polynomial/&x_polynomial;
+        h_polynomial += &cur_h_polynomial / &x_polynomial;
     }
 
     end_timer!(h_poly_time);
 
     let commit_time = start_timer!(|| format!(
-            "Commit to h(X) polynomial of degree {}",
-            h_polynomial.degree()
-        ));
+        "Commit to h(X) polynomial of degree {}",
+        h_polynomial.degree()
+    ));
 
     let (h_commitment, h_randomness) = PC::commit(
         ck,
@@ -387,8 +343,7 @@
 
     // in this case there is no need to rely on Self::challenge_to_scalar, as the conversion
     // is not implementation specific
-    let x_point = read_fe_from_challenge::<G::ScalarField>(
-        fs_rng.get_challenge::<128>()?.to_vec())
+    let x_point = read_fe_from_challenge::<G::ScalarField>(fs_rng.get_challenge::<128>()?.to_vec())
         .map_err(|e| Error::Other(e.to_string()))?;
 
     // Assert x_point != x_1, ..., x_m
@@ -402,7 +357,7 @@
     }
 
     #[cfg(feature = "minimize-proof-size")]
-        return {
+    return {
         // LC(p_1(X),p_2(X),...,p_m(X),h(X))
         // NOTE: We can use LC here and call open_lc but it's not really worth it
         //       either in terms of efficiency and code complexity
@@ -419,15 +374,16 @@
                     label: label.to_string(),
                 })?;
 
-                let labeled_randomness = *rands_map.get(&label).ok_or(Error::MissingRandomness {
-                    label: label.to_string(),
-                })?;
+                let labeled_randomness =
+                    *rands_map.get(&label).ok_or(Error::MissingRandomness {
+                        label: label.to_string(),
+                    })?;
 
                 let coeff = cur_challenge * z_i_over_z_value;
                 lc_polynomial += (coeff, labeled_polynomial.polynomial());
 
                 if has_hiding {
-                    lc_randomness += labeled_randomness.randomness().clone()*&coeff;
+                    lc_randomness += labeled_randomness.randomness().clone() * &coeff;
                 }
 
                 cur_challenge *= &lambda;
@@ -460,20 +416,23 @@
     };
 
     #[cfg(not(feature = "minimize-proof-size"))]
-        return {
-        let labeled_h_polynomial = LabeledPolynomial::new(H_POLY_LABEL.to_string(), h_polynomial, has_hiding);
+    return {
+        let labeled_h_polynomial =
+            LabeledPolynomial::new(H_POLY_LABEL.to_string(), h_polynomial, has_hiding);
         let labeled_h_randomness = LabeledRandomness::new(H_POLY_LABEL.to_string(), h_randomness);
 
         // evaluate each polynomial in `labeled_polynomials` and the h-polynomial over the batch evaluation point
-        let (mut polynomials, evaluations): (Vec<_>, Vec<_>) = poly_map.into_iter()
-            .map(|(_, poly)| {
-                (poly, poly.evaluate(x_point))
-            }).unzip();
-
-        let randomnesses = rands_map.into_iter().map(|(_, rand)| rand).chain(vec![&labeled_h_randomness]);
+        let (mut polynomials, evaluations): (Vec<_>, Vec<_>) = poly_map
+            .into_iter()
+            .map(|(_, poly)| (poly, poly.evaluate(x_point)))
+            .unzip();
+
+        let randomnesses = rands_map
+            .into_iter()
+            .map(|(_, rand)| rand)
+            .chain(vec![&labeled_h_randomness]);
 
         polynomials.push(&labeled_h_polynomial);
-
 
         // absorb evaluations of polynomials over x_point
         fs_rng.record::<G::BaseField, _>(field_elements_to_bits(evaluations.iter()).as_slice())?;
@@ -481,25 +440,26 @@
         end_timer!(open_time);
         end_timer!(combine_time);
 
-        let proof = PC::single_point_multi_poly_open(ck, polynomials, x_point, fs_rng, randomnesses, rng)?;
-
+        let proof =
+            PC::single_point_multi_poly_open(ck, polynomials, x_point, fs_rng, randomnesses, rng)?;
 
         end_timer!(batch_time);
 
         // note that evaluations are put in the proof according to the lexicographical order
         // of the labels of the polynomials they refer to
         Ok(PC::MultiPointProof::new(proof, h_commitment, evaluations))
-
     };
 }
 
 /// Default implementation of `succinct_multi_point_multi_poly_verify` for `PolynomialCommitment`,
 /// which is employed as a building block also by domain extended commitments
 #[cfg(feature = "minimize-proof-size")]
-fn succinct_multi_point_multi_poly_verify<'a,'b,
+fn succinct_multi_point_multi_poly_verify<
+    'a,
+    'b,
     G: Group,
     PC: PolynomialCommitment<G>,
-    LabelIT: 'b + IntoIterator<Item=PolynomialLabel> + Clone,
+    LabelIT: 'b + IntoIterator<Item = PolynomialLabel> + Clone,
     QueryIT: IntoIterator<Item = (&'b PointLabel, &'b (G::ScalarField, LabelIT))>,
 >(
     vk: &PC::VerifierKey,
@@ -512,12 +472,11 @@
 ) -> Result<Option<PC::VerifierState>, PC::Error> {
     let combine_time = start_timer!(|| "Multi point multi poly verify combine time");
 
-
     let lambda_bits = fs_rng.get_challenge::<128>()?;
 
     // lambda
-    let lambda = PC::challenge_to_scalar(lambda_bits.to_vec())
-        .map_err(|e| Error::Other(e.to_string()))?;
+    let lambda =
+        PC::challenge_to_scalar(lambda_bits.to_vec()).map_err(|e| Error::Other(e.to_string()))?;
 
     // Fresh random challenge x
     fs_rng
@@ -526,8 +485,7 @@
 
     // in this case there is no need to rely on Self::challenge_to_scalar, as the conversion
     // is not implementation specific
-    let x_point = read_fe_from_challenge::<G::ScalarField>(
-        fs_rng.get_challenge::<128>()?.to_vec())
+    let x_point = read_fe_from_challenge::<G::ScalarField>(fs_rng.get_challenge::<128>()?.to_vec())
         .map_err(|e| Error::Other(e.to_string()))?;
     // LC(C): reconstructed commitment to LC(p_1(X),p_2(X),...,p_m(X),h(X))
     let mut lc_commitment = PC::Commitment::zero();
@@ -544,8 +502,7 @@
         }
 
         // (X - x_i)
-        let x_polynomial =
-            Polynomial::from_coefficients_slice(&[-(*point), G::ScalarField::one()]);
+        let x_polynomial = Polynomial::from_coefficients_slice(&[-(*point), G::ScalarField::one()]);
 
         // z_i(x)/z(x) = 1 / (x - x_i).
         // unwrap cannot fail as x-x_i is guaranteed to be non-zero.
@@ -567,15 +524,16 @@
                     label: label.to_string(),
                 })?;
 
-            lc_commitment_for_point = PC::mul_commitment_by_challenge(lc_commitment_for_point, lambda_bits.to_vec())?;
+            lc_commitment_for_point =
+                PC::mul_commitment_by_challenge(lc_commitment_for_point, lambda_bits.to_vec())?;
             lc_commitment_for_point += labeled_commitment.commitment();
 
             lc_value_for_point *= &lambda;
             lc_value_for_point += y_i;
         }
 
-        lc_commitment += &(lc_commitment_for_point*&z_i_over_z_value);
-        lc_value += &(lc_value_for_point*&z_i_over_z_value);
+        lc_commitment += &(lc_commitment_for_point * &z_i_over_z_value);
+        lc_value += &(lc_value_for_point * &z_i_over_z_value);
     }
 
     lc_commitment += &(-multi_point_proof.get_h_commitment().clone());
@@ -854,10 +812,12 @@
 
     /// Multiply a `commitment` of `Self` to a challenge.
     /// `chal` bits are supposed to be in LE bit order.
-    fn mul_commitment_by_challenge(commitment: Self::Commitment, chal: Vec<bool>)
-            -> Result<Self::Commitment, Self::Error> {
+    fn mul_commitment_by_challenge(
+        commitment: Self::Commitment,
+        chal: Vec<bool>,
+    ) -> Result<Self::Commitment, Self::Error> {
         let challenge = Self::challenge_to_scalar(chal)?;
-        Ok(commitment *&challenge)
+        Ok(commitment * &challenge)
     }
 
     /// Transform a challenge to its representation in the scalar field.
@@ -875,9 +835,10 @@
     /// Note: this default implementation demands that the state of the Fiat-Shamir
     /// rng is already bound to the evaluation claim (i.e.  the commitments `label_commitments`,
     /// the point `x`, and the values `v_i`.).
-    fn single_point_multi_poly_open<'a,
-    IP: IntoIterator<Item = &'a LabeledPolynomial<G::ScalarField>>,
-    IR: IntoIterator<Item = &'a LabeledRandomness<Self::Randomness>>,
+    fn single_point_multi_poly_open<
+        'a,
+        IP: IntoIterator<Item = &'a LabeledPolynomial<G::ScalarField>>,
+        IR: IntoIterator<Item = &'a LabeledRandomness<Self::Randomness>>,
     >(
         ck: &Self::CommitterKey,
         labeled_polynomials: IP,
@@ -886,8 +847,11 @@
         labeled_randomnesses: IR,
         // The optional rng for additional internal randomness of open()
         rng: Option<&mut dyn RngCore>,
-<<<<<<< HEAD
-    ) -> Result<Self::Proof, Self::Error> {
+    ) -> Result<Self::Proof, Self::Error>
+    where
+        <IP as IntoIterator>::IntoIter: DoubleEndedIterator,
+        <IR as IntoIterator>::IntoIter: DoubleEndedIterator,
+    {
         single_point_multi_poly_open::<G, Self, _, _>(
             ck,
             labeled_polynomials,
@@ -896,14 +860,6 @@
             labeled_randomnesses,
             rng,
         )
-=======
-    ) -> Result<Self::Proof, Self::Error>
-    where
-    <IP as IntoIterator>::IntoIter: DoubleEndedIterator,
-    <IR as IntoIterator>::IntoIter: DoubleEndedIterator,
-    {
-        single_point_multi_poly_open::<G, Self, _, _>(ck, labeled_polynomials, point, fs_rng, labeled_randomnesses, rng)
->>>>>>> e7735f0d
     }
 
     /// The batch evaluation protocol from Boneh et al. [HaloInfinite], for proving a multi-point
@@ -929,175 +885,14 @@
             .map(|poly| (poly.label(), poly))
             .collect();
 
-<<<<<<< HEAD
-        let rands_map: BTreeMap<_, _> = labeled_randomnesses
-            .into_iter()
-            .map(|rand| (rand.label(), rand))
-            .collect();
-
-        // as the statement of the opening proof is already bound to the interal state of the fs_rng,
-        // we simply sample the challenge scalar for the random linear combination
-        let lambda = Self::challenge_to_scalar(fs_rng.get_challenge::<128>()?.to_vec())
-            .map_err(|e| Error::Other(e.to_string()))?;
-        let mut cur_challenge = G::ScalarField::one();
-
-        let mut has_hiding = false;
-
-        let h_poly_time = start_timer!(|| "Compute h(X) polynomial");
-
-        // h(X)
-        let mut h_polynomial = Polynomial::zero();
-
-        // Save evaluation points for later
-        let mut eval_points = std::collections::HashSet::new();
-
-        // Collect middleware results into vectors
-        let mut x_polynomials = vec![];
-        let mut polynomials = vec![];
-        let mut randomnesses = vec![];
-
-        for (_point_label, (point, poly_labels)) in query_map.iter() {
-            eval_points.insert(*point);
-
-            // (X - x_i)
-            let x_polynomial =
-                Polynomial::from_coefficients_slice(&[-(*point), G::ScalarField::one()]);
-
-            for label in poly_labels {
-                let labeled_polynomial = *poly_map.get(label).ok_or(Error::MissingPolynomial {
-                    label: label.to_string(),
-                })?;
-
-                let labeled_randomness = *rands_map.get(label).ok_or(Error::MissingRandomness {
-                    label: label.to_string(),
-                })?;
-
-                if labeled_polynomial.is_hiding() {
-                    has_hiding = true;
-                }
-
-                // y_i
-                let y_i = labeled_polynomial.polynomial().evaluate(*point);
-
-                // (p_i(X) - y_i) / (X - x_i)
-                let polynomial = &(labeled_polynomial.polynomial()
-                    - &Polynomial::from_coefficients_slice(&[y_i]))
-                    / &x_polynomial;
-
-                // h(X) = SUM( lambda^i * ((p_i(X) - y_i) / (X - x_i)) )
-                h_polynomial += (cur_challenge, &polynomial);
-
-                // lambda^i
-                cur_challenge = cur_challenge * &lambda;
-
-                polynomials.push(labeled_polynomial.polynomial());
-                randomnesses.push(labeled_randomness.randomness());
-                x_polynomials.push(x_polynomial.clone());
-            }
-        }
-
-        end_timer!(h_poly_time);
-
-        let commit_time = start_timer!(|| format!(
-            "Commit to h(X) polynomial of degree {}",
-            h_polynomial.degree()
-        ));
-
-        let (h_commitment, h_randomness) = Self::commit(
+        multi_point_multi_poly_open::<G, Self, _, _, _>(
             ck,
-            &h_polynomial,
-            has_hiding,
-            if has_hiding {
-                if rng.is_none() {
-                    end_timer!(commit_time);
-                    Err(Error::Other("Rng not set".to_owned()))?
-                }
-                Some(rng.as_mut().unwrap())
-            } else {
-                None
-            },
-        )?;
-
-        end_timer!(commit_time);
-
-        let open_time = start_timer!(|| "Open LC(p_1(X),p_2(X),...,p_m(X),h(X)) polynomial");
-
-        // Fresh random challenge x for multi-point to single-point reduction.
-        // Except the `batch_commitment`, all other commitments are already bound
-        // to the internal state of the Fiat-Shamir
-        fs_rng
-            .record(h_commitment.clone())
-            .map_err(Error::FiatShamirTransformError)?;
-
-        // in this case there is no need to rely on Self::challenge_to_scalar, as the conversion
-        // is not implementation specific
-        let x_point =
-            read_fe_from_challenge::<G::ScalarField>(fs_rng.get_challenge::<128>()?.to_vec())
-                .map_err(|e| Error::Other(e.to_string()))?;
-
-        // Assert x_point != x_1, ..., x_m
-        // This is needed as we use a slightly optimized LC, which costs one
-        // scalar multiplication.
-        if eval_points.iter().any(|eval_point| eval_point == &x_point) {
-            end_timer!(open_time);
-            end_timer!(combine_time);
-            Err(Error::Other(
-                "sampled a challenge equal to one of the evaluation points".to_owned(),
-            ))?
-        }
-
-        // LC(p_1(X),p_2(X),...,p_m(X),h(X))
-        // NOTE: We can use LC here and call open_lc but it's not really worth it
-        //       either in terms of efficiency and code complexity
-        let mut lc_polynomial = Polynomial::zero();
-        let mut lc_randomness = Self::Randomness::zero();
-
-        let mut cur_challenge = G::ScalarField::one();
-
-        for ((&polynomial, x_polynomial), &randomness) in polynomials
-            .iter()
-            .zip(x_polynomials.iter())
-            .zip(randomnesses.iter())
-        {
-            let z_i_over_z_value = x_polynomial.evaluate(x_point).inverse().unwrap();
-
-            // LC(p_1(X),p_2(X),...,p_m(X)) = SUM ( lamda^i * z_i(x)/z(x) * p_i(X) )
-            lc_polynomial += (cur_challenge * z_i_over_z_value, polynomial);
-
-            if has_hiding {
-                lc_randomness += &(randomness.clone() * &(cur_challenge * z_i_over_z_value));
-            }
-
-            // lambda^i
-            cur_challenge = cur_challenge * &lambda;
-        }
-
-        // LC(p_1(X),p_2(X),...,p_m(X),h(X)) = SUM ( lamda^i * z_i(x)/z(x) * p_i(X) ) -  h(X)
-        lc_polynomial -= &h_polynomial;
-
-        if has_hiding {
-            lc_randomness += &-h_randomness;
-        }
-
-        end_timer!(open_time);
-        end_timer!(combine_time);
-
-        let proof = Self::open(
-            ck,
-            lc_polynomial,
-            x_point,
-            has_hiding,
-            lc_randomness,
+            poly_map,
+            query_map,
             fs_rng,
+            labeled_randomnesses,
             rng,
-        )?;
-
-        end_timer!(batch_time);
-
-        Ok(Self::MultiPointProof::new(proof, h_commitment.clone()))
-=======
-        multi_point_multi_poly_open::<G, Self, _, _, _>(ck, poly_map, query_map, fs_rng, labeled_randomnesses, rng)
->>>>>>> e7735f0d
+        )
     }
 
     /// The succinct part of `single_point_multi_poly_verify()`.
@@ -1169,7 +964,14 @@
             .map(|commitment| (commitment.label(), commitment))
             .collect();
 
-        succinct_multi_point_multi_poly_verify::<G, Self, _, _>(vk, commitment_map, query_map, evaluations, multi_point_proof, fs_rng)
+        succinct_multi_point_multi_poly_verify::<G, Self, _, _>(
+            vk,
+            commitment_map,
+            query_map,
+            evaluations,
+            multi_point_proof,
+            fs_rng,
+        )
     }
 
     #[cfg(not(feature = "minimize-proof-size"))]
@@ -1188,7 +990,10 @@
         let lambda = Self::challenge_to_scalar(fs_rng.get_challenge::<128>()?.to_vec())
             .map_err(|e| Error::Other(e.to_string()))?;
 
-        let h_commitment = LabeledCommitment::new(H_POLY_LABEL.to_string(), multi_point_proof.get_h_commitment().clone());
+        let h_commitment = LabeledCommitment::new(
+            H_POLY_LABEL.to_string(),
+            multi_point_proof.get_h_commitment().clone(),
+        );
 
         // Fresh random challenge x
         fs_rng
@@ -1197,17 +1002,9 @@
 
         // in this case there is no need to rely on Self::challenge_to_scalar, as the conversion
         // is not implementation specific
-<<<<<<< HEAD
         let x_point =
             read_fe_from_challenge::<G::ScalarField>(fs_rng.get_challenge::<128>()?.to_vec())
                 .map_err(|e| Error::Other(e.to_string()))?;
-        // LC(C): reconstructed commitment to LC(p_1(X),p_2(X),...,p_m(X),h(X))
-        let mut lc_commitment = Self::Commitment::zero();
-=======
-        let x_point = read_fe_from_challenge::<G::ScalarField>(
-            fs_rng.get_challenge::<128>()?.to_vec())
-            .map_err(|e| Error::Other(e.to_string()))?;
->>>>>>> e7735f0d
 
         let mut lc_value = G::ScalarField::zero();
 
@@ -1219,9 +1016,11 @@
 
         // collect commitments sorted to their labels in a vector and construct a map which binds
         // a label of a commitment to its order in the sorted vector
-        let (labels_map, mut sorted_commitments): (HashMap<_,_>, Vec<_>) = commitment_map.into_iter().enumerate().map(|(i, (label, comm))|
-            ((label, i), comm)
-        ).unzip();
+        let (labels_map, mut sorted_commitments): (HashMap<_, _>, Vec<_>) = commitment_map
+            .into_iter()
+            .enumerate()
+            .map(|(i, (label, comm))| ((label, i), comm))
+            .unzip();
 
         /* fetch evaluations of the input polynomials over x_point from the proof.
         Note that evaluations are sorted in the proof according to the lexicographical order of
@@ -1231,12 +1030,22 @@
         let values = multi_point_proof.get_evaluations();
 
         for (point_label, (point, poly_labels)) in query_map {
-            let z_i_over_z_value = (x_point - point).inverse().ok_or(Error::Other(format!("batch evaluation point equal to point with label {}", point_label)))?;
+            let z_i_over_z_value = (x_point - point).inverse().ok_or(Error::Other(format!(
+                "batch evaluation point equal to point with label {}",
+                point_label
+            )))?;
             let mut lc_value_for_point = G::ScalarField::zero();
             for label in poly_labels {
-                let v_i = values[*labels_map.get(label).ok_or(Error::MissingEvaluation {label: label.clone()})?];
-
-                let y_i = *evaluations.get(&(label.clone(), point_label.clone())).ok_or(Error::Other(format!("evaluation of poly {} not found for point {}", label, point_label)))?;
+                let v_i = values[*labels_map.get(label).ok_or(Error::MissingEvaluation {
+                    label: label.clone(),
+                })?];
+
+                let y_i = *evaluations
+                    .get(&(label.clone(), point_label.clone()))
+                    .ok_or(Error::Other(format!(
+                        "evaluation of poly {} not found for point {}",
+                        label, point_label
+                    )))?;
 
                 lc_value_for_point *= &lambda;
                 lc_value_for_point += v_i - y_i;
@@ -1252,8 +1061,14 @@
 
         sorted_commitments.push(&h_commitment);
 
-
-        let res = Self::succinct_single_point_multi_poly_verify(vk, sorted_commitments, x_point, values, multi_point_proof.get_proof(), fs_rng);
+        let res = Self::succinct_single_point_multi_poly_verify(
+            vk,
+            sorted_commitments,
+            x_point,
+            values,
+            multi_point_proof.get_proof(),
+            fs_rng,
+        );
 
         end_timer!(combine_time);
 
