--- conflicted
+++ resolved
@@ -95,59 +95,61 @@
 
 /// Default implementation of `single_point_multi_poly_open` for `PolynomialCommitment`,
 /// employed as a building block also by domain extended polynomial commitments
-pub(crate) fn single_point_multi_poly_open<'a,
+pub(crate) fn single_point_multi_poly_open<
+    'a,
     G: Group,
     PC: PolynomialCommitment<G>,
     IP: IntoIterator<Item = &'a LabeledPolynomial<G::ScalarField>>,
     IR: IntoIterator<Item = &'a LabeledRandomness<PC::Randomness>>,
 >(
-        ck: &PC::CommitterKey,
-        labeled_polynomials: IP,
-        point: G::ScalarField,
-        fs_rng: &mut PC::RandomOracle,
-        labeled_randomnesses: IR,
-        // The optional rng for additional internal randomness of open()
-        rng: Option<&mut dyn RngCore>,
-    ) -> Result<PC::Proof, PC::Error> {
-        // as the statement/assertion of the opening proof is already bound to the interal state
-        // of the fr_rng, we simply sample the challenge scalar for the random linear combination
-        let lambda = PC::challenge_to_scalar(fs_rng.get_challenge::<128>()?.to_vec())
-            .map_err(|e| Error::Other(e.to_string()))?;
-        let mut is_hiding = false;
-
-        // compute the random linear combinations using the powers of lambda
-
-        let poly_lc = LinearCombination::new_from_val(
+    ck: &PC::CommitterKey,
+    labeled_polynomials: IP,
+    point: G::ScalarField,
+    fs_rng: &mut PC::RandomOracle,
+    labeled_randomnesses: IR,
+    // The optional rng for additional internal randomness of open()
+    rng: Option<&mut dyn RngCore>,
+) -> Result<PC::Proof, PC::Error> {
+    // as the statement/assertion of the opening proof is already bound to the interal state
+    // of the fr_rng, we simply sample the challenge scalar for the random linear combination
+    let lambda = PC::challenge_to_scalar(fs_rng.get_challenge::<128>()?.to_vec())
+        .map_err(|e| Error::Other(e.to_string()))?;
+    let mut is_hiding = false;
+
+    // compute the random linear combinations using the powers of lambda
+
+    let poly_lc = LinearCombination::new_from_val(
+        &lambda,
+        labeled_polynomials
+            .into_iter()
+            .map(|poly| {
+                if poly.is_hiding() {
+                    is_hiding = true;
+                }
+                poly.polynomial()
+            })
+            .collect(),
+    );
+
+    let rands_lc = if is_hiding {
+        LinearCombination::new_from_val(
             &lambda,
-            labeled_polynomials
+            labeled_randomnesses
                 .into_iter()
-                .map(|poly| {
-                    if poly.is_hiding() {
-                        is_hiding = true;
-                    }
-                    poly.polynomial()
-                })
+                .map(|rand| rand.randomness())
                 .collect(),
-        );
-
-        let rands_lc = if is_hiding {
-            LinearCombination::new_from_val(
-                &lambda,
-                labeled_randomnesses
-                    .into_iter()
-                    .map(|rand| rand.randomness())
-                    .collect(),
-            )
-        } else {
-            LinearCombination::empty()
-        };
-
-        PC::open_lc(ck, poly_lc, point, is_hiding, rands_lc, fs_rng, rng)
-    }
+        )
+    } else {
+        LinearCombination::empty()
+    };
+
+    PC::open_lc(ck, poly_lc, point, is_hiding, rands_lc, fs_rng, rng)
+}
 
 /// Default implementation of `succinct_verify_single_point_multi_poly` for `PolynomialCommitment`,
 /// employed as a building block also by domain extended polynomial commitments
-pub(crate) fn single_point_multi_poly_succinct_verify<'a,
+pub(crate) fn single_point_multi_poly_succinct_verify<
+    'a,
     G: Group,
     PC: PolynomialCommitment<G>,
     IC: IntoIterator<Item = &'a LabeledCommitment<PC::Commitment>>,
@@ -416,7 +418,7 @@
         value: G::ScalarField,
         proof: &Self::Proof,
         fs_rng: &mut Self::RandomOracle,
-    ) -> Result<bool, Self::Error> {
+    ) -> Result<Option<Self::VerifierOutput>, Self::Error> {
         let check_time = start_timer!(|| "Checking evaluations");
 
         let verifier_state =
@@ -458,7 +460,14 @@
         // The optional rng for additional internal randomness of open()
         rng: Option<&mut dyn RngCore>,
     ) -> Result<Self::Proof, Self::Error> {
-        single_point_multi_poly_open::<G, Self, _, _>(ck, labeled_polynomials, point, fs_rng, labeled_randomnesses, rng)
+        single_point_multi_poly_open::<G, Self, _, _>(
+            ck,
+            labeled_polynomials,
+            point,
+            fs_rng,
+            labeled_randomnesses,
+            rng,
+        )
     }
 
     /// The batch evaluation protocol from Boneh et al. [HaloInfinite], for proving a multi-point
@@ -601,9 +610,9 @@
 
         // in this case there is no need to rely on Self::challenge_to_scalar, as the conversion
         // is not implementation specific
-        let x_point = read_fe_from_challenge::<G::ScalarField>(
-            fs_rng.get_challenge::<128>()?.to_vec())
-            .map_err(|e| Error::Other(e.to_string()))?;
+        let x_point =
+            read_fe_from_challenge::<G::ScalarField>(fs_rng.get_challenge::<128>()?.to_vec())
+                .map_err(|e| Error::Other(e.to_string()))?;
 
         // Assert x_point != x_1, ..., x_m
         // This is needed as we use a slightly optimized LC, which costs one
@@ -678,7 +687,14 @@
         // already bound to the internal state of the Fiat Shamir rng
         fs_rng: &mut Self::RandomOracle,
     ) -> Result<Option<Self::VerifierState>, Self::Error> {
-        single_point_multi_poly_succinct_verify::<G, Self, _, _>(vk, labeled_commitments, point, values, proof, fs_rng)
+        single_point_multi_poly_succinct_verify::<G, Self, _, _>(
+            vk,
+            labeled_commitments,
+            point,
+            values,
+            proof,
+            fs_rng,
+        )
     }
 
     /// The verifier for proofs generated by `fn single_point_multi_poly_open()`.
@@ -689,7 +705,7 @@
         values: impl IntoIterator<Item = &'a G::ScalarField>,
         proof: &Self::Proof,
         fs_rng: &mut Self::RandomOracle,
-    ) -> Result<bool, Self::Error> {
+    ) -> Result<Option<Self::VerifierOutput>, Self::Error> {
         let check_time = start_timer!(|| "Checking evaluations");
 
         let verifier_state = Self::succinct_single_point_multi_poly_verify(
@@ -742,9 +758,9 @@
 
         // in this case there is no need to rely on Self::challenge_to_scalar, as the conversion
         // is not implementation specific
-        let x_point = read_fe_from_challenge::<G::ScalarField>(
-            fs_rng.get_challenge::<128>()?.to_vec())
-            .map_err(|e| Error::Other(e.to_string()))?;
+        let x_point =
+            read_fe_from_challenge::<G::ScalarField>(fs_rng.get_challenge::<128>()?.to_vec())
+                .map_err(|e| Error::Other(e.to_string()))?;
         // LC(C): reconstructed commitment to LC(p_1(X),p_2(X),...,p_m(X),h(X))
         let mut lc_commitment = Self::Commitment::zero();
 
@@ -812,7 +828,7 @@
         evaluations: &Evaluations<G::ScalarField>,
         multi_point_proof: &Self::MultiPointProof,
         fs_rng: &mut Self::RandomOracle,
-    ) -> Result<bool, Self::Error> {
+    ) -> Result<Option<Self::VerifierOutput>, Self::Error> {
         let check_time = start_timer!(|| "Checking evaluations");
 
         let verifier_state = Self::succinct_multi_point_multi_poly_verify(
@@ -910,43 +926,13 @@
     }
 }
 
-<<<<<<< HEAD
-/// Evaluate the given polynomials at `query_set`.
-pub fn evaluate_query_set<'a, F: Field>(
-    polys: impl IntoIterator<Item = &'a LabeledPolynomial<F>>,
-    query_set: &QuerySet<'a, F>,
-) -> Evaluations<'a, F> {
-    let polys = BTreeMap::from_iter(polys.into_iter().map(|p| (p.label(), p)));
-    let mut evaluations = Evaluations::new();
-    for (label, (_, point)) in query_set {
-        let poly = polys
-            .get(label)
-            .expect(format!("polynomial `{}` in evaluated lc is not found", label).as_str());
-        let eval = poly.evaluate(*point);
-        evaluations.insert((label.clone(), *point), eval);
-    }
-    evaluations
-}
-
-/// Evaluate the given polynomials at `query_set` and returns a Vec<((poly_label, point_label), eval)>)
-pub fn evaluate_query_set_to_vec<'a, F: Field>(
-=======
 /// Evaluate the given polynomials at `query_map` and returns a Vec<((poly_label, point_label), eval)>)
 pub fn evaluate_query_map_to_vec<'a, F: Field>(
->>>>>>> b54c865c
     polys: impl IntoIterator<Item = &'a LabeledPolynomial<F>>,
     query_map: &QueryMap<'a, F>,
 ) -> Vec<((String, String), F)> {
     let polys = BTreeMap::from_iter(polys.into_iter().map(|p| (p.label(), p)));
     let mut v = Vec::new();
-<<<<<<< HEAD
-    for (label, (point_label, point)) in query_set {
-        let poly = polys
-            .get(label)
-            .expect(format!("polynomial `{}` in evaluated lc is not found", label).as_str());
-        let eval = poly.evaluate(*point);
-        v.push(((label.clone(), point_label.clone()), eval));
-=======
     for (point_label, (point, poly_labels)) in query_map {
         for label in poly_labels {
             let poly = polys
@@ -955,7 +941,6 @@
             let eval = poly.evaluate(*point);
             v.push(((label.clone(), point_label.clone()), eval));
         }
->>>>>>> b54c865c
     }
     v
 }
