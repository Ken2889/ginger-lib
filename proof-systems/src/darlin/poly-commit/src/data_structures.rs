//!
//! Contains traits for key material and evaluation proofs:
//!  * for parameters and key material of the scheme: [`PCParameters`], [`PCVerifierKey`], [`PCCommitterKey`]
//!  * for commitments and their hiding randomness: [`PCCommitment`], [`PCRandomness`]
//!  * for a simple (single-polynomial single-point) opening proof: [`PCProof`]  
//!  * for the [HaloInfinite] "batch evaluation" proof: [`PCMultiPointProof`]
//!  * [`PCVerifierState`] as needed due to the verifier splitting.
//!
//! Additionally the auxiliary structures [`LabeledCommitment`], [`LabeledPolynomial`],
//! [`LabeledRandomness`] are provided for internal usage.
//!
//! [HaloInfinite]: https://eprint.iacr.org/2020/1536
use crate::Error;
use crate::{Rc, String};
pub use algebra::DensePolynomial as Polynomial;
use algebra::{
    serialize::{CanonicalDeserialize, CanonicalSerialize, SerializationError},
    Field, Group, SemanticallyValid, ToBytes,
};
use std::{
    fmt::Debug,
    io::{Error as IoError, ErrorKind, Read, Result as IoResult, Write},
};

/// Labels a `LabeledPolynomial` or a `LabeledCommitment`.
pub type PolynomialLabel = String;
<<<<<<< HEAD
/// Labels a point at which a `LabeledPolynomial` should be (or has been) evaluated.
=======
/// Labels the point(s) to which a `LabeledPolynomial` is queried at.
>>>>>>> f4bba83d
pub type PointLabel = String;

/// Defines the minimal interface for keys of any polynomial
/// commitment scheme.
pub trait PCKey: Clone + Debug + Eq + PartialEq + CanonicalSerialize + CanonicalDeserialize + SemanticallyValid
{
    /// Outputs the maximum degree supported by this key
    fn degree(&self) -> usize;

    /// Returns the hash of `self` instance.
    fn get_hash(&self) -> &[u8];

    /// Specialize the key for polynomials up to the given `degree`.
    fn trim(
        &self,
        degree: usize
    ) -> Result<Self, Error>;
}

/// Defines the minimal interface of the verifier state from succinct
/// verify part.
/// This state is returned by the succinct verifier and contains everything
/// that is needed to complete verification.
pub trait PCVerifierState: Clone + Debug + Eq + PartialEq + CanonicalSerialize + CanonicalDeserialize {}

/// Defines the minimal interface for opening proofs for a polynomial commitment
pub trait PCProof:
    Clone + Debug + Eq + PartialEq + CanonicalSerialize + CanonicalDeserialize + SemanticallyValid
{
    /// Get degree of this proof.
    /// Allows to support some specific use cases, e.g. perform succinct verification of proofs using oversized keys.
    /// We might deprecate it in the future once we implement an efficient way to trim keys,
    /// thus enforcing proof verification with a vk the same size of the ck from which the proof was created.
    fn degree(&self) -> Result<usize, Error>;
}

/// Defines the minimal interface for batch evaluation proofs in the style
/// of Boneh et al [HaloInfinite], produced by `fn multi_point_multi_poly_open()`.
///
/// [HaloInfinite]: https://eprint.iacr.org/2020/1536
pub trait BDFGMultiPointProof<G: Group>:
    Clone + Debug + Eq + PartialEq + CanonicalSerialize + CanonicalDeserialize + SemanticallyValid
{
    /// Commitment
    type Commitment;

    /// simple proof type
    type Proof: PCProof;

    /// Build new multi point proof from simple proof and commitment to h(X) polynomial
    fn new(proof: Self::Proof, h_commitment: Self::Commitment) -> Self;

    /// Outputs underlying simple proof
    fn get_proof(&self) -> &Self::Proof;

    /// Outputs the commitment to the multi-point multi-poly combination `h(X)`
    fn get_h_commitment(&self) -> &Self::Commitment;
}

/// A polynomial plus its `label` for reference.
#[derive(Debug, Clone, PartialEq, Eq, CanonicalSerialize, CanonicalDeserialize)]
pub struct LabeledPolynomial<F: Field> {
    label: PolynomialLabel,
    polynomial: Rc<Polynomial<F>>,
    is_hiding: bool,
}

impl<'a, F: Field> std::ops::Deref for LabeledPolynomial<F> {
    type Target = Polynomial<F>;

    fn deref(&self) -> &Self::Target {
        &self.polynomial
    }
}

impl<'a, F: Field> LabeledPolynomial<F> {
    /// Construct a new labeled polynomial.
    pub fn new(label: PolynomialLabel, polynomial: Polynomial<F>, is_hiding: bool) -> Self {
        Self {
            label,
            polynomial: Rc::new(polynomial),
            is_hiding,
        }
    }

    /// Return the label for `self`.
    pub fn label(&self) -> &String {
        &self.label
    }

    /// Retrieve the polynomial from `self`.
    pub fn polynomial(&self) -> &Polynomial<F> {
        &self.polynomial
    }

    /// Evaluate the polynomial in `self`.
    pub fn evaluate(&self, point: F) -> F {
        self.polynomial.evaluate(point)
    }

    /// Retrieve whether the polynomial in `self` should be hidden.
    pub fn is_hiding(&self) -> bool {
        self.is_hiding
    }
}

/// A commitment plus its label, needed for reference.
#[derive(Clone)]
pub struct LabeledCommitment<G: Group> {
    label: PolynomialLabel,
    commitment: G,
}

impl<G: Group> LabeledCommitment<G> {
    /// Instantiate a new commitment_context.
    pub fn new(label: PolynomialLabel, commitment: G) -> Self {
        Self { label, commitment }
    }

    /// Return the label for `self`.
    pub fn label(&self) -> &String {
        &self.label
    }

    /// Retrieve the commitment from `self`.
    pub fn commitment(&self) -> &G {
        &self.commitment
    }
}

impl<G: Group> SemanticallyValid for LabeledCommitment<G> {
    fn is_valid(&self) -> bool {
        self.commitment.is_valid()
    }
}

impl<G: Group> ToBytes for LabeledCommitment<G> {
    #[inline]
    fn write<W: Write>(&self, mut writer: W) -> IoResult<()> {
        CanonicalSerialize::serialize(&self.commitment, &mut writer)
            .map_err(|e| IoError::new(ErrorKind::Other, format! {"{:?}", e}))
    }
}

/// Likewise, the commitment randomnesses of a labeled polynomial.
#[derive(Clone, Debug, Eq, PartialEq, CanonicalSerialize, CanonicalDeserialize)]
pub struct LabeledRandomness<G: Group> {
    label: PolynomialLabel,
    randomness: G,
}

impl<G: Group> LabeledRandomness<G> {
    /// Instantiate a new randomness_context.
    pub fn new(label: PolynomialLabel, randomness: G) -> Self {
        Self { label, randomness }
    }

    /// Return the label for `self`.
    pub fn label(&self) -> &String {
        &self.label
    }

    /// Retrieve the commitment from `self`.
    pub fn randomness(&self) -> &G {
        &self.randomness
    }
}<|MERGE_RESOLUTION|>--- conflicted
+++ resolved
@@ -24,16 +24,14 @@
 
 /// Labels a `LabeledPolynomial` or a `LabeledCommitment`.
 pub type PolynomialLabel = String;
-<<<<<<< HEAD
-/// Labels a point at which a `LabeledPolynomial` should be (or has been) evaluated.
-=======
+
 /// Labels the point(s) to which a `LabeledPolynomial` is queried at.
->>>>>>> f4bba83d
 pub type PointLabel = String;
 
 /// Defines the minimal interface for keys of any polynomial
 /// commitment scheme.
-pub trait PCKey: Clone + Debug + Eq + PartialEq + CanonicalSerialize + CanonicalDeserialize + SemanticallyValid
+pub trait PCKey:
+    Clone + Debug + Eq + PartialEq + CanonicalSerialize + CanonicalDeserialize + SemanticallyValid
 {
     /// Outputs the maximum degree supported by this key
     fn degree(&self) -> usize;
@@ -42,17 +40,17 @@
     fn get_hash(&self) -> &[u8];
 
     /// Specialize the key for polynomials up to the given `degree`.
-    fn trim(
-        &self,
-        degree: usize
-    ) -> Result<Self, Error>;
+    fn trim(&self, degree: usize) -> Result<Self, Error>;
 }
 
 /// Defines the minimal interface of the verifier state from succinct
 /// verify part.
 /// This state is returned by the succinct verifier and contains everything
 /// that is needed to complete verification.
-pub trait PCVerifierState: Clone + Debug + Eq + PartialEq + CanonicalSerialize + CanonicalDeserialize {}
+pub trait PCVerifierState:
+    Clone + Debug + Eq + PartialEq + CanonicalSerialize + CanonicalDeserialize
+{
+}
 
 /// Defines the minimal interface for opening proofs for a polynomial commitment
 pub trait PCProof:
