//!
//! A module for extending the domain of an arbitrary homomorphic commitment scheme beyond the
//! maximum degree supported by it.
mod constraints;
pub use constraints::*;
mod data_structures;
pub use data_structures::*;

use crate::{LinearCombination, PCKey, PCProof, Polynomial, PolynomialCommitment, PolynomialLabel};
use algebra::{
    fields::Field,
    groups::{Group, GroupVec},
};

use digest::Digest;
use num_traits::Zero;
use rand_core::RngCore;
use std::marker::PhantomData;

<<<<<<< HEAD
#[cfg(feature = "circuit-friendly")]
use crate::{
    single_point_multi_poly_open, single_point_multi_poly_succinct_verify, LabeledCommitment,
    LabeledPolynomial, LabeledRandomness,
};
#[cfg(feature = "circuit-friendly")]
use std::collections::BTreeMap;

=======
use crate::{LabeledCommitment, single_point_multi_poly_succinct_verify, LabeledPolynomial, LabeledRandomness, single_point_multi_poly_open};
use std::collections::BTreeMap;

#[cfg(feature = "minimize-proof-size")]
use std::collections::BTreeSet;
#[cfg(feature = "minimize-proof-size")]
use crate::{Error, PolyMap, QueryMap, PointLabel, Evaluations, succinct_multi_point_multi_poly_verify, multi_point_multi_poly_open};

>>>>>>> e7735f0d
/*
This function is employed both in the primitive and in the gadget to sort the inputs to functions for
single-point multi-poly proofs. The macro takes as input:
- A set `segmentized_labeled_items`, which contains references to certain items, each with possibly more
than one segments and identified by its own label; such items are either segmentized polynomials or
segmentized commitments, depending on whether the function is employed for single-point multi-poly
open or verify functions, respectively
- A set `associated_data`, which are in one-to-one correspondence with `segmentized_items`;
such data are either the labeled randomnesses of the segmentized commitments or the evaluations
of the segmentized polynomials, depending on whether the function is employed for single-point
multi-poly open or verify functions, respectively
- A closure `get_num_segments` which, given an element of `segmentized_item`, returns the number of
segments of the item
- A closure `get_label` which, given an element of `segmentized_item`, returns its label
The function iterates over `segmentized_items` and their `associated data`, sorting both collections in
descending order on the number of segments. The label of the item is employed as a sorting
criteria for the polynomials with the same number of segments.
*/
<<<<<<< HEAD
#[macro_export]
macro_rules! sort_commitments_and_values {
    ($commitments: ident, $values: ident) => {{
        // employ a counter to check that all commitments/values are placed in `sorted_collections`,
        // as in case there are duplicates the `collect` on `BTreeMap`
        // just stops processing elements of the iterator rather than returning an error
        let mut counter = 0;
        let sorted_collections = $commitments
            .into_iter()
            .zip($values.into_iter())
            .map(|(comm, val)| {
                counter += 1;
                ((comm.commitment().len(), comm.label()), (comm, val))
            })
            .collect::<BTreeMap<(_, _), (_, _)>>();

        assert_eq!(counter, sorted_collections.len());

        let (sorted_commitments, sorted_values): (Vec<_>, Vec<_>) = sorted_collections
            .iter()
            .rev()
            .map(|(_, (comm, val))| (comm, val))
            .unzip();
        (sorted_commitments, sorted_values)
    }};
=======
pub(crate) fn sort_according_to_segments<'a,
    Item: Sized + Copy,
    Data: Sized + Copy,
    FN: Fn(Item) -> usize,
    LabelFn: Fn(Item) -> &'a PolynomialLabel>(
    segmentized_labeled_items: impl IntoIterator<Item=Item>,
    associated_data: impl IntoIterator<Item=Data>,
    get_num_segments: FN,
    get_label: LabelFn,
) -> (Vec<Item>, Vec<Data>) {
    // compute the number of items to check that all commitments/values are placed
    // in `sorted_collections`, as in case there are duplicates the `collect` on `BTreeMap`
    // just stops processing elements of the iterator rather than returning an error
    let segmentized_items_iter = segmentized_labeled_items.into_iter();
    // check that the lower bound and upper bound on the iterator are the same and save its
    // value in `num_items` variable
    assert_eq!(segmentized_items_iter.size_hint().0, segmentized_items_iter.size_hint().1.unwrap());
    let num_items = segmentized_items_iter.size_hint().0;
    let sorted_collections = segmentized_items_iter.into_iter().zip(associated_data.into_iter()).map(|(item, data)| {
        ((get_num_segments(item), get_label(item)), (item, data))
    }).collect::<BTreeMap<(_, _), (_,_)>>();

    assert_eq!(num_items, sorted_collections.len());

    let (sorted_items, sorted_data): (Vec<_>, Vec<_>) = sorted_collections.into_iter().map(|(_, (item, data))| (item, data)).unzip();

    (sorted_items, sorted_data)
}


/*
This function is employed both in the primitive and in the gadget to implement functions for
multi-point multi-poly proofs which are optimized to process the commitments with an optimal order
according to their number of segments.
This function takes the following input parameters:
- `multi_point_func` is a closure which wraps the main function for multi-point multi-poly proof
 which is implemented by this function (e.g., multi_point_multi_poly_open). The closure
 expects 2 input parameters
- `query_map` is a QueryMap data structure, which maps a point (identified by its label) to the
set of polynomials (identified by their labels) which are evaluated over such points
- `labeled_items` is either a set of references to LabeledPolynomials or a set of references to
LabeledCommitments, depending on the multi_point_multi_poly function being implemented with
the function (i.e., if `multi_point_func` is an open (resp. verify) function, then `labeled_items`
is a set of LabeledPolynomial (resp. LabeledCommitment)
- $get_num_segments is a closure that, given as input an element of `labeled_items`
(i.e., either a LabeledPolynomial or a LabeledCommitment), compute the number of segments for such
polynomial/commitment
The function first sorts $query_map as follows.
Each set of polynomials labels is sorted according to the number of segments of the polynomial/commitment;
the set of points is sorted according to the number of segments of the batch polynomial/commitment
of all the polynomials/commitments evaluated at the point at hand, which corresponds to the number
of segments of the polynomial/commitment with the largest number of segments in the set of
polynomials/commitments evaluated in each point.
Then, the macro invokes `multi_point_func` providing a map between a label and the corresponding
element in the set `labeled_item` and the sorted query map.
*/
#[cfg(feature = "minimize-proof-size")]
pub(crate) fn multi_point_with_sorted_query_map<'a,'b,
    PointType: Sized + Clone,
    Item: Sized + Copy,
    ItemIT: IntoIterator<Item=Item>,
    RetType: Sized,
    FN: Fn(Item) -> usize,
    LabelFn: Fn(Item) -> &'a PolynomialLabel,
    MultiPointFn: FnOnce(PolyMap<&'a PolynomialLabel, Item>,
        Vec<(&PointLabel, &(PointType, Vec<String>))>,
    ) -> Result<RetType, Error>,
>(
    query_map: &QueryMap<PointType>,
    labeled_items: ItemIT,
    get_num_segments: FN,
    get_label: LabelFn,
    multi_point_func: MultiPointFn,
) -> Result<RetType, Error> {
    let items_map: PolyMap<_, _> = labeled_items
        .into_iter()
        .map(|item| (get_label(item), item))
        .collect();

    let mut sorted_query_map = BTreeMap::new();
    let mut values_for_sorted_map = Vec::with_capacity(query_map.len());
    for (point_label, (point, poly_labels)) in query_map {
        let mut sorted_labels = BTreeSet::new();
        let mut max_segments = 0;
        for label in poly_labels {
            let item = *items_map.get(label).ok_or(Error::MissingPolynomial {
            label: label.to_string(),
            })?;
            let num_segments = get_num_segments(item);
            sorted_labels.insert((num_segments, label.clone()));
            if num_segments > max_segments {
                max_segments = num_segments;
            }
        }
        let sorted_labels_vec = sorted_labels.into_iter().map(|(_, label)| label.clone() ).collect::<Vec<_>>();
        values_for_sorted_map.push((point.clone(), sorted_labels_vec));
        sorted_query_map.insert((max_segments, point_label), values_for_sorted_map.len()-1);
    }

    let sorted_query_map_vec = sorted_query_map.into_iter().map(|((_, point_label), value)| (point_label, &values_for_sorted_map[value])).collect::<Vec<_>>();

    multi_point_func(items_map, sorted_query_map_vec)
>>>>>>> e7735f0d
}

fn compute_num_of_segments<G: Group, PC: PolynomialCommitment<G>>(
    ck: &PC::CommitterKey,
    polynomial: &Polynomial<G::ScalarField>,
) -> usize {
    let key_len = ck.degree() + 1;

    let p_len = polynomial.coeffs.len();
    std::cmp::max(
        1,
        p_len / key_len + if p_len % key_len != 0 { 1 } else { 0 },
    )
}

/// The domain extension of a given homomorphic commitment scheme `PC`.
#[derive(Derivative)]
#[derivative(Clone(bound = ""))]
pub struct DomainExtendedPolynomialCommitment<G: Group, PC: PolynomialCommitment<G, Commitment = G>>
{
    _group: PhantomData<G>,
    _pc: PhantomData<PC>,
}

// Domain extension beyond the maximum degree `s` is achieved by leveraging linearity.
// An (arbitrary degree) polynomial p(X) is regarded as sum of "segment polynomials", i.e.
//     p(X) = p_0(X) +  X^s * p_1(X) + ... +  X^{m*s} * p_m(X),
// with each of the "segment polynomials" p_i(X) of degree at most `s`, the maximum
// degree of the scheme. The commitment of p(X) is the vector of the commitments of its
// segment polynomials, and evaluation claims on p(X) are reduced to that of a query-point
// dependent linear combination of the p_i(X).
impl<G: Group, PC: PolynomialCommitment<G, Commitment = G>> PolynomialCommitment<G>
    for DomainExtendedPolynomialCommitment<G, PC>
{
    type CommitterKey = PC::CommitterKey;
    type VerifierKey = PC::VerifierKey;
    type VerifierState = PC::VerifierState;
    type VerifierOutput = PC::VerifierOutput;
    type Commitment = GroupVec<PC::Commitment>;
    type Randomness = GroupVec<PC::Randomness>;
    type Proof = PC::Proof;
    type MultiPointProof = DomainExtendedMultiPointProof<G, PC::Proof>;
    type Error = PC::Error;
    type RandomOracle = PC::RandomOracle;

    /// Setup of the base point vector (deterministically derived from the
    /// PROTOCOL_NAME as seed).

    fn setup<D: Digest>(
        max_degree: usize,
    ) -> Result<(Self::CommitterKey, Self::VerifierKey), Self::Error> {
        PC::setup::<D>(max_degree)
    }

    /// Setup of the base point vector (deterministically derived from the
    /// given byte array as seed).
    fn setup_from_seed<D: Digest>(
        max_degree: usize,
        seed: &[u8],
    ) -> Result<(Self::CommitterKey, Self::VerifierKey), Self::Error> {
        PC::setup_from_seed::<D>(max_degree, seed)
    }

    fn commit(
        ck: &Self::CommitterKey,
        polynomial: &Polynomial<G::ScalarField>,
        is_hiding: bool,
        rng: Option<&mut dyn RngCore>,
    ) -> Result<(Self::Commitment, Self::Randomness), Self::Error> {
        let key_len = ck.degree() + 1;

        let rng = &mut crate::optional_rng::OptionalRng(rng);
        let p_len = polynomial.coeffs.len();
        let segments_count = compute_num_of_segments::<G, PC>(ck, polynomial);

        let mut commitment = Self::Commitment::zero();
        let mut randomness = Self::Randomness::zero();

        // split the polynomial into segments and commit
        for i in 0..segments_count {
            let (commitment_item, randomness_item) = PC::commit(
                ck,
                &Polynomial::from_coefficients_slice(
                    &polynomial.coeffs[i * key_len..core::cmp::min((i + 1) * key_len, p_len)],
                ),
                is_hiding,
                Some(rng),
            )?;
            commitment.push(commitment_item);
            if is_hiding {
                randomness.push(randomness_item)
            }
        }

        Ok((commitment, randomness))
    }

    /// Evaluation proof for an arbitrary degree polynomial.
    /// Note: this default implementation demands that the state of the Fiat-Shamir
    /// rng is already bound to the evaluation claim (i.e. the commitment of the polynomial,
    /// the query point, and the value).
    fn open(
        ck: &Self::CommitterKey,
        polynomial: Polynomial<G::ScalarField>,
        point: G::ScalarField,
        is_hiding: bool,
        randomness: Self::Randomness,
        fs_rng: &mut Self::RandomOracle,
        rng: Option<&mut dyn RngCore>,
    ) -> Result<Self::Proof, Self::Error> {
        let key_len = ck.degree() + 1;

        let lc_time = start_timer!(|| "LC of polynomial and randomness");

        let p_len = polynomial.coeffs.len();
        let segments_count = compute_num_of_segments::<G, PC>(ck, &polynomial);

        // Compute the query-point dependent linear combination of the segments,
        // both for witnesses, commitments (and their randomnesses, if hiding)

        let point_pow = point.pow(&[key_len as u64]);

        let mut raw_polys = Vec::new();
        let mut raw_rand_lc = Vec::new();
        for i in (0..segments_count).into_iter() {
            raw_polys.push(Polynomial::from_coefficients_slice(
                &polynomial.coeffs[i * key_len..core::cmp::min((i + 1) * key_len, p_len)],
            ));

            if is_hiding {
                // TODO: check the situation when poly has one segment more comparing to
                //  randomness segments
                raw_rand_lc.push(if randomness.len() <= i {
                    PC::Randomness::zero()
                } else {
                    randomness[i].clone()
                });
            }
        }

        end_timer!(lc_time);

        PC::open_lc(
            ck,
            LinearCombination::new_from_val(&point_pow, raw_polys.iter().collect()),
            point,
            is_hiding,
            LinearCombination::new_from_val(&point_pow, raw_rand_lc.iter().collect()),
            fs_rng,
            rng,
        )
    }

    fn succinct_verify(
        vk: &Self::VerifierKey,
        combined_commitment: &Self::Commitment,
        point: G::ScalarField,
        value: G::ScalarField,
        proof: &Self::Proof,
        fs_rng: &mut Self::RandomOracle,
    ) -> Result<Option<Self::VerifierState>, Self::Error> {
        let log_key_len = proof.degree()? + 1;

        let lc_time = start_timer!(|| "LC of segmented commitment");

        let point_pow = point.pow(&[1 << log_key_len as u64]);

        let commitments_lc =
            LinearCombination::new_from_val(&point_pow, combined_commitment.iter().collect());

        end_timer!(lc_time);

        PC::succinct_verify_lc(vk, commitments_lc, point, value, proof, fs_rng)
    }

    fn hard_verify(
        vk: &Self::VerifierKey,
        vs: &Self::VerifierState,
    ) -> Result<Option<Self::VerifierOutput>, Self::Error> {
        PC::hard_verify(vk, vs)
    }

    fn mul_commitment_by_challenge(commitment: Self::Commitment, chal: Vec<bool>)
        -> Result<Self::Commitment, Self::Error> {
        let mut mul_result = Vec::with_capacity(commitment.len());
        for comm in commitment.into_iter() {
            mul_result.push(PC::mul_commitment_by_challenge(comm, chal.clone())?);
        }

        Ok(Self::Commitment::new(mul_result))
    }

    fn challenge_to_scalar(chal: Vec<bool>) -> Result<G::ScalarField, Self::Error> {
        PC::challenge_to_scalar(chal)
    }

    fn single_point_multi_poly_open<'a,
        IP: IntoIterator<Item = &'a LabeledPolynomial<G::ScalarField>>,
        IR: IntoIterator<Item = &'a LabeledRandomness<Self::Randomness>>,
    >(
        ck: &Self::CommitterKey,
<<<<<<< HEAD
        labeled_polynomials: impl IntoIterator<Item = &'a LabeledPolynomial<G::ScalarField>>,
        point: G::ScalarField,
        fs_rng: &mut Self::RandomOracle,
        labeled_randomnesses: impl IntoIterator<Item = &'a LabeledRandomness<Self::Randomness>>,
        rng: Option<&mut dyn RngCore>,
    ) -> Result<Self::Proof, Self::Error> {
        /*
        Iterate over labeled polynomials and values, sorting them in ascending order
        on the number of segments. The label of the polynomial is employed as a sorting criteria
        for the polynomials with the same number of segments
        */

        // employ a counter to check that all polynomials/values are placed in `sorted_collections`,
        // as in case there are duplicates the `collect` on `BTreeMap`
        // just stops processing elements of the iterator rather than returning an error
        let mut counter = 0;
        let sorted_collections = labeled_polynomials
            .into_iter()
            .zip(labeled_randomnesses.into_iter())
            .map(|(poly, rand)| {
                counter += 1;
                (
                    (compute_num_of_segments::<G, PC>(ck, poly), poly.label()),
                    (poly, rand),
                )
            })
            .collect::<BTreeMap<(_, _), (_, _)>>();

        assert_eq!(counter, sorted_collections.len());

        let (sorted_polys, sorted_rands): (Vec<_>, Vec<_>) = sorted_collections
            .iter()
            .rev()
            .map(|(_, (poly, rand))| (poly, rand))
            .unzip();
=======
        labeled_polynomials: IP,
        point: G::ScalarField,
        fs_rng: &mut Self::RandomOracle,
        labeled_randomnesses: IR,
        rng: Option<&mut dyn RngCore>
    ) -> Result<Self::Proof, Self::Error> {
        let (sorted_polys, sorted_rands) = sort_according_to_segments(labeled_polynomials, labeled_randomnesses, |poly| compute_num_of_segments::<G, PC>(ck, poly), |poly| poly.label());
>>>>>>> e7735f0d

        single_point_multi_poly_open::<G, Self, _, _>(
            ck,
            sorted_polys,
            point,
            fs_rng,
            sorted_rands,
            rng,
        )
    }

    fn succinct_single_point_multi_poly_verify<'a>(
        vk: &Self::VerifierKey,
        labeled_commitments: impl IntoIterator<Item = &'a LabeledCommitment<Self::Commitment>>,
        point: G::ScalarField,
        values: impl IntoIterator<Item = &'a G::ScalarField>,
        proof: &Self::Proof,
<<<<<<< HEAD
        fs_rng: &mut Self::RandomOracle,
    ) -> Result<Option<Self::VerifierState>, Self::Error> {
        let (sorted_commitments, sorted_values) =
            sort_commitments_and_values!(labeled_commitments, values);
=======
        fs_rng: &mut Self::RandomOracle) -> Result<Option<Self::VerifierState>, Self::Error> {

        let (sorted_commitments, sorted_values) = sort_according_to_segments(labeled_commitments, values,
            |comm: &LabeledCommitment<Self::Commitment>| comm.commitment().len(),
        |comm| comm.label());
>>>>>>> e7735f0d

        single_point_multi_poly_succinct_verify::<G, Self, _, _>(
            vk,
            sorted_commitments,
            point,
            sorted_values,
            proof,
            fs_rng,
        )
    }

    #[cfg(feature = "minimize-proof-size")]
    fn multi_point_multi_poly_open<'b>(
        ck: &Self::CommitterKey,
        labeled_polynomials: impl IntoIterator<Item=&'b LabeledPolynomial<G::ScalarField>>,
        query_map: &'b QueryMap<G::ScalarField>,
        fs_rng: &mut Self::RandomOracle,
        labeled_randomnesses: impl IntoIterator<Item=&'b LabeledRandomness<Self::Randomness>>,
        rng: Option<&mut dyn RngCore>) -> Result<Self::MultiPointProof, Self::Error> {
        multi_point_with_sorted_query_map(query_map, labeled_polynomials, |poly| compute_num_of_segments::<G, PC>(ck, poly),
            |poly| poly.label(),
            |poly_map, sorted_query_map|
                multi_point_multi_poly_open::<G, Self, _, _, _>(
                ck,
                poly_map,
                sorted_query_map,
                fs_rng,
                labeled_randomnesses,
                rng,
                ).map_err(|e | Error::Other(e.to_string()))
        ).map_err(|e| Self::Error::from(e))
    }

    #[cfg(feature = "minimize-proof-size")]
    fn succinct_multi_point_multi_poly_verify<'a>(
        vk: &Self::VerifierKey,
        labeled_commitments: impl IntoIterator<Item=&'a LabeledCommitment<Self::Commitment>>,
        query_map: &QueryMap<G::ScalarField>,
        evaluations: &Evaluations<G::ScalarField>,
        multi_point_proof: &Self::MultiPointProof,
        fs_rng: &mut Self::RandomOracle)
        -> Result<Option<Self::VerifierState>, Self::Error> {

        multi_point_with_sorted_query_map(query_map, labeled_commitments,
            |comm: &LabeledCommitment<Self::Commitment>| comm.commitment().len(),
                |comm| comm.label(),

                |comm_map, sorted_query_map|
                succinct_multi_point_multi_poly_verify::<G, Self, _, _ >(vk,
         comm_map,
                     sorted_query_map,
                     evaluations,
                     multi_point_proof,
                     fs_rng).map_err(|e | Error::Other(e.to_string()))
        ).map_err(|e| Self::Error::from(e))
    }


}<|MERGE_RESOLUTION|>--- conflicted
+++ resolved
@@ -17,77 +17,29 @@
 use rand_core::RngCore;
 use std::marker::PhantomData;
 
-<<<<<<< HEAD
-#[cfg(feature = "circuit-friendly")]
 use crate::{
     single_point_multi_poly_open, single_point_multi_poly_succinct_verify, LabeledCommitment,
     LabeledPolynomial, LabeledRandomness,
 };
-#[cfg(feature = "circuit-friendly")]
 use std::collections::BTreeMap;
 
-=======
-use crate::{LabeledCommitment, single_point_multi_poly_succinct_verify, LabeledPolynomial, LabeledRandomness, single_point_multi_poly_open};
-use std::collections::BTreeMap;
-
+#[cfg(feature = "minimize-proof-size")]
+use crate::{
+    multi_point_multi_poly_open, succinct_multi_point_multi_poly_verify, Error, Evaluations,
+    PointLabel, PolyMap, QueryMap,
+};
 #[cfg(feature = "minimize-proof-size")]
 use std::collections::BTreeSet;
-#[cfg(feature = "minimize-proof-size")]
-use crate::{Error, PolyMap, QueryMap, PointLabel, Evaluations, succinct_multi_point_multi_poly_verify, multi_point_multi_poly_open};
-
->>>>>>> e7735f0d
-/*
-This function is employed both in the primitive and in the gadget to sort the inputs to functions for
-single-point multi-poly proofs. The macro takes as input:
-- A set `segmentized_labeled_items`, which contains references to certain items, each with possibly more
-than one segments and identified by its own label; such items are either segmentized polynomials or
-segmentized commitments, depending on whether the function is employed for single-point multi-poly
-open or verify functions, respectively
-- A set `associated_data`, which are in one-to-one correspondence with `segmentized_items`;
-such data are either the labeled randomnesses of the segmentized commitments or the evaluations
-of the segmentized polynomials, depending on whether the function is employed for single-point
-multi-poly open or verify functions, respectively
-- A closure `get_num_segments` which, given an element of `segmentized_item`, returns the number of
-segments of the item
-- A closure `get_label` which, given an element of `segmentized_item`, returns its label
-The function iterates over `segmentized_items` and their `associated data`, sorting both collections in
-descending order on the number of segments. The label of the item is employed as a sorting
-criteria for the polynomials with the same number of segments.
-*/
-<<<<<<< HEAD
-#[macro_export]
-macro_rules! sort_commitments_and_values {
-    ($commitments: ident, $values: ident) => {{
-        // employ a counter to check that all commitments/values are placed in `sorted_collections`,
-        // as in case there are duplicates the `collect` on `BTreeMap`
-        // just stops processing elements of the iterator rather than returning an error
-        let mut counter = 0;
-        let sorted_collections = $commitments
-            .into_iter()
-            .zip($values.into_iter())
-            .map(|(comm, val)| {
-                counter += 1;
-                ((comm.commitment().len(), comm.label()), (comm, val))
-            })
-            .collect::<BTreeMap<(_, _), (_, _)>>();
-
-        assert_eq!(counter, sorted_collections.len());
-
-        let (sorted_commitments, sorted_values): (Vec<_>, Vec<_>) = sorted_collections
-            .iter()
-            .rev()
-            .map(|(_, (comm, val))| (comm, val))
-            .unzip();
-        (sorted_commitments, sorted_values)
-    }};
-=======
-pub(crate) fn sort_according_to_segments<'a,
+
+pub(crate) fn sort_according_to_segments<
+    'a,
     Item: Sized + Copy,
     Data: Sized + Copy,
     FN: Fn(Item) -> usize,
-    LabelFn: Fn(Item) -> &'a PolynomialLabel>(
-    segmentized_labeled_items: impl IntoIterator<Item=Item>,
-    associated_data: impl IntoIterator<Item=Data>,
+    LabelFn: Fn(Item) -> &'a PolynomialLabel,
+>(
+    segmentized_labeled_items: impl IntoIterator<Item = Item>,
+    associated_data: impl IntoIterator<Item = Data>,
     get_num_segments: FN,
     get_label: LabelFn,
 ) -> (Vec<Item>, Vec<Data>) {
@@ -97,19 +49,26 @@
     let segmentized_items_iter = segmentized_labeled_items.into_iter();
     // check that the lower bound and upper bound on the iterator are the same and save its
     // value in `num_items` variable
-    assert_eq!(segmentized_items_iter.size_hint().0, segmentized_items_iter.size_hint().1.unwrap());
+    assert_eq!(
+        segmentized_items_iter.size_hint().0,
+        segmentized_items_iter.size_hint().1.unwrap()
+    );
     let num_items = segmentized_items_iter.size_hint().0;
-    let sorted_collections = segmentized_items_iter.into_iter().zip(associated_data.into_iter()).map(|(item, data)| {
-        ((get_num_segments(item), get_label(item)), (item, data))
-    }).collect::<BTreeMap<(_, _), (_,_)>>();
+    let sorted_collections = segmentized_items_iter
+        .into_iter()
+        .zip(associated_data.into_iter())
+        .map(|(item, data)| ((get_num_segments(item), get_label(item)), (item, data)))
+        .collect::<BTreeMap<(_, _), (_, _)>>();
 
     assert_eq!(num_items, sorted_collections.len());
 
-    let (sorted_items, sorted_data): (Vec<_>, Vec<_>) = sorted_collections.into_iter().map(|(_, (item, data))| (item, data)).unzip();
+    let (sorted_items, sorted_data): (Vec<_>, Vec<_>) = sorted_collections
+        .into_iter()
+        .map(|(_, (item, data))| (item, data))
+        .unzip();
 
     (sorted_items, sorted_data)
 }
-
 
 /*
 This function is employed both in the primitive and in the gadget to implement functions for
@@ -138,14 +97,17 @@
 element in the set `labeled_item` and the sorted query map.
 */
 #[cfg(feature = "minimize-proof-size")]
-pub(crate) fn multi_point_with_sorted_query_map<'a,'b,
+pub(crate) fn multi_point_with_sorted_query_map<
+    'a,
+    'b,
     PointType: Sized + Clone,
     Item: Sized + Copy,
-    ItemIT: IntoIterator<Item=Item>,
+    ItemIT: IntoIterator<Item = Item>,
     RetType: Sized,
     FN: Fn(Item) -> usize,
     LabelFn: Fn(Item) -> &'a PolynomialLabel,
-    MultiPointFn: FnOnce(PolyMap<&'a PolynomialLabel, Item>,
+    MultiPointFn: FnOnce(
+        PolyMap<&'a PolynomialLabel, Item>,
         Vec<(&PointLabel, &(PointType, Vec<String>))>,
     ) -> Result<RetType, Error>,
 >(
@@ -167,7 +129,7 @@
         let mut max_segments = 0;
         for label in poly_labels {
             let item = *items_map.get(label).ok_or(Error::MissingPolynomial {
-            label: label.to_string(),
+                label: label.to_string(),
             })?;
             let num_segments = get_num_segments(item);
             sorted_labels.insert((num_segments, label.clone()));
@@ -175,15 +137,20 @@
                 max_segments = num_segments;
             }
         }
-        let sorted_labels_vec = sorted_labels.into_iter().map(|(_, label)| label.clone() ).collect::<Vec<_>>();
+        let sorted_labels_vec = sorted_labels
+            .into_iter()
+            .map(|(_, label)| label.clone())
+            .collect::<Vec<_>>();
         values_for_sorted_map.push((point.clone(), sorted_labels_vec));
-        sorted_query_map.insert((max_segments, point_label), values_for_sorted_map.len()-1);
-    }
-
-    let sorted_query_map_vec = sorted_query_map.into_iter().map(|((_, point_label), value)| (point_label, &values_for_sorted_map[value])).collect::<Vec<_>>();
+        sorted_query_map.insert((max_segments, point_label), values_for_sorted_map.len() - 1);
+    }
+
+    let sorted_query_map_vec = sorted_query_map
+        .into_iter()
+        .map(|((_, point_label), value)| (point_label, &values_for_sorted_map[value]))
+        .collect::<Vec<_>>();
 
     multi_point_func(items_map, sorted_query_map_vec)
->>>>>>> e7735f0d
 }
 
 fn compute_num_of_segments<G: Group, PC: PolynomialCommitment<G>>(
@@ -366,8 +333,10 @@
         PC::hard_verify(vk, vs)
     }
 
-    fn mul_commitment_by_challenge(commitment: Self::Commitment, chal: Vec<bool>)
-        -> Result<Self::Commitment, Self::Error> {
+    fn mul_commitment_by_challenge(
+        commitment: Self::Commitment,
+        chal: Vec<bool>,
+    ) -> Result<Self::Commitment, Self::Error> {
         let mut mul_result = Vec::with_capacity(commitment.len());
         for comm in commitment.into_iter() {
             mul_result.push(PC::mul_commitment_by_challenge(comm, chal.clone())?);
@@ -380,56 +349,24 @@
         PC::challenge_to_scalar(chal)
     }
 
-    fn single_point_multi_poly_open<'a,
+    fn single_point_multi_poly_open<
+        'a,
         IP: IntoIterator<Item = &'a LabeledPolynomial<G::ScalarField>>,
         IR: IntoIterator<Item = &'a LabeledRandomness<Self::Randomness>>,
     >(
         ck: &Self::CommitterKey,
-<<<<<<< HEAD
-        labeled_polynomials: impl IntoIterator<Item = &'a LabeledPolynomial<G::ScalarField>>,
+        labeled_polynomials: IP,
         point: G::ScalarField,
         fs_rng: &mut Self::RandomOracle,
-        labeled_randomnesses: impl IntoIterator<Item = &'a LabeledRandomness<Self::Randomness>>,
+        labeled_randomnesses: IR,
         rng: Option<&mut dyn RngCore>,
     ) -> Result<Self::Proof, Self::Error> {
-        /*
-        Iterate over labeled polynomials and values, sorting them in ascending order
-        on the number of segments. The label of the polynomial is employed as a sorting criteria
-        for the polynomials with the same number of segments
-        */
-
-        // employ a counter to check that all polynomials/values are placed in `sorted_collections`,
-        // as in case there are duplicates the `collect` on `BTreeMap`
-        // just stops processing elements of the iterator rather than returning an error
-        let mut counter = 0;
-        let sorted_collections = labeled_polynomials
-            .into_iter()
-            .zip(labeled_randomnesses.into_iter())
-            .map(|(poly, rand)| {
-                counter += 1;
-                (
-                    (compute_num_of_segments::<G, PC>(ck, poly), poly.label()),
-                    (poly, rand),
-                )
-            })
-            .collect::<BTreeMap<(_, _), (_, _)>>();
-
-        assert_eq!(counter, sorted_collections.len());
-
-        let (sorted_polys, sorted_rands): (Vec<_>, Vec<_>) = sorted_collections
-            .iter()
-            .rev()
-            .map(|(_, (poly, rand))| (poly, rand))
-            .unzip();
-=======
-        labeled_polynomials: IP,
-        point: G::ScalarField,
-        fs_rng: &mut Self::RandomOracle,
-        labeled_randomnesses: IR,
-        rng: Option<&mut dyn RngCore>
-    ) -> Result<Self::Proof, Self::Error> {
-        let (sorted_polys, sorted_rands) = sort_according_to_segments(labeled_polynomials, labeled_randomnesses, |poly| compute_num_of_segments::<G, PC>(ck, poly), |poly| poly.label());
->>>>>>> e7735f0d
+        let (sorted_polys, sorted_rands) = sort_according_to_segments(
+            labeled_polynomials,
+            labeled_randomnesses,
+            |poly| compute_num_of_segments::<G, PC>(ck, poly),
+            |poly| poly.label(),
+        );
 
         single_point_multi_poly_open::<G, Self, _, _>(
             ck,
@@ -447,18 +384,14 @@
         point: G::ScalarField,
         values: impl IntoIterator<Item = &'a G::ScalarField>,
         proof: &Self::Proof,
-<<<<<<< HEAD
         fs_rng: &mut Self::RandomOracle,
     ) -> Result<Option<Self::VerifierState>, Self::Error> {
-        let (sorted_commitments, sorted_values) =
-            sort_commitments_and_values!(labeled_commitments, values);
-=======
-        fs_rng: &mut Self::RandomOracle) -> Result<Option<Self::VerifierState>, Self::Error> {
-
-        let (sorted_commitments, sorted_values) = sort_according_to_segments(labeled_commitments, values,
+        let (sorted_commitments, sorted_values) = sort_according_to_segments(
+            labeled_commitments,
+            values,
             |comm: &LabeledCommitment<Self::Commitment>| comm.commitment().len(),
-        |comm| comm.label());
->>>>>>> e7735f0d
+            |comm| comm.label(),
+        );
 
         single_point_multi_poly_succinct_verify::<G, Self, _, _>(
             vk,
@@ -473,48 +406,58 @@
     #[cfg(feature = "minimize-proof-size")]
     fn multi_point_multi_poly_open<'b>(
         ck: &Self::CommitterKey,
-        labeled_polynomials: impl IntoIterator<Item=&'b LabeledPolynomial<G::ScalarField>>,
+        labeled_polynomials: impl IntoIterator<Item = &'b LabeledPolynomial<G::ScalarField>>,
         query_map: &'b QueryMap<G::ScalarField>,
         fs_rng: &mut Self::RandomOracle,
-        labeled_randomnesses: impl IntoIterator<Item=&'b LabeledRandomness<Self::Randomness>>,
-        rng: Option<&mut dyn RngCore>) -> Result<Self::MultiPointProof, Self::Error> {
-        multi_point_with_sorted_query_map(query_map, labeled_polynomials, |poly| compute_num_of_segments::<G, PC>(ck, poly),
+        labeled_randomnesses: impl IntoIterator<Item = &'b LabeledRandomness<Self::Randomness>>,
+        rng: Option<&mut dyn RngCore>,
+    ) -> Result<Self::MultiPointProof, Self::Error> {
+        multi_point_with_sorted_query_map(
+            query_map,
+            labeled_polynomials,
+            |poly| compute_num_of_segments::<G, PC>(ck, poly),
             |poly| poly.label(),
-            |poly_map, sorted_query_map|
+            |poly_map, sorted_query_map| {
                 multi_point_multi_poly_open::<G, Self, _, _, _>(
-                ck,
-                poly_map,
-                sorted_query_map,
-                fs_rng,
-                labeled_randomnesses,
-                rng,
-                ).map_err(|e | Error::Other(e.to_string()))
-        ).map_err(|e| Self::Error::from(e))
+                    ck,
+                    poly_map,
+                    sorted_query_map,
+                    fs_rng,
+                    labeled_randomnesses,
+                    rng,
+                )
+                .map_err(|e| Error::Other(e.to_string()))
+            },
+        )
+        .map_err(|e| Self::Error::from(e))
     }
 
     #[cfg(feature = "minimize-proof-size")]
     fn succinct_multi_point_multi_poly_verify<'a>(
         vk: &Self::VerifierKey,
-        labeled_commitments: impl IntoIterator<Item=&'a LabeledCommitment<Self::Commitment>>,
+        labeled_commitments: impl IntoIterator<Item = &'a LabeledCommitment<Self::Commitment>>,
         query_map: &QueryMap<G::ScalarField>,
         evaluations: &Evaluations<G::ScalarField>,
         multi_point_proof: &Self::MultiPointProof,
-        fs_rng: &mut Self::RandomOracle)
-        -> Result<Option<Self::VerifierState>, Self::Error> {
-
-        multi_point_with_sorted_query_map(query_map, labeled_commitments,
+        fs_rng: &mut Self::RandomOracle,
+    ) -> Result<Option<Self::VerifierState>, Self::Error> {
+        multi_point_with_sorted_query_map(
+            query_map,
+            labeled_commitments,
             |comm: &LabeledCommitment<Self::Commitment>| comm.commitment().len(),
-                |comm| comm.label(),
-
-                |comm_map, sorted_query_map|
-                succinct_multi_point_multi_poly_verify::<G, Self, _, _ >(vk,
-         comm_map,
-                     sorted_query_map,
-                     evaluations,
-                     multi_point_proof,
-                     fs_rng).map_err(|e | Error::Other(e.to_string()))
-        ).map_err(|e| Self::Error::from(e))
-    }
-
-
+            |comm| comm.label(),
+            |comm_map, sorted_query_map| {
+                succinct_multi_point_multi_poly_verify::<G, Self, _, _>(
+                    vk,
+                    comm_map,
+                    sorted_query_map,
+                    evaluations,
+                    multi_point_proof,
+                    fs_rng,
+                )
+                .map_err(|e| Error::Other(e.to_string()))
+            },
+        )
+        .map_err(|e| Self::Error::from(e))
+    }
 }