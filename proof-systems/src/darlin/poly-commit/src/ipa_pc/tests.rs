//! Tests the ipa_pc (extended and non-extended) using the Tweedle Dee as commitment group.
#![allow(non_camel_case_types)]

use algebra::{
    curves::tweedle::dee::DeeJacobian as TweedleDee,
<<<<<<< HEAD
    serialize_no_metadata, CanonicalSerialize, EndoMulCurve,
=======
    CanonicalSerialize, serialize_no_metadata
>>>>>>> f4bba83d
};
use blake2::Blake2s;
use digest::Digest;

<<<<<<< HEAD
use super::InnerProductArgPC;

=======
use super::{InnerProductArgPC, IPACurve};
use crate::Error;
>>>>>>> f4bba83d
use crate::ipa_pc::CommitterKey;
use crate::tests::TestUtils;
use crate::Error;
use crate::{
    DomainExtendedPolynomialCommitment, PCKey, PolynomialCommitment,
};
use rand::thread_rng;

impl<G: IPACurve> TestUtils for CommitterKey<G> {
    fn randomize(&mut self) {
        let mut rng = thread_rng();
        self.comm_key = self
            .comm_key
            .iter()
            .map(|_| G::rand(&mut rng).into_affine().unwrap())
            .collect::<Vec<_>>();
    }
}

use crate::tests::*;

fn exec_tests<FN: Fn(Option<NegativeType>) -> Result<(), Error>>(test: FN) {
    // Positive case
    test(None).expect("test failed");

    // Negative cases
    match test(Some(NegativeType::Values)) {
        Err(Error::FailedSuccinctCheck) => {}
        Ok(_) => {
            panic!("test should fail")
        }
        Err(e) => {
            panic!("test failed for wrong reason: {:?}", e)
        }
    };

    match test(Some(NegativeType::Commitments)) {
        Err(Error::FailedSuccinctCheck) => {}
        Ok(_) => {
            panic!("test should fail")
        }
        Err(e) => {
            panic!("test failed for wrong reason: {:?}", e)
        }
    };
    match test(Some(NegativeType::CommitterKey)) {
        Err(Error::IncorrectProof) => {}
        Ok(_) => {
            panic!("test should fail")
        }
        Err(e) => {
            panic!("test failed for wrong reason: {:?}", e)
        }
    };
    match test(Some(NegativeType::VerifierKey)) {
        Err(Error::IncorrectProof) => {}
        Ok(_) => {
            panic!("test should fail")
        }
        Err(e) => {
            panic!("test failed for wrong reason: {:?}", e)
        }
    };
}

macro_rules! generate_pc_tests {
    ($pc_inst_name: ident, $pc: ty, $de_pc: ty, $digest: ty, $fs_rng: ty) => {
        paste::item! {

            #[test]
            fn [<constant_poly_test_ $pc_inst_name>]() {
                exec_tests(|test_type| constant_poly_test::<_, $pc, $digest>(test_type, true));
            }

            #[test]
            fn [<single_poly_test_ $pc_inst_name>]() {
                exec_tests(|test_type| single_poly_test::<_, $pc, $digest>(test_type, true));
            }

            #[test]
            fn [<two_poly_four_points_test_ $pc_inst_name>]() {
                exec_tests(|test_type| two_poly_four_points_test::<_, $pc, $digest>(test_type, true));
            }

            #[test]
            fn [<full_end_to_end_test_ $pc_inst_name>]() {
                exec_tests(|test_type| full_end_to_end_test::<_, $pc, $digest>(test_type, true));
            }

            #[test]
            fn [<segmented_test_ $pc_inst_name>]() {
                exec_tests(|test_type| segmented_test::<_, $de_pc, $digest>(test_type, true));
            }

            #[test]
            fn [<key_hash_test_ $pc_inst_name>]() {
                let max_degree = 1 << 7;
                let supported_degree = 1 << 5;

                let (original_ck, _) = $pc::setup::<$digest>(max_degree).unwrap();
                let ck = original_ck.trim(supported_degree).unwrap();

                assert!($pc::check_key::<$digest>(&ck, max_degree));
                assert!(!$pc::check_key::<$digest>(&ck, supported_degree));
                assert!(ck.get_hash() == original_ck.get_hash());

                let h = $digest::digest(&serialize_no_metadata![&ck.comm_key, &ck.h, &ck.s].unwrap())
                    .to_vec();
                assert_ne!(h.as_slice(), ck.get_hash());
            }

            #[test]
            fn [<polycommit_round_reduce_test_ $pc_inst_name>]() {
                use algebra::fields::tweedle::Fr;
                use algebra::{Curve, Field, UniformRand};
                use rayon::prelude::*;
                use std::ops::Mul;
                let mut rng = &mut thread_rng();

                let round_challenge = Fr::rand(&mut rng);
                let round_challenge_inv = round_challenge.inverse().unwrap();

                let samples = 1 << 10;

                let mut coeffs_l = (0..samples).map(|_| Fr::rand(&mut rng)).collect::<Vec<_>>();

                let coeffs_r = (0..samples).map(|_| Fr::rand(&mut rng)).collect::<Vec<_>>();

                let mut z_l = (0..samples).map(|_| Fr::rand(&mut rng)).collect::<Vec<_>>();

                let z_r = (0..samples).map(|_| Fr::rand(&mut rng)).collect::<Vec<_>>();

                let mut key_proj_l = (0..samples)
                    .map(|_| TweedleDee::rand(&mut rng))
                    .collect::<Vec<_>>();

                let key_r = (0..samples)
                    .map(|_| TweedleDee::rand(&mut rng))
                    .collect::<Vec<_>>();

                let mut gpu_coeffs_l = coeffs_l.clone();
                let gpu_coeffs_r = coeffs_r.clone();
                let mut gpu_z_l = z_l.clone();
                let gpu_z_r = z_r.clone();
                let mut gpu_key_proj_l = key_proj_l.clone();
                let gpu_key_r = TweedleDee::batch_into_affine(key_r.as_slice()).unwrap();

                coeffs_l
                    .par_iter_mut()
                    .zip(coeffs_r)
                    .for_each(|(c_l, c_r)| *c_l += &(round_challenge_inv * &c_r));

                z_l.par_iter_mut()
                    .zip(z_r)
                    .for_each(|(z_l, z_r)| *z_l += &(round_challenge * &z_r));

                key_proj_l
                    .par_iter_mut()
                    .zip(key_r)
                    .for_each(|(k_l, k_r)| *k_l += &k_r.mul(&round_challenge));

                
                {
                    $pc::round_reduce(
                        round_challenge,
                        round_challenge_inv,
                        &mut gpu_coeffs_l,
                        &gpu_coeffs_r,
                        &mut gpu_z_l,
                        &gpu_z_r,
                        &mut gpu_key_proj_l,
                        gpu_key_r.as_slice(),
                    );
                }


                assert_eq!(coeffs_l, gpu_coeffs_l);
                assert_eq!(z_l, gpu_z_l);
                assert_eq!(key_proj_l, gpu_key_proj_l);
            }
        }
    };
}

type PC<G, FS> = InnerProductArgPC<G, FS>;

#[cfg(not(feature = "circuit-friendly"))]
mod chacha_fs {
    use super::*;
    use fiat_shamir::chacha20::FiatShamirChaChaRng;

    // The ipa_pc over the Tweedle Dee using a Chacha-Blake2s based Fiat-Shamir rng.
    type PC_DEE_CHACHA_BLAKE2S = PC<TweedleDee, FiatShamirChaChaRng<Blake2s>>;
    // its domain extended variant
    type PC_DEE_CHACHA_DE_BLAKE2S =
        DomainExtendedPolynomialCommitment<TweedleDee, PC_DEE_CHACHA_BLAKE2S>;

    generate_pc_tests!(
        pc_dee,
        PC_DEE_CHACHA_BLAKE2S,
        PC_DEE_CHACHA_DE_BLAKE2S,
        Blake2s,
        CHACHA_BLAKE2S_FS_RNG
    );
}

#[cfg(feature = "circuit-friendly")]
mod poseidon_fs {
    use super::*;
    use fiat_shamir::poseidon::{TweedleFqPoseidonFSRng, TweedleFrPoseidonFSRng};

    // The ipa_pc over the Tweedle Dee using a Poseidon based Fiat-Shamir rng.
    type PC_DEE<FS> = PC<TweedleDee, FS>;
    // its domain extended variant
    type PC_DEE_DE<FS> = DomainExtendedPolynomialCommitment<TweedleDee, PC_DEE<FS>>;
    
    generate_pc_tests!(pc_dee_tweedle_fq_poseidon_fs, PC_DEE::<TweedleFqPoseidonFSRng>, PC_DEE_DE::<TweedleFqPoseidonFSRng>, Blake2s, TweedleFqPoseidonFSRng);
    generate_pc_tests!(pc_dee_tweedle_fr_poseidon_fs, PC_DEE::<TweedleFrPoseidonFSRng>, PC_DEE_DE::<TweedleFrPoseidonFSRng>, Blake2s, TweedleFrPoseidonFSRng);
}<|MERGE_RESOLUTION|>--- conflicted
+++ resolved
@@ -2,29 +2,16 @@
 #![allow(non_camel_case_types)]
 
 use algebra::{
-    curves::tweedle::dee::DeeJacobian as TweedleDee,
-<<<<<<< HEAD
-    serialize_no_metadata, CanonicalSerialize, EndoMulCurve,
-=======
-    CanonicalSerialize, serialize_no_metadata
->>>>>>> f4bba83d
+    curves::tweedle::dee::DeeJacobian as TweedleDee, serialize_no_metadata, CanonicalSerialize,
 };
 use blake2::Blake2s;
 use digest::Digest;
 
-<<<<<<< HEAD
-use super::InnerProductArgPC;
-
-=======
-use super::{InnerProductArgPC, IPACurve};
-use crate::Error;
->>>>>>> f4bba83d
+use super::{IPACurve, InnerProductArgPC};
 use crate::ipa_pc::CommitterKey;
 use crate::tests::TestUtils;
 use crate::Error;
-use crate::{
-    DomainExtendedPolynomialCommitment, PCKey, PolynomialCommitment,
-};
+use crate::{DomainExtendedPolynomialCommitment, PCKey, PolynomialCommitment};
 use rand::thread_rng;
 
 impl<G: IPACurve> TestUtils for CommitterKey<G> {
@@ -180,7 +167,7 @@
                     .zip(key_r)
                     .for_each(|(k_l, k_r)| *k_l += &k_r.mul(&round_challenge));
 
-                
+
                 {
                     $pc::round_reduce(
                         round_challenge,
@@ -234,7 +221,19 @@
     type PC_DEE<FS> = PC<TweedleDee, FS>;
     // its domain extended variant
     type PC_DEE_DE<FS> = DomainExtendedPolynomialCommitment<TweedleDee, PC_DEE<FS>>;
-    
-    generate_pc_tests!(pc_dee_tweedle_fq_poseidon_fs, PC_DEE::<TweedleFqPoseidonFSRng>, PC_DEE_DE::<TweedleFqPoseidonFSRng>, Blake2s, TweedleFqPoseidonFSRng);
-    generate_pc_tests!(pc_dee_tweedle_fr_poseidon_fs, PC_DEE::<TweedleFrPoseidonFSRng>, PC_DEE_DE::<TweedleFrPoseidonFSRng>, Blake2s, TweedleFrPoseidonFSRng);
+
+    generate_pc_tests!(
+        pc_dee_tweedle_fq_poseidon_fs,
+        PC_DEE::<TweedleFqPoseidonFSRng>,
+        PC_DEE_DE::<TweedleFqPoseidonFSRng>,
+        Blake2s,
+        TweedleFqPoseidonFSRng
+    );
+    generate_pc_tests!(
+        pc_dee_tweedle_fr_poseidon_fs,
+        PC_DEE::<TweedleFrPoseidonFSRng>,
+        PC_DEE_DE::<TweedleFrPoseidonFSRng>,
+        Blake2s,
+        TweedleFrPoseidonFSRng
+    );
 }