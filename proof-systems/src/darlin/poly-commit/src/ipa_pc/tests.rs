//! Tests the ipa_pc (extended and non-extended) using the Tweedle Dee as commitment group.
#![allow(non_camel_case_types)]

use algebra::{
    curves::tweedle::dee::DeeJacobian as TweedleDee,
<<<<<<< HEAD
    fields::tweedle::{Fq, Fr},
    serialize_no_metadata, CanonicalSerialize, Curve, EndoMulCurve, Field, UniformRand,
=======
    EndoMulCurve, CanonicalSerialize, serialize_no_metadata
>>>>>>> 5e56a5bd
};
use blake2::Blake2s;
use digest::Digest;

use super::InnerProductArgPC;
<<<<<<< HEAD
=======
use crate::Error;
>>>>>>> 5e56a5bd
use crate::ipa_pc::CommitterKey;
use crate::tests::TestUtils;
use crate::Error;
use crate::{
    DomainExtendedPolynomialCommitment, PCCommitterKey, PCParameters, PolynomialCommitment,
};
use fiat_shamir::{FiatShamirRng, FiatShamirRngSeed};
use rand::thread_rng;

impl<G: EndoMulCurve> TestUtils for CommitterKey<G> {
    fn randomize(&mut self) {
        let mut rng = thread_rng();
        self.comm_key = self
            .comm_key
            .iter()
            .map(|_| G::rand(&mut rng).into_affine().unwrap())
            .collect::<Vec<_>>();
    }
}

use crate::tests::*;

fn exec_tests<FN: Fn(Option<NegativeType>) -> Result<(), Error>>(test: FN) {
    // Positive case
    test(None).expect("test failed");

    // Negative cases
    match test(Some(NegativeType::Values)) {
        Err(Error::FailedSuccinctCheck) => {}
        Ok(_) => {
            panic!("test should fail")
        }
        Err(e) => {
            panic!("test failed for wrong reason: {:?}", e)
        }
    };

    match test(Some(NegativeType::Commitments)) {
        Err(Error::FailedSuccinctCheck) => {}
        Ok(_) => {
            panic!("test should fail")
        }
        Err(e) => {
            panic!("test failed for wrong reason: {:?}", e)
        }
    };
    match test(Some(NegativeType::CommitterKey)) {
        Err(Error::IncorrectProof) => {}
        Ok(_) => {
            panic!("test should fail")
        }
        Err(e) => {
            panic!("test failed for wrong reason: {:?}", e)
        }
    };
    match test(Some(NegativeType::VerifierKey)) {
        Err(Error::IncorrectProof) => {}
        Ok(_) => {
            panic!("test should fail")
        }
        Err(e) => {
            panic!("test failed for wrong reason: {:?}", e)
        }
    };
}

macro_rules! generate_pc_tests {
    ($pc_inst_name: ident, $pc: ty, $de_pc: ty, $digest: ty, $fs_rng: ty) => {
        paste::item! {

            #[test]
            fn [<constant_poly_test_ $pc_inst_name>]() {
                exec_tests(|test_type| constant_poly_test::<_, $pc, $digest>(test_type));
            }

            #[test]
            fn [<single_poly_test_ $pc_inst_name>]() {
                exec_tests(|test_type| single_poly_test::<_, $pc, $digest>(test_type));
            }

            #[test]
            fn [<two_poly_four_points_test_ $pc_inst_name>]() {
                exec_tests(|test_type| two_poly_four_points_test::<_, $pc, $digest>(test_type));
            }

            #[test]
            fn [<full_end_to_end_test_ $pc_inst_name>]() {
                exec_tests(|test_type| full_end_to_end_test::<_, $pc, $digest>(test_type));
            }

            #[test]
            fn [<segmented_test_ $pc_inst_name>]() {
                exec_tests(|test_type| segmented_test::<_, $de_pc, $digest>(test_type));
            }

            #[test]
            fn [<key_hash_test_ $pc_inst_name>]() {
                let max_degree = 1 << 7;
                let supported_degree = 1 << 5;

                let pp = $pc::setup::<$digest>(max_degree).unwrap();
                let (ck, _) = pp.trim(supported_degree).unwrap();

                assert!($pc::check_key::<$digest>(&ck, max_degree));
                assert!(!$pc::check_key::<$digest>(&ck, supported_degree));
                assert!(ck.get_hash() == pp.get_hash());

                let h = $digest::digest(&serialize_no_metadata![&ck.comm_key, &ck.h, &ck.s, ck.max_degree as u32].unwrap())
                    .to_vec();
                assert_ne!(h.as_slice(), ck.get_hash());
            }

            #[test]
            fn [<polycommit_round_reduce_test_ $pc_inst_name>]() {
                use algebra::fields::tweedle::Fr;
                use algebra::{Curve, Field, UniformRand};
                use rayon::prelude::*;
                use std::ops::Mul;
                let mut rng = &mut thread_rng();

                let round_challenge = Fr::rand(&mut rng);
                let round_challenge_inv = round_challenge.inverse().unwrap();

                let samples = 1 << 10;

                let mut coeffs_l = (0..samples).map(|_| Fr::rand(&mut rng)).collect::<Vec<_>>();

                let coeffs_r = (0..samples).map(|_| Fr::rand(&mut rng)).collect::<Vec<_>>();

                let mut z_l = (0..samples).map(|_| Fr::rand(&mut rng)).collect::<Vec<_>>();

                let z_r = (0..samples).map(|_| Fr::rand(&mut rng)).collect::<Vec<_>>();

                let mut key_proj_l = (0..samples)
                    .map(|_| TweedleDee::rand(&mut rng))
                    .collect::<Vec<_>>();

                let key_r = (0..samples)
                    .map(|_| TweedleDee::rand(&mut rng))
                    .collect::<Vec<_>>();

                let mut gpu_coeffs_l = coeffs_l.clone();
                let gpu_coeffs_r = coeffs_r.clone();
                let mut gpu_z_l = z_l.clone();
                let gpu_z_r = z_r.clone();
                let mut gpu_key_proj_l = key_proj_l.clone();
                let gpu_key_r = TweedleDee::batch_into_affine(key_r.as_slice()).unwrap();

                coeffs_l
                    .par_iter_mut()
                    .zip(coeffs_r)
                    .for_each(|(c_l, c_r)| *c_l += &(round_challenge_inv * &c_r));

                z_l.par_iter_mut()
                    .zip(z_r)
                    .for_each(|(z_l, z_r)| *z_l += &(round_challenge * &z_r));

                key_proj_l
                    .par_iter_mut()
                    .zip(key_r)
                    .for_each(|(k_l, k_r)| *k_l += &k_r.mul(&round_challenge));

                
                {
                    $pc::round_reduce(
                        round_challenge,
                        round_challenge_inv,
                        &mut gpu_coeffs_l,
                        &gpu_coeffs_r,
                        &mut gpu_z_l,
                        &gpu_z_r,
                        &mut gpu_key_proj_l,
                        gpu_key_r.as_slice(),
                    );
                }


                assert_eq!(coeffs_l, gpu_coeffs_l);
                assert_eq!(z_l, gpu_z_l);
                assert_eq!(key_proj_l, gpu_key_proj_l);
            }
        }
    };
}

type PC<G, FS> = InnerProductArgPC<G, FS>;

#[cfg(not(feature = "circuit-friendly"))]
mod chacha_fs {
    use super::*;
    use fiat_shamir::chacha20::FiatShamirChaChaRng;

    // The ipa_pc over the Tweedle Dee using a Chacha-Blake2s based Fiat-Shamir rng.
    type PC_DEE_CHACHA_BLAKE2S = PC<TweedleDee, FiatShamirChaChaRng<Blake2s>>;
    // its domain extended variant
    type PC_DEE_CHACHA_DE_BLAKE2S =
        DomainExtendedPolynomialCommitment<TweedleDee, PC_DEE_CHACHA_BLAKE2S>;

    generate_pc_tests!(
        pc_dee,
        PC_DEE_CHACHA_BLAKE2S,
        PC_DEE_CHACHA_DE_BLAKE2S,
        Blake2s,
        CHACHA_BLAKE2S_FS_RNG
    );
}

#[cfg(feature = "circuit-friendly")]
mod poseidon_fs {
    use super::*;
    use fiat_shamir::poseidon::{TweedleFqPoseidonFSRng, TweedleFrPoseidonFSRng};

    // The ipa_pc over the Tweedle Dee using a Poseidon based Fiat-Shamir rng.
    type PC_DEE<FS> = PC<TweedleDee, FS>;
    // its domain extended variant
<<<<<<< HEAD
    type PC_DEE_POSEIDON_DE = DomainExtendedPolynomialCommitment<TweedleDee, PC_DEE_POSEIDON>;

    generate_pc_tests!(
        pc_dee,
        PC_DEE_POSEIDON,
        PC_DEE_POSEIDON_DE,
        Blake2s,
        POSEIDON_TWEEDLE_FQ_FS_RNG
    );
}
// The ipa_pc over the Tweedle Dee using a Poseidon based Fiat-Shamir rng.
=======
    type PC_DEE_DE<FS> = DomainExtendedPolynomialCommitment<TweedleDee, PC_DEE<FS>>;
    
    generate_pc_tests!(pc_dee_tweedle_fq_poseidon_fs, PC_DEE::<TweedleFqPoseidonFSRng>, PC_DEE_DE::<TweedleFqPoseidonFSRng>, Blake2s, TweedleFqPoseidonFSRng);
    generate_pc_tests!(pc_dee_tweedle_fr_poseidon_fs, PC_DEE::<TweedleFrPoseidonFSRng>, PC_DEE_DE::<TweedleFrPoseidonFSRng>, Blake2s, TweedleFrPoseidonFSRng);
}
>>>>>>> 5e56a5bd
<|MERGE_RESOLUTION|>--- conflicted
+++ resolved
@@ -3,28 +3,19 @@
 
 use algebra::{
     curves::tweedle::dee::DeeJacobian as TweedleDee,
-<<<<<<< HEAD
-    fields::tweedle::{Fq, Fr},
-    serialize_no_metadata, CanonicalSerialize, Curve, EndoMulCurve, Field, UniformRand,
-=======
-    EndoMulCurve, CanonicalSerialize, serialize_no_metadata
->>>>>>> 5e56a5bd
+    serialize_no_metadata, CanonicalSerialize, EndoMulCurve,
 };
 use blake2::Blake2s;
 use digest::Digest;
 
 use super::InnerProductArgPC;
-<<<<<<< HEAD
-=======
-use crate::Error;
->>>>>>> 5e56a5bd
+
 use crate::ipa_pc::CommitterKey;
 use crate::tests::TestUtils;
 use crate::Error;
 use crate::{
     DomainExtendedPolynomialCommitment, PCCommitterKey, PCParameters, PolynomialCommitment,
 };
-use fiat_shamir::{FiatShamirRng, FiatShamirRngSeed};
 use rand::thread_rng;
 
 impl<G: EndoMulCurve> TestUtils for CommitterKey<G> {
@@ -233,22 +224,8 @@
     // The ipa_pc over the Tweedle Dee using a Poseidon based Fiat-Shamir rng.
     type PC_DEE<FS> = PC<TweedleDee, FS>;
     // its domain extended variant
-<<<<<<< HEAD
-    type PC_DEE_POSEIDON_DE = DomainExtendedPolynomialCommitment<TweedleDee, PC_DEE_POSEIDON>;
-
-    generate_pc_tests!(
-        pc_dee,
-        PC_DEE_POSEIDON,
-        PC_DEE_POSEIDON_DE,
-        Blake2s,
-        POSEIDON_TWEEDLE_FQ_FS_RNG
-    );
-}
-// The ipa_pc over the Tweedle Dee using a Poseidon based Fiat-Shamir rng.
-=======
     type PC_DEE_DE<FS> = DomainExtendedPolynomialCommitment<TweedleDee, PC_DEE<FS>>;
     
     generate_pc_tests!(pc_dee_tweedle_fq_poseidon_fs, PC_DEE::<TweedleFqPoseidonFSRng>, PC_DEE_DE::<TweedleFqPoseidonFSRng>, Blake2s, TweedleFqPoseidonFSRng);
     generate_pc_tests!(pc_dee_tweedle_fr_poseidon_fs, PC_DEE::<TweedleFrPoseidonFSRng>, PC_DEE_DE::<TweedleFrPoseidonFSRng>, Blake2s, TweedleFrPoseidonFSRng);
-}
->>>>>>> 5e56a5bd
+}