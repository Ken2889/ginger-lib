use algebra::{fft::DensePolynomial as Polynomial, UniformRand};
use blake2::Blake2s;
use criterion::*;
use digest::Digest;
use fiat_shamir::{FiatShamirRng, FiatShamirRngSeed};
use num_traits::Zero;
use poly_commit::ipa_pc::{CommitterKey, IPACurve, InnerProductArgPC};
use poly_commit::{PCKey, PolynomialCommitment};
use rand::thread_rng;

#[derive(Clone, Default)]
struct BenchInfo {
    max_degree: usize,
    supported_degree: usize,
}

fn generate_ck<G: IPACurve, FS: FiatShamirRng, D: Digest>(info: &BenchInfo) -> CommitterKey<G> {
    let BenchInfo {
        max_degree,
        supported_degree,
        ..
    } = info.clone();

    // Generate random params
    let (ck, _) = InnerProductArgPC::<G, FS>::setup::<D>(max_degree).unwrap();
    let ck = ck.trim(supported_degree).unwrap();

    assert!(
        max_degree >= supported_degree,
        "max_degree < supported_degree"
    );

    println!("Len: {}", ck.comm_key.len());
    ck
}

fn bench_open_proof<G: IPACurve, FS: FiatShamirRng, D: Digest>(
    c: &mut Criterion,
    bench_name: &str,
    coeffs: usize,
) {
    let mut group = c.benchmark_group(bench_name);

    let max_degree = coeffs - 1;

    let info = BenchInfo {
        max_degree,
        supported_degree: max_degree,
    };
    let ck = generate_ck::<G, FS, D>(&info);

    group.bench_with_input(
        BenchmarkId::from_parameter(max_degree),
        &max_degree,
        |bn, max_degree| {
            bn.iter_batched(
                || {
                    let rng = &mut thread_rng();

                    let polynomial = Polynomial::<G::ScalarField>::rand(*max_degree, rng);

                    let point = G::ScalarField::rand(rng);

                    let mut fs_rng_seed_builder = FiatShamirRngSeed::new();
                    fs_rng_seed_builder.add_bytes(b"BENCH_SEED").unwrap();
                    let fs_rng_seed = fs_rng_seed_builder.finalize().unwrap();

                    let fs_rng = FS::from_seed(fs_rng_seed).unwrap();

                    (polynomial, point, fs_rng)
                },
                |(polynomial, point, mut fs_rng)| {
                    InnerProductArgPC::<G, FS>::open(
                        &ck,
                        polynomial,
                        point,
                        false,
                        G::ScalarField::zero(),
                        &mut fs_rng,
                        None,
                    )
                    .unwrap();
                },
                BatchSize::PerIteration,
            );
        },
    );
    group.finish();
}

use algebra::curves::tweedle::{dee::DeeJacobian as TweedleDee, dum::DumJacobian as TweedleDum};

#[cfg(not(feature = "circuit-friendly"))]
mod benches {
    use super::*;
    use fiat_shamir::chacha20::FiatShamirChaChaRng;

    pub(crate) fn bench_open_proof_tweedle_dee(c: &mut Criterion) {
        for n in 16..22 {
            bench_open_proof::<TweedleDee, FiatShamirChaChaRng<Blake2s>, Blake2s>(
                c,
                "open proof in tweedle-dee, coeffs",
                1 << n,
            );
        }
    }

    pub(crate) fn bench_open_proof_tweedle_dum(c: &mut Criterion) {
        for n in 16..22 {
            bench_open_proof::<TweedleDum, FiatShamirChaChaRng<Blake2s>, Blake2s>(
                c,
                "open proof in tweedle-dum, coeffs",
                1 << n,
            );
        }
    }
}

#[cfg(feature = "circuit-friendly")]
mod benches {
    use super::*;
    use fiat_shamir::poseidon::{TweedleFqPoseidonFSRng, TweedleFrPoseidonFSRng};

    pub(crate) fn bench_open_proof_tweedle_dee(c: &mut Criterion) {
        for n in 16..22 {
<<<<<<< HEAD
            bench_open_proof::<DeeJacobian, TweedleFqPoseidonFSRng, Blake2s>(
=======
            bench_open_proof::<TweedleDee, TweedleFqPoseidonFSRng, Blake2s>(
>>>>>>> 9730fac5
                c,
                "open proof in tweedle-dee, coeffs",
                1 << n,
            );
        }
    }

    pub(crate) fn bench_open_proof_tweedle_dum(c: &mut Criterion) {
        for n in 16..22 {
<<<<<<< HEAD
            bench_open_proof::<DumJacobian, TweedleFrPoseidonFSRng, Blake2s>(
=======
            bench_open_proof::<TweedleDum, TweedleFrPoseidonFSRng, Blake2s>(
>>>>>>> 9730fac5
                c,
                "open proof in tweedle-dum, coeffs",
                1 << n,
            );
        }
    }
}

criterion_group!(
    name = single_point_single_poly_open_bench;
    config = Criterion::default().sample_size(10);
    targets = benches::bench_open_proof_tweedle_dee, benches::bench_open_proof_tweedle_dum
);

criterion_main!(single_point_single_poly_open_bench);<|MERGE_RESOLUTION|>--- conflicted
+++ resolved
@@ -123,11 +123,7 @@
 
     pub(crate) fn bench_open_proof_tweedle_dee(c: &mut Criterion) {
         for n in 16..22 {
-<<<<<<< HEAD
-            bench_open_proof::<DeeJacobian, TweedleFqPoseidonFSRng, Blake2s>(
-=======
             bench_open_proof::<TweedleDee, TweedleFqPoseidonFSRng, Blake2s>(
->>>>>>> 9730fac5
                 c,
                 "open proof in tweedle-dee, coeffs",
                 1 << n,
@@ -137,11 +133,7 @@
 
     pub(crate) fn bench_open_proof_tweedle_dum(c: &mut Criterion) {
         for n in 16..22 {
-<<<<<<< HEAD
-            bench_open_proof::<DumJacobian, TweedleFrPoseidonFSRng, Blake2s>(
-=======
             bench_open_proof::<TweedleDum, TweedleFrPoseidonFSRng, Blake2s>(
->>>>>>> 9730fac5
                 c,
                 "open proof in tweedle-dum, coeffs",
                 1 << n,
