<<<<<<< HEAD
use algebra::{DensePolynomial as Polynomial, EndoMulCurve, UniformRand};
use blake2::Blake2s;
use criterion::*;
use digest::Digest;
=======
use algebra::{fft::DensePolynomial as Polynomial, UniformRand};
use rand::thread_rng;
use poly_commit::{PolynomialCommitment, PCKey};
use poly_commit::ipa_pc::{InnerProductArgPC, CommitterKey, IPACurve};
>>>>>>> f4bba83d
use fiat_shamir::{FiatShamirRng, FiatShamirRngSeed};
use digest::Digest;
use criterion::*;
use blake2::Blake2s;
use num_traits::Zero;

#[derive(Clone, Default)]
struct BenchInfo {
    max_degree: usize,
    supported_degree: usize
}

<<<<<<< HEAD
fn generate_ck<G: EndoMulCurve, FS: FiatShamirRng, D: Digest, R: RngCore>(
    info: &BenchInfo,
) -> CommitterKey<G> {
=======
fn generate_ck<G: IPACurve, FS: FiatShamirRng, D: Digest>(info: &BenchInfo) -> CommitterKey<G> {
>>>>>>> f4bba83d
    let BenchInfo {
        max_degree,
        supported_degree,
        ..
    } = info.clone();

    // Generate random params
    let (ck, _) = InnerProductArgPC::<G, FS>::setup::<D>(max_degree).unwrap();
    let ck = ck.trim(
        supported_degree,
    ).unwrap();

    assert!(
        max_degree >= supported_degree,
        "max_degree < supported_degree"
    );
    
    println!("Len: {}", ck.comm_key.len());
    ck
}

<<<<<<< HEAD
fn bench_open_proof<G: EndoMulCurve, FS: FiatShamirRng, D: Digest>(
=======
fn bench_open_proof<G: IPACurve, FS: FiatShamirRng, D: Digest>(
>>>>>>> f4bba83d
    c: &mut Criterion,
    bench_name: &str,
    coeffs: usize,
) {
    let mut group = c.benchmark_group(bench_name);

    let max_degree = coeffs - 1;

    let info = BenchInfo {
        max_degree,
        supported_degree: max_degree
    };
    let ck = generate_ck::<G, FS, D>(&info);

    group.bench_with_input(BenchmarkId::from_parameter(max_degree), &max_degree, |bn, max_degree| {
        bn.iter_batched(
            || {

                let rng = &mut thread_rng();

                let polynomial = Polynomial::<G::ScalarField>::rand(*max_degree, rng);
        
                let point = G::ScalarField::rand(rng);

                let mut fs_rng_seed_builder = FiatShamirRngSeed::new();
                fs_rng_seed_builder.add_bytes(b"BENCH_SEED").unwrap();
                let fs_rng_seed = fs_rng_seed_builder.finalize().unwrap();

                let fs_rng = FS::from_seed(fs_rng_seed).unwrap();

                (polynomial, point, fs_rng)
            },
            |(polynomial, point, mut fs_rng)| {
                InnerProductArgPC::<G, FS>::open(
                    &ck,
                    polynomial,
                    point,
                    false,
                    G::ScalarField::zero(),
                    &mut fs_rng,
                    None
                ).unwrap();
            },
            BatchSize::PerIteration
        );
    });
    group.finish();
}

use algebra::curves::tweedle::{
    dee::DeeJacobian as TweedleDee,
    dum::DumJacobian as TweedleDum,
};

#[cfg(not(feature = "circuit-friendly"))]
mod benches {
    use super::*;
    use fiat_shamir::chacha20::FiatShamirChaChaRng;

    pub(crate) fn bench_open_proof_tweedle_dee(c: &mut Criterion) {

        for n in 16..22 {
<<<<<<< HEAD
            bench_open_proof::<DeeJacobian, FiatShamirChaChaRng<Blake2s>, Blake2s>(
                c,
                "open proof in tweedle-dee, chacha fs, coeffs",
                1 << n,
=======
            bench_open_proof::<TweedleDee, FiatShamirChaChaRng<Blake2s>, Blake2s>(
                c,
                "open proof in tweedle-dee, coeffs",
                1 << n
>>>>>>> f4bba83d
            );
        }
    }

    pub(crate) fn bench_open_proof_tweedle_dum(c: &mut Criterion) {
    
        for n in 16..22 {
<<<<<<< HEAD
            bench_open_proof::<DumJacobian, FiatShamirChaChaRng<Blake2s>, Blake2s>(
                c,
                "open proof in tweedle-dum, chacha fs, coeffs",
                1 << n,
            );
=======
            bench_open_proof::<TweedleDum, FiatShamirChaChaRng<Blake2s>, Blake2s>(
                c,
                "open proof in tweedle-dum, coeffs",
                1 << n
            );    
>>>>>>> f4bba83d
        }
    }
}

#[cfg(feature = "circuit-friendly")]
mod benches {
    use super::*;
    use fiat_shamir::poseidon::{TweedleFqPoseidonFSRng, TweedleFrPoseidonFSRng};

    pub(crate) fn bench_open_proof_tweedle_dee(c: &mut Criterion) {

        for n in 16..22 {
<<<<<<< HEAD
            bench_open_proof::<DeeJacobian, TweedleFqPoseidonFSRng, Blake2s>(
                c,
                "open proof in tweedle-dee, poseidon fs, coeffs",
                1 << n,
=======
            bench_open_proof::<TweedleDee, TweedleFqPoseidonFSRng, Blake2s>(
                c,
                "open proof in tweedle-dee, coeffs",
                1 << n
>>>>>>> f4bba83d
            );
        }
    }

    pub(crate) fn bench_open_proof_tweedle_dum(c: &mut Criterion) {
    
        for n in 16..22 {
<<<<<<< HEAD
            bench_open_proof::<DumJacobian, TweedleFrPoseidonFSRng, Blake2s>(
                c,
                "open proof in tweedle-dum, poseidon fs, coeffs",
                1 << n,
            );
=======
            bench_open_proof::<TweedleDum, TweedleFrPoseidonFSRng, Blake2s>(
                c,
                "open proof in tweedle-dum, coeffs",
                1 << n
            );    
>>>>>>> f4bba83d
        }
    }
}

criterion_group!(
    name = single_point_single_poly_open_bench;
    config = Criterion::default().sample_size(10);
    targets = benches::bench_open_proof_tweedle_dee, benches::bench_open_proof_tweedle_dum
);

criterion_main!(single_point_single_poly_open_bench);<|MERGE_RESOLUTION|>--- conflicted
+++ resolved
@@ -1,33 +1,20 @@
-<<<<<<< HEAD
-use algebra::{DensePolynomial as Polynomial, EndoMulCurve, UniformRand};
+use algebra::{fft::DensePolynomial as Polynomial, UniformRand};
 use blake2::Blake2s;
 use criterion::*;
 use digest::Digest;
-=======
-use algebra::{fft::DensePolynomial as Polynomial, UniformRand};
+use fiat_shamir::{FiatShamirRng, FiatShamirRngSeed};
+use num_traits::Zero;
+use poly_commit::ipa_pc::{CommitterKey, IPACurve, InnerProductArgPC};
+use poly_commit::{PCKey, PolynomialCommitment};
 use rand::thread_rng;
-use poly_commit::{PolynomialCommitment, PCKey};
-use poly_commit::ipa_pc::{InnerProductArgPC, CommitterKey, IPACurve};
->>>>>>> f4bba83d
-use fiat_shamir::{FiatShamirRng, FiatShamirRngSeed};
-use digest::Digest;
-use criterion::*;
-use blake2::Blake2s;
-use num_traits::Zero;
 
 #[derive(Clone, Default)]
 struct BenchInfo {
     max_degree: usize,
-    supported_degree: usize
+    supported_degree: usize,
 }
 
-<<<<<<< HEAD
-fn generate_ck<G: EndoMulCurve, FS: FiatShamirRng, D: Digest, R: RngCore>(
-    info: &BenchInfo,
-) -> CommitterKey<G> {
-=======
 fn generate_ck<G: IPACurve, FS: FiatShamirRng, D: Digest>(info: &BenchInfo) -> CommitterKey<G> {
->>>>>>> f4bba83d
     let BenchInfo {
         max_degree,
         supported_degree,
@@ -36,24 +23,18 @@
 
     // Generate random params
     let (ck, _) = InnerProductArgPC::<G, FS>::setup::<D>(max_degree).unwrap();
-    let ck = ck.trim(
-        supported_degree,
-    ).unwrap();
+    let ck = ck.trim(supported_degree).unwrap();
 
     assert!(
         max_degree >= supported_degree,
         "max_degree < supported_degree"
     );
-    
+
     println!("Len: {}", ck.comm_key.len());
     ck
 }
 
-<<<<<<< HEAD
-fn bench_open_proof<G: EndoMulCurve, FS: FiatShamirRng, D: Digest>(
-=======
 fn bench_open_proof<G: IPACurve, FS: FiatShamirRng, D: Digest>(
->>>>>>> f4bba83d
     c: &mut Criterion,
     bench_name: &str,
     coeffs: usize,
@@ -64,49 +45,50 @@
 
     let info = BenchInfo {
         max_degree,
-        supported_degree: max_degree
+        supported_degree: max_degree,
     };
     let ck = generate_ck::<G, FS, D>(&info);
 
-    group.bench_with_input(BenchmarkId::from_parameter(max_degree), &max_degree, |bn, max_degree| {
-        bn.iter_batched(
-            || {
+    group.bench_with_input(
+        BenchmarkId::from_parameter(max_degree),
+        &max_degree,
+        |bn, max_degree| {
+            bn.iter_batched(
+                || {
+                    let rng = &mut thread_rng();
 
-                let rng = &mut thread_rng();
+                    let polynomial = Polynomial::<G::ScalarField>::rand(*max_degree, rng);
 
-                let polynomial = Polynomial::<G::ScalarField>::rand(*max_degree, rng);
-        
-                let point = G::ScalarField::rand(rng);
+                    let point = G::ScalarField::rand(rng);
 
-                let mut fs_rng_seed_builder = FiatShamirRngSeed::new();
-                fs_rng_seed_builder.add_bytes(b"BENCH_SEED").unwrap();
-                let fs_rng_seed = fs_rng_seed_builder.finalize().unwrap();
+                    let mut fs_rng_seed_builder = FiatShamirRngSeed::new();
+                    fs_rng_seed_builder.add_bytes(b"BENCH_SEED").unwrap();
+                    let fs_rng_seed = fs_rng_seed_builder.finalize().unwrap();
 
-                let fs_rng = FS::from_seed(fs_rng_seed).unwrap();
+                    let fs_rng = FS::from_seed(fs_rng_seed).unwrap();
 
-                (polynomial, point, fs_rng)
-            },
-            |(polynomial, point, mut fs_rng)| {
-                InnerProductArgPC::<G, FS>::open(
-                    &ck,
-                    polynomial,
-                    point,
-                    false,
-                    G::ScalarField::zero(),
-                    &mut fs_rng,
-                    None
-                ).unwrap();
-            },
-            BatchSize::PerIteration
-        );
-    });
+                    (polynomial, point, fs_rng)
+                },
+                |(polynomial, point, mut fs_rng)| {
+                    InnerProductArgPC::<G, FS>::open(
+                        &ck,
+                        polynomial,
+                        point,
+                        false,
+                        G::ScalarField::zero(),
+                        &mut fs_rng,
+                        None,
+                    )
+                    .unwrap();
+                },
+                BatchSize::PerIteration,
+            );
+        },
+    );
     group.finish();
 }
 
-use algebra::curves::tweedle::{
-    dee::DeeJacobian as TweedleDee,
-    dum::DumJacobian as TweedleDum,
-};
+use algebra::curves::tweedle::{dee::DeeJacobian as TweedleDee, dum::DumJacobian as TweedleDum};
 
 #[cfg(not(feature = "circuit-friendly"))]
 mod benches {
@@ -114,39 +96,22 @@
     use fiat_shamir::chacha20::FiatShamirChaChaRng;
 
     pub(crate) fn bench_open_proof_tweedle_dee(c: &mut Criterion) {
-
         for n in 16..22 {
-<<<<<<< HEAD
-            bench_open_proof::<DeeJacobian, FiatShamirChaChaRng<Blake2s>, Blake2s>(
-                c,
-                "open proof in tweedle-dee, chacha fs, coeffs",
-                1 << n,
-=======
             bench_open_proof::<TweedleDee, FiatShamirChaChaRng<Blake2s>, Blake2s>(
                 c,
                 "open proof in tweedle-dee, coeffs",
-                1 << n
->>>>>>> f4bba83d
+                1 << n,
             );
         }
     }
 
     pub(crate) fn bench_open_proof_tweedle_dum(c: &mut Criterion) {
-    
         for n in 16..22 {
-<<<<<<< HEAD
-            bench_open_proof::<DumJacobian, FiatShamirChaChaRng<Blake2s>, Blake2s>(
-                c,
-                "open proof in tweedle-dum, chacha fs, coeffs",
-                1 << n,
-            );
-=======
             bench_open_proof::<TweedleDum, FiatShamirChaChaRng<Blake2s>, Blake2s>(
                 c,
                 "open proof in tweedle-dum, coeffs",
-                1 << n
-            );    
->>>>>>> f4bba83d
+                1 << n,
+            );
         }
     }
 }
@@ -157,39 +122,22 @@
     use fiat_shamir::poseidon::{TweedleFqPoseidonFSRng, TweedleFrPoseidonFSRng};
 
     pub(crate) fn bench_open_proof_tweedle_dee(c: &mut Criterion) {
-
         for n in 16..22 {
-<<<<<<< HEAD
-            bench_open_proof::<DeeJacobian, TweedleFqPoseidonFSRng, Blake2s>(
-                c,
-                "open proof in tweedle-dee, poseidon fs, coeffs",
-                1 << n,
-=======
             bench_open_proof::<TweedleDee, TweedleFqPoseidonFSRng, Blake2s>(
                 c,
                 "open proof in tweedle-dee, coeffs",
-                1 << n
->>>>>>> f4bba83d
+                1 << n,
             );
         }
     }
 
     pub(crate) fn bench_open_proof_tweedle_dum(c: &mut Criterion) {
-    
         for n in 16..22 {
-<<<<<<< HEAD
-            bench_open_proof::<DumJacobian, TweedleFrPoseidonFSRng, Blake2s>(
-                c,
-                "open proof in tweedle-dum, poseidon fs, coeffs",
-                1 << n,
-            );
-=======
             bench_open_proof::<TweedleDum, TweedleFrPoseidonFSRng, Blake2s>(
                 c,
                 "open proof in tweedle-dum, coeffs",
-                1 << n
-            );    
->>>>>>> f4bba83d
+                1 << n,
+            );
         }
     }
 }
