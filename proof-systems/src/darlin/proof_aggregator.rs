--- conflicted
+++ resolved
@@ -10,20 +10,12 @@
 use algebra::{AffineCurve, ToConstraintField};
 use digest::Digest;
 use marlin::VerifierKey as MarlinVerifierKey;
-<<<<<<< HEAD
 use poly_commit::{
     ipa_pc::{CommitterKey as DLogCommitterKey, InnerProductArgPC, VerifierKey as DLogVerifierKey},
     DomainExtendedPolynomialCommitment,
 };
 use rand::RngCore;
 // use rayon::prelude::*;
-=======
-use poly_commit::ipa_pc::{
-    CommitterKey as DLogCommitterKey, InnerProductArgPC, VerifierKey as DLogVerifierKey,
-};
-use rand::RngCore;
-use rayon::prelude::*;
->>>>>>> 5abd1a7f
 
 /// Given a set of PCDs, their corresponding Marlin verification keys, and the DLogCommitterKey(s)
 /// over two groups of a curve cycle, compute and return the associated accumulators via the
@@ -31,18 +23,12 @@
 /// In case of failure, return the indices of the proofs that have caused the failure (if it's possible
 /// to establish it).
 /// The PCDs are allowed to use different size restrictions of the DLogCommitterKey `g1_ck` and `g2_ck`.
-<<<<<<< HEAD
 pub fn get_accumulators<G1, G2, D: Digest>(
     pcds: &[GeneralPCD<G1, G2, D>],
     vks: &[MarlinVerifierKey<
         G1,
         DomainExtendedPolynomialCommitment<G1, InnerProductArgPC<G1, D>>,
     >],
-=======
-pub(crate) fn get_accumulators<G1, G2, D: Digest>(
-    pcds: &[GeneralPCD<G1, G2, D>],
-    vks: &[MarlinVerifierKey<G1::ScalarField, InnerProductArgPC<G1, D>>],
->>>>>>> 5abd1a7f
     g1_ck: &DLogCommitterKey<G1>,
     g2_ck: &DLogCommitterKey<G2>,
 ) -> Result<(Vec<DLogItem<G1>>, Vec<DLogItem<G2>>), Option<Vec<usize>>>
@@ -107,14 +93,10 @@
 /// `g1_ck` and `g2_ck`.
 pub fn accumulate_proofs<G1, G2, D: Digest>(
     pcds: &[GeneralPCD<G1, G2, D>],
-<<<<<<< HEAD
-    vks: &[MarlinVerifierKey<
-        G1,
-        DomainExtendedPolynomialCommitment<G1, InnerProductArgPC<G1, D>>,
-    >],
-=======
-    vks: &[MarlinVerifierKey<G1::ScalarField, InnerProductArgPC<G1, D>>],
->>>>>>> 5abd1a7f
+    vks: &[MarlinVerifierKey<
+        G1,
+        DomainExtendedPolynomialCommitment<G1, InnerProductArgPC<G1, D>>,
+    >],
     g1_ck: &DLogCommitterKey<G1>,
     g2_ck: &DLogCommitterKey<G2>,
 ) -> Result<(Option<AccumulationProof<G1>>, Option<AccumulationProof<G2>>), Option<Vec<usize>>>
@@ -173,14 +155,10 @@
 /// `g1_ck` and `g2_ck`.
 pub fn verify_aggregated_proofs<G1, G2, D: Digest, R: RngCore>(
     pcds: &[GeneralPCD<G1, G2, D>],
-<<<<<<< HEAD
-    vks: &[MarlinVerifierKey<
-        G1,
-        DomainExtendedPolynomialCommitment<G1, InnerProductArgPC<G1, D>>,
-    >],
-=======
-    vks: &[MarlinVerifierKey<G1::ScalarField, InnerProductArgPC<G1, D>>],
->>>>>>> 5abd1a7f
+    vks: &[MarlinVerifierKey<
+        G1,
+        DomainExtendedPolynomialCommitment<G1, InnerProductArgPC<G1, D>>,
+    >],
     accumulation_proof_g1: &Option<AccumulationProof<G1>>,
     accumulation_proof_g2: &Option<AccumulationProof<G2>>,
     g1_vk: &DLogVerifierKey<G1>,
@@ -251,14 +229,10 @@
 /// `g1_ck` and `g2_ck`.
 pub fn batch_verify_proofs<G1, G2, D: Digest, R: RngCore>(
     pcds: &[GeneralPCD<G1, G2, D>],
-<<<<<<< HEAD
-    vks: &[MarlinVerifierKey<
-        G1,
-        DomainExtendedPolynomialCommitment<G1, InnerProductArgPC<G1, D>>,
-    >],
-=======
-    vks: &[MarlinVerifierKey<G1::ScalarField, InnerProductArgPC<G1, D>>],
->>>>>>> 5abd1a7f
+    vks: &[MarlinVerifierKey<
+        G1,
+        DomainExtendedPolynomialCommitment<G1, InnerProductArgPC<G1, D>>,
+    >],
     g1_vk: &DLogVerifierKey<G1>,
     g2_vk: &DLogVerifierKey<G2>,
     rng: &mut R,
