--- conflicted
+++ resolved
@@ -9,20 +9,12 @@
     pcd::{error::PCDError, PCD},
     DomainExtendedIpaPc, FinalDarlin, FinalDarlinVerifierKey,
 };
-<<<<<<< HEAD
-use algebra::DualCycle;
-=======
-use algebra::{EndoMulCurve, Group, ToConstraintField};
->>>>>>> e7735f0d
+use algebra::{DualCycle, EndoMulCurve};
 use bench_utils::*;
 use derivative::Derivative;
 use fiat_shamir::FiatShamirRng;
 use poly_commit::{
-<<<<<<< HEAD
-    ipa_pc::{IPACurve, InnerProductArgPC, VerifierKey as DLogVerifierKey},
-=======
     ipa_pc::{InnerProductArgPC, VerifierKey as DLogVerifierKey},
->>>>>>> e7735f0d
     DomainExtendedPolynomialCommitment, PolynomialCommitment,
 };
 use std::marker::PhantomData;
@@ -40,16 +32,9 @@
 
 impl<'a, G1, G2, FS> FinalDarlinPCD<'a, G1, G2, FS>
 where
-<<<<<<< HEAD
-    G1: IPACurve,
-    G2: IPACurve,
+    G1: EndoMulCurve,
+    G2: EndoMulCurve,
     G1: DualCycle<G2>,
-=======
-    G1: EndoMulCurve<BaseField = <G2 as Group>::ScalarField>
-        + ToConstraintField<<G2 as Group>::ScalarField>,
-    G2: EndoMulCurve<BaseField = <G1 as Group>::ScalarField>
-        + ToConstraintField<<G1 as Group>::ScalarField>,
->>>>>>> e7735f0d
     FS: FiatShamirRng + 'static,
 {
     pub fn new(
@@ -66,21 +51,13 @@
 
 /// To verify the PCD of a final Darlin we only need the `FinalDarlinVerifierKey` (or, the
 /// IOP verifier key) of the final circuit and the two dlog committer keys for G1 and G2.
-<<<<<<< HEAD
-pub struct FinalDarlinPCDVerifierKey<'a, G1: IPACurve, G2: IPACurve, FS: FiatShamirRng + 'static> {
-    pub final_darlin_vk: &'a FinalDarlinVerifierKey<G1, DomainExtendedIpaPc<G1, FS>>,
-=======
 pub struct FinalDarlinPCDVerifierKey<
     'a,
     G1: EndoMulCurve,
     G2: EndoMulCurve,
     FS: FiatShamirRng + 'static,
 > {
-    pub final_darlin_vk: &'a FinalDarlinVerifierKey<
-        G1,
-        DomainExtendedIpaPc<G1, FS>,
-    >,
->>>>>>> e7735f0d
+    pub final_darlin_vk: &'a FinalDarlinVerifierKey<G1, DomainExtendedIpaPc<G1, FS>>,
     pub dlog_vks: (&'a DLogVerifierKey<G1>, &'a DLogVerifierKey<G2>),
 }
 
@@ -95,16 +72,9 @@
 
 impl<'a, G1, G2, FS> PCD for FinalDarlinPCD<'a, G1, G2, FS>
 where
-<<<<<<< HEAD
-    G1: IPACurve,
-    G2: IPACurve,
+    G1: EndoMulCurve,
+    G2: EndoMulCurve,
     G1: DualCycle<G2>,
-=======
-    G1: EndoMulCurve<BaseField = <G2 as Group>::ScalarField>
-        + ToConstraintField<<G2 as Group>::ScalarField>,
-    G2: EndoMulCurve<BaseField = <G1 as Group>::ScalarField>
-        + ToConstraintField<<G1 as Group>::ScalarField>,
->>>>>>> e7735f0d
     FS: FiatShamirRng + 'static,
 {
     type PCDAccumulator = DualDLogAccumulator<'a, G1, G2, FS>;
