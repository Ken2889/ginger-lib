//! Proof carrying data from accumulator SNARKS. For now, it includes only the
//! following basic elements:
//!     - trait for recursive circuits,
//!     - verifier trait for proof carrying data, and their implementation
//!     for SimpleMarlin and FinalDarlin PCDs.
use crate::darlin::{
    accumulators::{
        dlog::{DualDLogAccumulator, DualDLogItem},
        Accumulator,
    },
    data_structures::FinalDarlinDeferredData,
    pcd::{
        error::PCDError,
        final_darlin::{FinalDarlinPCD, FinalDarlinPCDVerifierKey},
        simple_marlin::{SimpleMarlinPCD, SimpleMarlinPCDVerifierKey},
    },
};
<<<<<<< HEAD
use algebra::{DualCycle, ToConstraintField, UniformRand};
use derivative::Derivative;
use fiat_shamir::FiatShamirRng;
use poly_commit::{
    ipa_pc::{CommitterKey as DLogCommitterKey, IPACurve, VerifierKey as DLogVerifierKey},
=======
use algebra::{EndoMulCurve, Group, ToConstraintField, UniformRand};
use fiat_shamir::FiatShamirRng;
use poly_commit::{
    ipa_pc::{CommitterKey as DLogCommitterKey, VerifierKey as DLogVerifierKey},
>>>>>>> e7735f0d
    Error as PCError, PCKey,
};
use r1cs_core::ConstraintSynthesizer;
use rand::RngCore;
use std::fmt::Debug;

pub mod error;
pub mod final_darlin;
pub mod simple_marlin;

/// Configuration parameters for the PCD scheme: for now, just the size of the
/// committer key to be used throughout the PCD scheme.
pub struct PCDParameters {
    pub segment_size: usize,
}

impl PCDParameters {
    /// We assume the DLOG keys to be generated outside the PCD scheme,
    /// so this function actually just trim them to the segment size
    /// specified in the config.
    pub fn universal_setup<G: EndoMulCurve>(
        &self,
        params: (&DLogCommitterKey<G>, &DLogVerifierKey<G>),
    ) -> Result<(DLogCommitterKey<G>, DLogVerifierKey<G>), PCError> {
        Ok((
            params.0.trim(self.segment_size - 1)?,
            params.1.trim(self.segment_size - 1)?,
        ))
    }
}

/// Trait for the recursive circuit of a PCD node in G. Both witnesses and public inputs
/// are derived from previous proofs (PCDs) and some additional data ("payload").
/// A recursive circuit comes with a universal circuit interface, comprised of
///     - `user inputs` (i.e. the proof "statement") and
///     - `system inputs`, which is the data due to amortization and split verification,
///     aka deferred checks.
/// The additional data is used only by dedicated circuits such as a base proofs or
/// a finalizing block proofs. For the ordinary merger nodes, it is simply `None`.
pub trait PCDCircuit<G: EndoMulCurve>: ConstraintSynthesizer<G::ScalarField> {
    /// Any data that may be needed to bootstrap the circuit that is not covered by the other
    /// fields.
    type SetupData: Clone;

    /// Additional data to be processed by the circuit.
    /// This might be related to recursion (incremental "payload"). In our PCD it is  
    /// supplementary witness data to serve additional business logic of the circuit.
    type AdditionalData;

    /// Elements that are deferred during recursion. The are derived from the PCDs
    /// passed by the nodes "below"
    type SystemInputs: ToConstraintField<G::ScalarField> + Debug + Clone;

    /// PCD type the circuit needs to verify
    type PreviousPCD: PCD;

    /// Initialize the circuit state without explicitly assigning inputs and witnesses.
    /// To be used to generate pk and vk.
    fn init(config: Self::SetupData) -> Self;

    /// Assign a concrete state to the circuit, using previous proofs and some "payload".
    /// As the circuit needs to verify previous proofs, it also needs the corresponding vks;
    fn init_state(
        config: Self::SetupData,
        previous_proofs_data: Vec<Self::PreviousPCD>,
        previous_proofs_vks: Vec<<Self::PreviousPCD as PCD>::PCDVerifierKey>,
        additional_data: Self::AdditionalData,
    ) -> Self;

    /// Extract the system inputs from a concrete instantiation of the circuit.
    /// Return Error if it's not possible to derive SystemInputs.
    fn get_sys_ins(&self) -> Result<&Self::SystemInputs, PCDError>;

    /// Extract the user inputs from a concrete instantiation of the circuit.
    /// Return Error if it's not possible to derive UserInputs.
    fn get_usr_ins(&self) -> Result<Vec<G::ScalarField>, PCDError>;

    // TODO: Think about having an additional get_circuit_inputs() function if
    //       the two above don't turn out to be flexible enough for our applications.
}

/// This trait expresses the verifier for proof carrying data from accumulator SNARKs.
/// The PCD is assumed to process a set of proof carrying data consisting of
///     - a statement,
///     - accumulator SNARK proof (i.e. a SNARK proof plus its accumulator)
pub trait PCD: Sized + Send + Sync {
    type PCDAccumulator: Accumulator;
    type PCDVerifierKey: AsRef<<Self::PCDAccumulator as Accumulator>::VerifierKey>;

    /// Perform only the efficient part (i.e. sublinear w.r.t. the circuit size) of proof verification.
    /// Typically includes few algebraic operations, e.g. the verification of Marlin's sumcheck
    /// equations, batching commitments and their claimed openings, dlog reduction,and so on.
    /// Return the accumulator for the proof if verification was successful,
    /// Error otherwise.
    fn succinct_verify(
        &self,
        vk: &Self::PCDVerifierKey,
    ) -> Result<<Self::PCDAccumulator as Accumulator>::Item, PCDError>;

    /// Perform the non-efficient part of proof verification.
    /// Verify / decide the current accumulator, by checking the non-efficient predicate.
    /// Typically involves one or several MSMs.
    fn hard_verify<R: RngCore>(
        &self,
        acc: <Self::PCDAccumulator as Accumulator>::Item,
        vk: &Self::PCDVerifierKey,
        rng: &mut R,
    ) -> Result<bool, PCDError> {
        <Self::PCDAccumulator as Accumulator>::check_items::<R>(vk.as_ref(), &[acc], rng)
            .map_err(|e| PCDError::FailedHardVerification(e.to_string()))
    }

    /// Perform full verification of `self`, i.e. both succinct and hard part.
    fn verify<R: RngCore>(&self, vk: &Self::PCDVerifierKey, rng: &mut R) -> Result<bool, PCDError> {
        let acc = self.succinct_verify(vk)?;
        self.hard_verify::<R>(acc, vk, rng)
    }
}

#[derive(Derivative)]
#[derivative(Clone(bound = ""))]
/// Achieve polymorphism for PCD via an enumerable. This provides nice APIs for
/// the proof aggregation implementation and testing.
pub enum GeneralPCD<'a, G1: EndoMulCurve, G2: EndoMulCurve, FS: FiatShamirRng + 'static> {
    SimpleMarlin(SimpleMarlinPCD<'a, G1, FS>),
    FinalDarlin(FinalDarlinPCD<'a, G1, G2, FS>),
}

// Testing functions
impl<'a, G1, G2, FS> GeneralPCD<'a, G1, G2, FS>
where
<<<<<<< HEAD
    G1: IPACurve,
    G2: IPACurve,
    G1: DualCycle<G2>,
=======
    G1: EndoMulCurve<BaseField = <G2 as Group>::ScalarField>
        + ToConstraintField<<G2 as Group>::ScalarField>,
    G2: EndoMulCurve<BaseField = <G1 as Group>::ScalarField>
        + ToConstraintField<<G1 as Group>::ScalarField>,
>>>>>>> e7735f0d
    FS: FiatShamirRng,
{
    pub fn randomize_usr_ins<R: RngCore>(&mut self, rng: &mut R) {
        match self {
            Self::SimpleMarlin(simple_marlin) => {
                // No sys ins (for now) for SimpleMarlin, so modify the usr_ins instead
                let ins_len = simple_marlin.usr_ins.len();
                simple_marlin.usr_ins = (0..ins_len).map(|_| G1::ScalarField::rand(rng)).collect();
            }
            Self::FinalDarlin(final_darlin) => {
                let ins_len = final_darlin.usr_ins.len();
                final_darlin.usr_ins = (0..ins_len).map(|_| G1::ScalarField::rand(rng)).collect();
            }
        }
    }

    pub fn randomize_sys_ins<R: RngCore>(
        &mut self,
        ck_g1: &DLogCommitterKey<G1>,
        ck_g2: &DLogCommitterKey<G2>,
        rng: &mut R,
    ) {
        match self {
            Self::SimpleMarlin(simple_marlin) => {
                // No sys ins (for now) for SimpleMarlin, so modify the usr_ins instead
                let ins_len = simple_marlin.usr_ins.len();
                simple_marlin.usr_ins = (0..ins_len).map(|_| G1::ScalarField::rand(rng)).collect();
            }
            Self::FinalDarlin(final_darlin) => {
                final_darlin.final_darlin_proof.deferred =
                    FinalDarlinDeferredData::<G1, G2>::generate_random::<R, FS>(rng, ck_g1, ck_g2);
            }
        }
    }
}

/// We can re-use the FinalDarlinPCDVerifierKey for GeneralPCD as it contains both
/// committer keys, and a CoboundaryMarlin and FinalDarlinProof are both verifiable
/// with a standard Marlin Verifier key. Let's introduce a new type just to be clean.
pub type DualPCDVerifierKey<'a, G1, G2, FS> = FinalDarlinPCDVerifierKey<'a, G1, G2, FS>;

impl<'a, G1, G2, FS> PCD for GeneralPCD<'a, G1, G2, FS>
where
<<<<<<< HEAD
    G1: IPACurve,
    G2: IPACurve,
    G1: DualCycle<G2>,
=======
    G1: EndoMulCurve<BaseField = <G2 as Group>::ScalarField>
        + ToConstraintField<<G2 as Group>::ScalarField>,
    G2: EndoMulCurve<BaseField = <G1 as Group>::ScalarField>
        + ToConstraintField<<G1 as Group>::ScalarField>,
>>>>>>> e7735f0d
    FS: FiatShamirRng + 'static,
{
    type PCDAccumulator = DualDLogAccumulator<'a, G1, G2, FS>;
    type PCDVerifierKey = DualPCDVerifierKey<'a, G1, G2, FS>;

    fn succinct_verify(
        &self,
        vk: &Self::PCDVerifierKey,
    ) -> Result<<Self::PCDAccumulator as Accumulator>::Item, PCDError> {
        match self {
            Self::SimpleMarlin(simple_marlin) => {
                // Works because a FinalDarlinVk is a MarlinVk
                let simple_marlin_vk =
                    SimpleMarlinPCDVerifierKey(vk.final_darlin_vk, vk.dlog_vks.0);
                let acc = simple_marlin.succinct_verify(&simple_marlin_vk)?;
                Ok(DualDLogItem {
                    native: vec![acc],
                    non_native: vec![],
                })
            }
            Self::FinalDarlin(final_darlin) => final_darlin.succinct_verify(vk),
        }
    }
}<|MERGE_RESOLUTION|>--- conflicted
+++ resolved
@@ -15,18 +15,11 @@
         simple_marlin::{SimpleMarlinPCD, SimpleMarlinPCDVerifierKey},
     },
 };
-<<<<<<< HEAD
-use algebra::{DualCycle, ToConstraintField, UniformRand};
+use algebra::{DualCycle, EndoMulCurve, ToConstraintField, UniformRand};
 use derivative::Derivative;
 use fiat_shamir::FiatShamirRng;
 use poly_commit::{
-    ipa_pc::{CommitterKey as DLogCommitterKey, IPACurve, VerifierKey as DLogVerifierKey},
-=======
-use algebra::{EndoMulCurve, Group, ToConstraintField, UniformRand};
-use fiat_shamir::FiatShamirRng;
-use poly_commit::{
     ipa_pc::{CommitterKey as DLogCommitterKey, VerifierKey as DLogVerifierKey},
->>>>>>> e7735f0d
     Error as PCError, PCKey,
 };
 use r1cs_core::ConstraintSynthesizer;
@@ -158,16 +151,9 @@
 // Testing functions
 impl<'a, G1, G2, FS> GeneralPCD<'a, G1, G2, FS>
 where
-<<<<<<< HEAD
-    G1: IPACurve,
-    G2: IPACurve,
+    G1: EndoMulCurve,
+    G2: EndoMulCurve,
     G1: DualCycle<G2>,
-=======
-    G1: EndoMulCurve<BaseField = <G2 as Group>::ScalarField>
-        + ToConstraintField<<G2 as Group>::ScalarField>,
-    G2: EndoMulCurve<BaseField = <G1 as Group>::ScalarField>
-        + ToConstraintField<<G1 as Group>::ScalarField>,
->>>>>>> e7735f0d
     FS: FiatShamirRng,
 {
     pub fn randomize_usr_ins<R: RngCore>(&mut self, rng: &mut R) {
@@ -211,16 +197,9 @@
 
 impl<'a, G1, G2, FS> PCD for GeneralPCD<'a, G1, G2, FS>
 where
-<<<<<<< HEAD
-    G1: IPACurve,
-    G2: IPACurve,
+    G1: EndoMulCurve,
+    G2: EndoMulCurve,
     G1: DualCycle<G2>,
-=======
-    G1: EndoMulCurve<BaseField = <G2 as Group>::ScalarField>
-        + ToConstraintField<<G2 as Group>::ScalarField>,
-    G2: EndoMulCurve<BaseField = <G1 as Group>::ScalarField>
-        + ToConstraintField<<G1 as Group>::ScalarField>,
->>>>>>> e7735f0d
     FS: FiatShamirRng + 'static,
 {
     type PCDAccumulator = DualDLogAccumulator<'a, G1, G2, FS>;
