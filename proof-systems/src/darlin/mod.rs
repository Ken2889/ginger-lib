//! The module for our Darlin proof carrying data (PCD) scheme as described in
//! our [DarlinProofTree doc](TODO: link).
//! The Darlin PCD scheme is based on (a variant of) Marlin/dlog, aggregating
//! the dlog "hard parts" as well as the inner sumchecks across multiple
//! circuits.
//! For now the module serves only basic structs and functions for the final
//! nodes of our conversion/exiting chain (which is either a "Simple Marlin",
//! or a "Final Darlin"). It is split into the following submodules
//!     - `accumulators`: accumulator structs and their aggregation schemes as
//!     stand-alone non-interactive arguments. Although the stand-alone NI arguments
//!     are not applied in recursion, they are useful for post-prossing.
//!     - `pcd`: Proof carrying data from the verifier point of view.
//!     - `proof_aggregator`: utilities for proof post-processing, such as batch
//!     verification and aggregation of their dlog hard parts.
pub mod accumulators;
pub mod data_structures;
pub mod error;
pub mod pcd;
pub mod proof_aggregator;

pub mod tests;

use crate::darlin::{
    data_structures::*,
    error::FinalDarlinError,
    pcd::{
        final_darlin::{FinalDarlinPCD, FinalDarlinPCDVerifierKey},
        simple_marlin::MarlinProof,
        PCDCircuit, PCD,
    },
};
use algebra::{EndoMulCurve, Group, GroupVec, ToConstraintField};
use digest::Digest;
use fiat_shamir::FiatShamirRng;
use marlin::{Marlin, ProverKey as MarlinProverKey, VerifierKey as MarlinVerifierKey};
use poly_commit::{
    ipa_pc::{
        CommitterKey as DLogProverKey, InnerProductArgPC,
        VerifierKey as DLogVerifierKey,
    },
<<<<<<< HEAD
    DomainExtendedPolynomialCommitment, Evaluations, LabeledCommitment, QuerySet,
=======
    DomainExtendedPolynomialCommitment, Evaluations, LabeledCommitment, PolynomialCommitment,
    QueryMap,
>>>>>>> d24012ec
};
use rand::RngCore;
use std::marker::PhantomData;

pub(crate) type DomainExtendedIpaPc<G, D> = DomainExtendedPolynomialCommitment<G, InnerProductArgPC<G, D>>;

/// FinalDarlin proof system. It is simply a (coboundary) Marlin SNARK of a dedicated
/// recursive `PCDCircuit`.
pub type FinalDarlinProverKey<G, PC> = MarlinProverKey<G, PC>;
pub type FinalDarlinVerifierKey<G, PC> = MarlinVerifierKey<G, PC>;

// A final Darlin in G1, and the previous node in G2.
pub struct FinalDarlin<'a, G1: EndoMulCurve, G2: EndoMulCurve, FS: FiatShamirRng + 'static>(
    #[doc(hidden)] PhantomData<G1>,
    #[doc(hidden)] PhantomData<G2>,
    #[doc(hidden)] PhantomData<FS>,
    #[doc(hidden)] PhantomData<&'a ()>,
);

impl<'a, G1, G2, FS> FinalDarlin<'a, G1, G2, FS>
where
    G1: EndoMulCurve<BaseField = <G2 as Group>::ScalarField>
        + ToConstraintField<<G2 as Group>::ScalarField>,
    G2: EndoMulCurve<BaseField = <G1 as Group>::ScalarField>
        + ToConstraintField<<G1 as Group>::ScalarField>,
    FS: FiatShamirRng + 'static,
{
    /// Generate the universal prover and verifier keys for Marlin.
    pub fn universal_setup<D: Digest>(
        num_constraints: usize,
        num_variables: usize,
        num_non_zero: usize,
        zk: bool,
    ) -> Result<((DLogProverKey<G1>, DLogVerifierKey<G1>), (DLogProverKey<G2>, DLogVerifierKey<G2>)), FinalDarlinError> {
        let srs_g1 = Marlin::<
            G1,
            DomainExtendedPolynomialCommitment<G1, InnerProductArgPC<G1, FS>>,
        >::universal_setup::<D>(num_constraints, num_variables, num_non_zero, zk)?;

        let srs_g2 = Marlin::<
            G2,
            DomainExtendedPolynomialCommitment<G2, InnerProductArgPC<G2, FS>>,
        >::universal_setup::<D>(num_constraints, num_variables, num_non_zero, zk)?;

        Ok((srs_g1, srs_g2))
    }

    /// Generate the index-specific (i.e., circuit-specific) prover and verifier
    /// keys from the dedicated PCDCircuit.
    /// This is a deterministic algorithm that anyone can rerun.
    pub fn index<C: PCDCircuit<G1>, D: Digest>(
        committer_key: &DLogProverKey<G1>,
        config: C::SetupData,
    ) -> Result<
        (
            FinalDarlinProverKey<
                G1,
                DomainExtendedPolynomialCommitment<G1, InnerProductArgPC<G1, FS>>,
            >,
            FinalDarlinVerifierKey<
                G1,
                DomainExtendedPolynomialCommitment<G1, InnerProductArgPC<G1, FS>>,
            >,
        ),
        FinalDarlinError,
    > {
        let c = C::init(config);
        let res = Marlin::<G1, DomainExtendedPolynomialCommitment<G1, InnerProductArgPC<G1, FS>>>::circuit_specific_setup::<_, D>(committer_key, c)?;

        Ok(res)
    }

    /// Create and return a FinalDarlinPCD, given previous PCDs and a PCDCircuit
    /// that (partially) verify them along with some additional data.
    pub fn prove<C>(
        index_pk: &FinalDarlinProverKey<
            G1,
            DomainExtendedPolynomialCommitment<G1, InnerProductArgPC<G1, FS>>,
        >,
        pc_pk: &DLogProverKey<G1>,
        config: C::SetupData,
        // In future, this will be explicitly a RainbowDarlinPCD
        previous: Vec<C::PreviousPCD>,
        previous_vks: Vec<<C::PreviousPCD as PCD>::PCDVerifierKey>,
        additional_data: C::AdditionalData,
        zk: bool,
        zk_rng: Option<&mut dyn RngCore>,
    ) -> Result<FinalDarlinPCD<'a, G1, G2, FS>, FinalDarlinError>
    where
        C: PCDCircuit<G1, SystemInputs = FinalDarlinDeferredData<G1, G2>>,
    {
        // init the recursive circuit using the previous PCDs and the additional data.
        let c = C::init_state(config, previous, previous_vks, additional_data);

        // get the system and user inputs from the recursive circuit
        let sys_ins = c.get_sys_ins()?.clone();

        let usr_ins = c.get_usr_ins()?;

        // run the Marlin prover on the initialized recursive circuit
        let proof =
            Marlin::<G1, DomainExtendedPolynomialCommitment<G1, InnerProductArgPC<G1, FS>>>::prove(
                index_pk, pc_pk, c, zk, zk_rng,
            )?;

        let proof = FinalDarlinProof::<G1, G2, FS> {
            proof: MarlinProof(proof),
            deferred: sys_ins,
        };

        Ok(FinalDarlinPCD::<G1, G2, FS>::new(proof, usr_ins))
    }

    /// Fully verify a `FinalDarlinProof` from the PCDCircuit `C`, using the PCD implementation for
    /// the FinalDarlinPCD.
    pub fn verify<R: RngCore>(
        index_vk: &FinalDarlinVerifierKey<
            G1,
            DomainExtendedPolynomialCommitment<G1, InnerProductArgPC<G1, FS>>,
        >,
        pc_vk_g1: &DLogVerifierKey<G1>,
        pc_vk_g2: &DLogVerifierKey<G2>,
        usr_ins: &[G1::ScalarField],
        proof: &FinalDarlinProof<G1, G2, FS>,
        rng: &mut R,
    ) -> Result<bool, FinalDarlinError> {
        let final_darlin_pcd = FinalDarlinPCD::<G1, G2, FS>::new(proof.clone(), usr_ins.to_vec());

        let final_darlin_pcd_vk = FinalDarlinPCDVerifierKey::<G1, G2, FS> {
            final_darlin_vk: index_vk,
            dlog_vks: (pc_vk_g1, pc_vk_g2),
        };

        let res = final_darlin_pcd.verify(&final_darlin_pcd_vk, rng)?;

        Ok(res)
    }

    /// Verifies only the IOP part of a `FinalDarlinProof`, i.e. a Marlin AHP
    /// for the PCDCircuit with correctly combined system and user inputs.
    pub fn verify_ahp(
<<<<<<< HEAD
        pc_vk: &DLogVerifierKey<G1>,
        index_vk: &FinalDarlinVerifierKey<
            G1,
            DomainExtendedPolynomialCommitment<G1, InnerProductArgPC<G1, FS>>,
        >,
        usr_ins: &[G1::ScalarField],
        proof: &FinalDarlinProof<G1, G2, FS>,
    ) -> Result<
        (
            QuerySet<'a, G1::ScalarField>,
            Evaluations<'a, G1::ScalarField>,
            Vec<LabeledCommitment<GroupVec<G1>>>,
            FS,
        ),
        FinalDarlinError,
    > {
=======
        pc_vk:          &DLogVerifierKey<G1>,
        index_vk:       &FinalDarlinVerifierKey<G1, DomainExtendedPolynomialCommitment<G1, InnerProductArgPC<G1, D>>>,
        usr_ins:        &[G1::ScalarField],
        proof:          &FinalDarlinProof<G1, G2, D>,
    )  -> Result<(
        QueryMap<'a, G1::ScalarField>,
        Evaluations<'a, G1::ScalarField>,
        Vec<LabeledCommitment<GroupVec<G1>>>,
        <DomainExtendedPolynomialCommitment<G1, InnerProductArgPC<G1, D>> as PolynomialCommitment<G1>>::RandomOracle,
    ), FinalDarlinError>
    {
>>>>>>> d24012ec
        // Get "system inputs"
        let mut public_inputs = proof.deferred.to_field_elements().map_err(|_| {
            FinalDarlinError::Other(
                "Unable to convert proof.deferred to native field elements".to_owned(),
            )
        })?;

        // Append user inputs
        public_inputs.extend_from_slice(usr_ins);

        // Verify AHP
        let res = Marlin::<G1, DomainExtendedPolynomialCommitment<G1, InnerProductArgPC<G1, FS>>>::verify_iop(
            pc_vk, index_vk, public_inputs.as_slice(), &proof.proof
        )?;

        Ok(res)
    }

    /// Verifies the dlog open part of a `FinalDarlinProof`. This also checks the
    /// "hard part" of the opening proof.
    pub fn verify_opening(
        pc_vk: &DLogVerifierKey<G1>,
        proof: &FinalDarlinProof<G1, G2, FS>,
        labeled_comms: Vec<LabeledCommitment<GroupVec<G1>>>,
        query_set: QueryMap<'a, G1::ScalarField>,
        evaluations: Evaluations<'a, G1::ScalarField>,
        fs_rng: &mut FS,
    ) -> Result<bool, FinalDarlinError> {
        let res = Marlin::<G1, DomainExtendedPolynomialCommitment<G1, InnerProductArgPC<G1, FS>>>::verify_opening(
            pc_vk, &proof.proof, labeled_comms, query_set, evaluations, fs_rng
        )?;

        Ok(res)
    }
}<|MERGE_RESOLUTION|>--- conflicted
+++ resolved
@@ -29,26 +29,22 @@
         PCDCircuit, PCD,
     },
 };
-use algebra::{EndoMulCurve, Group, GroupVec, ToConstraintField};
+use algebra::{Group, GroupVec, ToConstraintField};
 use digest::Digest;
 use fiat_shamir::FiatShamirRng;
 use marlin::{Marlin, ProverKey as MarlinProverKey, VerifierKey as MarlinVerifierKey};
 use poly_commit::{
     ipa_pc::{
         CommitterKey as DLogProverKey, InnerProductArgPC,
-        VerifierKey as DLogVerifierKey,
+        VerifierKey as DLogVerifierKey, IPACurve,
     },
-<<<<<<< HEAD
-    DomainExtendedPolynomialCommitment, Evaluations, LabeledCommitment, QuerySet,
-=======
     DomainExtendedPolynomialCommitment, Evaluations, LabeledCommitment, PolynomialCommitment,
     QueryMap,
->>>>>>> d24012ec
 };
 use rand::RngCore;
 use std::marker::PhantomData;
 
-pub(crate) type DomainExtendedIpaPc<G, D> = DomainExtendedPolynomialCommitment<G, InnerProductArgPC<G, D>>;
+pub(crate) type DomainExtendedIpaPc<G, FS> = DomainExtendedPolynomialCommitment<G, InnerProductArgPC<G, FS>>;
 
 /// FinalDarlin proof system. It is simply a (coboundary) Marlin SNARK of a dedicated
 /// recursive `PCDCircuit`.
@@ -56,7 +52,7 @@
 pub type FinalDarlinVerifierKey<G, PC> = MarlinVerifierKey<G, PC>;
 
 // A final Darlin in G1, and the previous node in G2.
-pub struct FinalDarlin<'a, G1: EndoMulCurve, G2: EndoMulCurve, FS: FiatShamirRng + 'static>(
+pub struct FinalDarlin<'a, G1: IPACurve, G2: IPACurve, FS: FiatShamirRng + 'static>(
     #[doc(hidden)] PhantomData<G1>,
     #[doc(hidden)] PhantomData<G2>,
     #[doc(hidden)] PhantomData<FS>,
@@ -65,9 +61,9 @@
 
 impl<'a, G1, G2, FS> FinalDarlin<'a, G1, G2, FS>
 where
-    G1: EndoMulCurve<BaseField = <G2 as Group>::ScalarField>
+    G1: IPACurve<BaseField = <G2 as Group>::ScalarField>
         + ToConstraintField<<G2 as Group>::ScalarField>,
-    G2: EndoMulCurve<BaseField = <G1 as Group>::ScalarField>
+    G2: IPACurve<BaseField = <G1 as Group>::ScalarField>
         + ToConstraintField<<G1 as Group>::ScalarField>,
     FS: FiatShamirRng + 'static,
 {
@@ -80,12 +76,12 @@
     ) -> Result<((DLogProverKey<G1>, DLogVerifierKey<G1>), (DLogProverKey<G2>, DLogVerifierKey<G2>)), FinalDarlinError> {
         let srs_g1 = Marlin::<
             G1,
-            DomainExtendedPolynomialCommitment<G1, InnerProductArgPC<G1, FS>>,
+            DomainExtendedIpaPc<G1, FS>,
         >::universal_setup::<D>(num_constraints, num_variables, num_non_zero, zk)?;
 
         let srs_g2 = Marlin::<
             G2,
-            DomainExtendedPolynomialCommitment<G2, InnerProductArgPC<G2, FS>>,
+            DomainExtendedIpaPc<G2, FS>,
         >::universal_setup::<D>(num_constraints, num_variables, num_non_zero, zk)?;
 
         Ok((srs_g1, srs_g2))
@@ -101,17 +97,17 @@
         (
             FinalDarlinProverKey<
                 G1,
-                DomainExtendedPolynomialCommitment<G1, InnerProductArgPC<G1, FS>>,
+                DomainExtendedIpaPc<G1, FS>,
             >,
             FinalDarlinVerifierKey<
                 G1,
-                DomainExtendedPolynomialCommitment<G1, InnerProductArgPC<G1, FS>>,
+                DomainExtendedIpaPc<G1, FS>,
             >,
         ),
         FinalDarlinError,
     > {
         let c = C::init(config);
-        let res = Marlin::<G1, DomainExtendedPolynomialCommitment<G1, InnerProductArgPC<G1, FS>>>::circuit_specific_setup::<_, D>(committer_key, c)?;
+        let res = Marlin::<G1, DomainExtendedIpaPc<G1, FS>>::circuit_specific_setup::<_, D>(committer_key, c)?;
 
         Ok(res)
     }
@@ -121,7 +117,7 @@
     pub fn prove<C>(
         index_pk: &FinalDarlinProverKey<
             G1,
-            DomainExtendedPolynomialCommitment<G1, InnerProductArgPC<G1, FS>>,
+            DomainExtendedIpaPc<G1, FS>,
         >,
         pc_pk: &DLogProverKey<G1>,
         config: C::SetupData,
@@ -145,7 +141,7 @@
 
         // run the Marlin prover on the initialized recursive circuit
         let proof =
-            Marlin::<G1, DomainExtendedPolynomialCommitment<G1, InnerProductArgPC<G1, FS>>>::prove(
+            Marlin::<G1, DomainExtendedIpaPc<G1, FS>>::prove(
                 index_pk, pc_pk, c, zk, zk_rng,
             )?;
 
@@ -162,7 +158,7 @@
     pub fn verify<R: RngCore>(
         index_vk: &FinalDarlinVerifierKey<
             G1,
-            DomainExtendedPolynomialCommitment<G1, InnerProductArgPC<G1, FS>>,
+            DomainExtendedIpaPc<G1, FS>,
         >,
         pc_vk_g1: &DLogVerifierKey<G1>,
         pc_vk_g2: &DLogVerifierKey<G2>,
@@ -185,36 +181,17 @@
     /// Verifies only the IOP part of a `FinalDarlinProof`, i.e. a Marlin AHP
     /// for the PCDCircuit with correctly combined system and user inputs.
     pub fn verify_ahp(
-<<<<<<< HEAD
-        pc_vk: &DLogVerifierKey<G1>,
-        index_vk: &FinalDarlinVerifierKey<
-            G1,
-            DomainExtendedPolynomialCommitment<G1, InnerProductArgPC<G1, FS>>,
-        >,
-        usr_ins: &[G1::ScalarField],
-        proof: &FinalDarlinProof<G1, G2, FS>,
-    ) -> Result<
-        (
-            QuerySet<'a, G1::ScalarField>,
-            Evaluations<'a, G1::ScalarField>,
-            Vec<LabeledCommitment<GroupVec<G1>>>,
-            FS,
-        ),
-        FinalDarlinError,
-    > {
-=======
         pc_vk:          &DLogVerifierKey<G1>,
-        index_vk:       &FinalDarlinVerifierKey<G1, DomainExtendedPolynomialCommitment<G1, InnerProductArgPC<G1, D>>>,
+        index_vk:       &FinalDarlinVerifierKey<G1, DomainExtendedIpaPc<G1, FS>>,
         usr_ins:        &[G1::ScalarField],
-        proof:          &FinalDarlinProof<G1, G2, D>,
+        proof:          &FinalDarlinProof<G1, G2, FS>,
     )  -> Result<(
         QueryMap<'a, G1::ScalarField>,
         Evaluations<'a, G1::ScalarField>,
         Vec<LabeledCommitment<GroupVec<G1>>>,
-        <DomainExtendedPolynomialCommitment<G1, InnerProductArgPC<G1, D>> as PolynomialCommitment<G1>>::RandomOracle,
+        <DomainExtendedIpaPc<G1, FS> as PolynomialCommitment<G1>>::RandomOracle,
     ), FinalDarlinError>
     {
->>>>>>> d24012ec
         // Get "system inputs"
         let mut public_inputs = proof.deferred.to_field_elements().map_err(|_| {
             FinalDarlinError::Other(
@@ -226,7 +203,7 @@
         public_inputs.extend_from_slice(usr_ins);
 
         // Verify AHP
-        let res = Marlin::<G1, DomainExtendedPolynomialCommitment<G1, InnerProductArgPC<G1, FS>>>::verify_iop(
+        let res = Marlin::<G1, DomainExtendedIpaPc<G1, FS>>::verify_iop(
             pc_vk, index_vk, public_inputs.as_slice(), &proof.proof
         )?;
 
@@ -243,7 +220,7 @@
         evaluations: Evaluations<'a, G1::ScalarField>,
         fs_rng: &mut FS,
     ) -> Result<bool, FinalDarlinError> {
-        let res = Marlin::<G1, DomainExtendedPolynomialCommitment<G1, InnerProductArgPC<G1, FS>>>::verify_opening(
+        let res = Marlin::<G1, DomainExtendedIpaPc<G1, FS>>::verify_opening(
             pc_vk, &proof.proof, labeled_comms, query_set, evaluations, fs_rng
         )?;
 
