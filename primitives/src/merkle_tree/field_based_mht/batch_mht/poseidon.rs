--- conflicted
+++ resolved
@@ -435,14 +435,9 @@
 mod test_mem {
     use rand_xorshift::XorShiftRng;
     use super::rand::SeedableRng;
-<<<<<<< HEAD
-    use crate::crh::poseidon::parameters::MNT4753PoseidonParameters;
-    use crate::crh::poseidon::parameters::MNT6753PoseidonParameters;
-=======
     use crate::crh::poseidon::parameters::{
         MNT4753PoseidonParameters, MNT6753PoseidonParameters,
     };
->>>>>>> 8d85036c
     use algebra::fields::mnt4753::Fr as MNT4753Fr;
     use algebra::fields::mnt6753::Fr as MNT6753Fr;
     use algebra::UniformRand;
