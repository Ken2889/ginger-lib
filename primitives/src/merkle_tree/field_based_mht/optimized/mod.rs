--- conflicted
+++ resolved
@@ -1,14 +1,5 @@
-<<<<<<< HEAD
 use algebra::{serialize::*, Field};
 use crate::{Error, BatchFieldBasedMerkleTreeParameters, BatchFieldBasedHash, FieldBasedMerkleTree, FieldBasedMerkleTreePath, FieldBasedMHTPath, FieldBasedHash, FieldBasedHashParameters, check_precomputed_parameters, MerkleTreeError};
-=======
-use crate::{
-    check_precomputed_parameters, BatchFieldBasedHash, BatchFieldBasedMerkleTreeParameters, Error,
-    FieldBasedHash, FieldBasedHashParameters, FieldBasedMHTPath, FieldBasedMerkleTree,
-    FieldBasedMerkleTreePath, MerkleTreeError,
-};
-use algebra::Field;
->>>>>>> 099baabc
 use std::marker::PhantomData;
 
 /// An implementation of FieldBasedMerkleTree, optimized in time and memory,
@@ -21,13 +12,8 @@
 ///    while this is ok for use cases where the Merkle Trees have always the
 ///    same height, it's not for all the others.
 /// TODO: Test with arity > 2
-<<<<<<< HEAD
 #[derive(Clone, CanonicalSerialize, CanonicalDeserialize)]
 pub struct FieldBasedOptimizedMHT<T: BatchFieldBasedMerkleTreeParameters>{
-=======
-#[derive(Clone)]
-pub struct FieldBasedOptimizedMHT<T: BatchFieldBasedMerkleTreeParameters> {
->>>>>>> 099baabc
     root: T::Data,
     // Stores all MT nodes
     array_nodes: Vec<T::Data>,
