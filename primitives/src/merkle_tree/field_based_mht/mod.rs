pub mod path;
pub use self::path::*;

pub mod naive;
pub use self::naive::*;

pub mod append_only;
pub use self::append_only::*;

pub mod parameters;
pub use self::parameters::*;

pub mod smt;
pub use self::smt::*;

use crate::{
    BatchFieldBasedHash, Error, FieldBasedHash, FieldBasedHashParameters, MerkleTreeError,
};
use algebra::{Field, FromBytes, ToBytes};
use serde::{Deserialize, Serialize};
<<<<<<< HEAD
=======
use std::collections::HashMap;
use std::collections::HashSet;
>>>>>>> c046f0d4
use std::{clone::Clone, fmt::Debug, hash::Hash};

/// Definition of parameters needed to implement and optimize a Merkle Tree whose nodes and leaves
/// are Field elements. The trait is generic with respect to the arity of the Merkle Tree.
pub trait FieldBasedMerkleTreeParameters: 'static + Clone {
    type Data: Field;
    /// Actually unnecessary, but simplifies the overall design
    type H: FieldBasedHash<Data = Self::Data>;
    /// The arity of the Merkle Tree
    const MERKLE_ARITY: usize;
    /// The pre-computed hashes of the empty nodes for the different levels of the Merkle Tree
    const ZERO_NODE_CST: Option<FieldBasedMerkleTreePrecomputedZeroConstants<'static, Self::H>>;
}

/// Pre-computed hashes of the empty nodes for the different levels of the Merkle Tree
#[derive(Derivative)]
#[derivative(Debug(bound = ""), Eq(bound = ""), PartialEq(bound = ""))]
pub struct FieldBasedMerkleTreePrecomputedZeroConstants<'a, H: FieldBasedHash> {
    pub nodes: &'a [H::Data],
    pub merkle_arity: usize,
}

/// For optimized Merkle Tree implementations, it provides the possibility to specify
/// a hash function able to efficiently compute many hashes at the same time
pub trait BatchFieldBasedMerkleTreeParameters: FieldBasedMerkleTreeParameters {
    type BH: BatchFieldBasedHash<
        Data = <Self as FieldBasedMerkleTreeParameters>::Data,
        BaseHash = <Self as FieldBasedMerkleTreeParameters>::H,
    >;
}

pub(crate) fn check_precomputed_parameters<T: FieldBasedMerkleTreeParameters>(
    tree_height: usize,
) -> bool {
    match T::ZERO_NODE_CST {
        Some(supported_params) => {
            tree_height <= supported_params.nodes.len()
                && T::MERKLE_ARITY == supported_params.merkle_arity
                && T::MERKLE_ARITY
                    == <<T::H as FieldBasedHash>::Parameters as FieldBasedHashParameters>::R
        }
        None => false,
    }
}

/// Definition of a Merkle Tree whose leaves and nodes are Field Elements. The trait is
/// designed to be efficient in memory by providing a digest-like interface that allows
/// to update the tree one leaf at a time, without the necessity to keep all the leaves
/// in memory in order to create the tree. The trait is generic with respect to the arity
/// of the Merkle Tree and to the hash function used.
pub trait FieldBasedMerkleTree: Clone {
    type Position: Hash + Eq;
    type Parameters: FieldBasedMerkleTreeParameters;
    type MerklePath: FieldBasedMerkleTreePath<
        H = <Self::Parameters as FieldBasedMerkleTreeParameters>::H,
        Parameters = Self::Parameters,
    >;

    /// Append a new leaf to the Merkle Tree. The moment in which the root will be computed
    /// is transparent to the user and obeys to pre-defined internal policies.
    fn append(
        &mut self,
        leaf: <Self::Parameters as FieldBasedMerkleTreeParameters>::Data,
    ) -> Result<&mut Self, Error>;

    /// Force the computation of the root whatever its internal state and return an updated copy
    /// of the Merkle Tree. This function is idempotent, i.e. calling it multiple times will give
    /// the same result. It's also possible to `update` with more inputs in between.
    fn finalize(&self) -> Result<Self, Error>;

    /// Force the computation of the root whatever its internal state and return an updated copy
    /// of the Merkle Tree. It's more efficient than `finalize` because avoids a copy; however,
    /// depending on the implementation, once this function is called, it might not be possible
    /// to further `update` the tree.
    fn finalize_in_place(&mut self) -> Result<&mut Self, Error>;

    /// Resets the internal state of the tree, bringing it back to the initial one.
    fn reset(&mut self) -> &mut Self;

    /// Return the root of the Merkle Tree. Return None if the tree has not been
    /// finalized before calling this function.
    fn root(&self) -> Option<<Self::Parameters as FieldBasedMerkleTreeParameters>::Data>;

    /// Given an `index` returns the MerklePath of the leaf at that index up until the root of the
    /// Merkle Tree. Returns None if the tree has not been finalized before calling this function.
    fn get_merkle_path(&self, leaf_index: Self::Position) -> Option<Self::MerklePath>;

    /// Returns the height of this Merkle Tree.
    fn height(&self) -> usize;
}

#[derive(Debug, PartialEq, Eq, Hash, Copy, Clone)]
pub enum ActionLeaf {
    Insert,
    Remove,
}

<<<<<<< HEAD
#[derive(Debug, PartialEq, Eq, Hash, Copy, Clone)]
=======
#[derive(Debug, PartialEq, Eq, Copy, Clone)]
>>>>>>> c046f0d4
// Action associated to the leaf
pub struct OperationLeaf <P, F: Field>{
    pub position: P,
    pub action: ActionLeaf,
    pub hash: Option<F>,
}

impl<P, F: Field> OperationLeaf<P, F> {
    pub fn new(position: P, action: ActionLeaf, hash: Option<F>) -> Self {
        Self { position, action, hash }
    }
}

<<<<<<< HEAD
pub trait FieldBasedSparseMerkleTree: FieldBasedMerkleTree {

    /// Insert leaves at specified positions
    fn insert_leaves(&mut self, leaves: Vec<(Self::Position, <Self::Parameters as FieldBasedMerkleTreeParameters>::Data)>) -> Result<&mut Self, Error>;
    
    // Remove leaves at specified positions
    fn remove_leaves(&mut self, leaves: Vec<Self::Position>) -> Result<&mut Self, Error>;

    // Insert or remove leaves at specified positions
    fn update_leaves(&mut self, leaves: Vec<OperationLeaf<Self::Position, <Self::Parameters as FieldBasedMerkleTreeParameters>::Data>>) -> Result<&mut Self, Error>;
=======
impl<P: Hash, F: Field> Hash for OperationLeaf<P, F> {
    fn hash<H: std::hash::Hasher>(&self, state: &mut H) {
        self.position.hash(state);
    }
}

pub trait FieldBasedSparseMerkleTree: FieldBasedMerkleTree {

    /// Insert leaves at specified positions
    fn insert_leaves(&mut self, leaves: HashMap<Self::Position, <Self::Parameters as FieldBasedMerkleTreeParameters>::Data>) -> Result<&mut Self, Error> {
        self.update_leaves(
            leaves
                .into_iter()
                .map(|(pos, leaf)| OperationLeaf::new(pos, ActionLeaf::Insert, Some(leaf)))
                .collect()
        )
    }

    /// Remove leaves from specified positions
    fn remove_leaves(&mut self, leaves: HashSet<Self::Position>) -> Result<&mut Self, Error> {
        self.update_leaves(
            leaves
                .into_iter()
                .map(|pos| OperationLeaf::new(pos, ActionLeaf::Remove, None))
                .collect()
        )
    }

    // Insert or remove leaves at specified positions
    fn update_leaves(&mut self, leaves: HashSet<OperationLeaf<Self::Position, <Self::Parameters as FieldBasedMerkleTreeParameters>::Data>>) -> Result<&mut Self, Error>;
>>>>>>> c046f0d4
}

/// Definition of a Merkle Path for a Merkle Tree whose leaves and nodes are field elements. The
/// trait is generic with respect to the arity of the Merkle Tree and to the hash function used.
pub trait FieldBasedMerkleTreePath:
    ToBytes + FromBytes + Serialize + for<'a> Deserialize<'a> + Eq + PartialEq + Clone + Debug + Default
{
    type H: FieldBasedHash;
    type Path: Clone + Debug + Serialize + for<'a> Deserialize<'a>;
    type Parameters: FieldBasedMerkleTreeParameters<
        Data = <Self::H as FieldBasedHash>::Data,
        H = Self::H,
    >;

    /// Return a new instance of the struct implementing this trait given the raw `path`
    fn new(path: Self::Path) -> Self;

    /// Compute the root of a Merkle Tree starting from a Merkle Path for a given `leaf`
    fn compute_root(
        &self,
        leaf: &<Self::H as FieldBasedHash>::Data,
    ) -> <Self::H as FieldBasedHash>::Data;

    /// Verify the Merkle Path for `leaf` given the `root` of a Merkle Tree with height `height`.
    fn verify(
        &self,
        height: usize,
        leaf: &<Self::H as FieldBasedHash>::Data,
        expected_root: &<Self::H as FieldBasedHash>::Data,
    ) -> Result<bool, Error> {
        let path_len = self.get_length();
        if path_len != height {
            Err(MerkleTreeError::IncorrectPathLength(path_len, height))?
        }
        Ok(self.verify_without_length_check(leaf, expected_root))
    }

    /// Verify the Merkle Path for `leaf` given the `root` of a Merkle Tree. Doesn't check if the
    /// length of the Merkle Path is consistent with the height of the corresponding Merkle Tree,
    /// therefore it is advisable to use it when it's certain that `leaf` is actually a leaf.
    fn verify_without_length_check(
        &self,
        leaf: &<Self::H as FieldBasedHash>::Data,
        expected_root: &<Self::H as FieldBasedHash>::Data,
    ) -> bool {
        let actual_root = self.compute_root(leaf);
        &actual_root == expected_root
    }

    /// Returns the underlying raw path
    fn get_raw_path(&self) -> &Self::Path;

    /// Returns the length of the underlying raw path
    fn get_length(&self) -> usize;

    /// Returns true if `self` is a Merkle Path for the left most leaf of a Merkle Tree,
    /// false, otherwise.
    fn is_leftmost(&self) -> bool;

    /// Returns true if `self` is a Merkle Path for the right most leaf of a Merkle Tree,
    /// false, otherwise.
    fn is_rightmost(&self) -> bool;

    /// Returns true if `self` is a Merkle Path for a leaf whose right leaves are all empty.
    fn are_right_leaves_empty(&self) -> bool;

    /// Returns the index of the leaf, corresponding to the `self` Merkle Path, in the
    /// corresponding Merkle Tree.
    fn leaf_index(&self) -> usize;
}<|MERGE_RESOLUTION|>--- conflicted
+++ resolved
@@ -18,11 +18,8 @@
 };
 use algebra::{Field, FromBytes, ToBytes};
 use serde::{Deserialize, Serialize};
-<<<<<<< HEAD
-=======
 use std::collections::HashMap;
 use std::collections::HashSet;
->>>>>>> c046f0d4
 use std::{clone::Clone, fmt::Debug, hash::Hash};
 
 /// Definition of parameters needed to implement and optimize a Merkle Tree whose nodes and leaves
@@ -120,13 +117,9 @@
     Remove,
 }
 
-<<<<<<< HEAD
-#[derive(Debug, PartialEq, Eq, Hash, Copy, Clone)]
-=======
 #[derive(Debug, PartialEq, Eq, Copy, Clone)]
->>>>>>> c046f0d4
 // Action associated to the leaf
-pub struct OperationLeaf <P, F: Field>{
+pub struct OperationLeaf<P, F: Field> {
     pub position: P,
     pub action: ActionLeaf,
     pub hash: Option<F>,
@@ -134,22 +127,14 @@
 
 impl<P, F: Field> OperationLeaf<P, F> {
     pub fn new(position: P, action: ActionLeaf, hash: Option<F>) -> Self {
-        Self { position, action, hash }
-    }
-}
-
-<<<<<<< HEAD
-pub trait FieldBasedSparseMerkleTree: FieldBasedMerkleTree {
-
-    /// Insert leaves at specified positions
-    fn insert_leaves(&mut self, leaves: Vec<(Self::Position, <Self::Parameters as FieldBasedMerkleTreeParameters>::Data)>) -> Result<&mut Self, Error>;
-    
-    // Remove leaves at specified positions
-    fn remove_leaves(&mut self, leaves: Vec<Self::Position>) -> Result<&mut Self, Error>;
-
-    // Insert or remove leaves at specified positions
-    fn update_leaves(&mut self, leaves: Vec<OperationLeaf<Self::Position, <Self::Parameters as FieldBasedMerkleTreeParameters>::Data>>) -> Result<&mut Self, Error>;
-=======
+        Self {
+            position,
+            action,
+            hash,
+        }
+    }
+}
+
 impl<P: Hash, F: Field> Hash for OperationLeaf<P, F> {
     fn hash<H: std::hash::Hasher>(&self, state: &mut H) {
         self.position.hash(state);
@@ -157,14 +142,16 @@
 }
 
 pub trait FieldBasedSparseMerkleTree: FieldBasedMerkleTree {
-
     /// Insert leaves at specified positions
-    fn insert_leaves(&mut self, leaves: HashMap<Self::Position, <Self::Parameters as FieldBasedMerkleTreeParameters>::Data>) -> Result<&mut Self, Error> {
+    fn insert_leaves(
+        &mut self,
+        leaves: HashMap<Self::Position, <Self::Parameters as FieldBasedMerkleTreeParameters>::Data>,
+    ) -> Result<&mut Self, Error> {
         self.update_leaves(
             leaves
                 .into_iter()
                 .map(|(pos, leaf)| OperationLeaf::new(pos, ActionLeaf::Insert, Some(leaf)))
-                .collect()
+                .collect(),
         )
     }
 
@@ -174,13 +161,20 @@
             leaves
                 .into_iter()
                 .map(|pos| OperationLeaf::new(pos, ActionLeaf::Remove, None))
-                .collect()
+                .collect(),
         )
     }
 
     // Insert or remove leaves at specified positions
-    fn update_leaves(&mut self, leaves: HashSet<OperationLeaf<Self::Position, <Self::Parameters as FieldBasedMerkleTreeParameters>::Data>>) -> Result<&mut Self, Error>;
->>>>>>> c046f0d4
+    fn update_leaves(
+        &mut self,
+        leaves: HashSet<
+            OperationLeaf<
+                Self::Position,
+                <Self::Parameters as FieldBasedMerkleTreeParameters>::Data,
+            >,
+        >,
+    ) -> Result<&mut Self, Error>;
 }
 
 /// Definition of a Merkle Path for a Merkle Tree whose leaves and nodes are field elements. The
