--- conflicted
+++ resolved
@@ -50,16 +50,10 @@
 tweedle = ["algebra/tweedle"]
 
 [dev-dependencies]
-<<<<<<< HEAD
 algebra = { git = "https://github.com/HorizenOfficial/ginger-lib", branch = "algebra_ocl", features = ["edwards_sw6", "jubjub", "sw6", "bls12_377"] }
 primitives = { path = "../primitives", features = ["mnt4_753", "mnt6_753", "bn_382", "tweedle"] }
 
-criterion = "0.3"
-=======
-algebra = { path = "../algebra", features = ["edwards_sw6", "jubjub", "sw6", "bls12_377"] }
-primitives = { path = "../primitives", features = ["mnt4_753", "mnt6_753", "bn_382"] }
 criterion = "0.3.2"
->>>>>>> 4ffd90aa
 rand_xorshift = { version = "0.2" }
 
 ################################# Benchmarks ##################################
