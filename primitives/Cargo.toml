[package]
name = "primitives"
version = "0.4.0"
authors = [
    "Sean Bowe",
    "Alessandro Chiesa",
    "Matthew Green",
    "Ian Miers",
    "Pratyush Mishra",
    "Howard Wu",
    "Daniele Di Benedetto <daniele@horizenlabs.io>",
    "Marcelo Kaihara",
    "Ulrich Haboeck <ulrich@horizenlabs.io>",
    "Maksym Vereshchak <phoinic@gmail.com>",
    "Luigi Varriale <luigi@horizenlabs.io>",
    "cronicc <cronic@horizenlabs.io>",
    "Luca Giussani <lucagiussani@horizenlabs.io>",
    "Daniele Di Tullio <danieled@horizenlabs.io>",
    "Nicholas Mainardi <nicholas@horizenlabs.io>"
]
description = "A library of cryptographic primitives"
include = ["Cargo.toml", "src", "README.md", "LICENSE-APACHE", "LICENSE-MIT"]
license = "MIT/Apache-2.0"
edition = "2018"

################################# Dependencies ################################

[dependencies]
<<<<<<< HEAD
algebra = { git = "https://github.com/HorizenOfficial/ginger-lib", branch = "refactor_ginger_dev", features = ["parallel"] }
=======
algebra = { git = "https://github.com/HorizenOfficial/ginger-lib", branch = "development", features = ["parallel"] }
>>>>>>> c0f35a95
bench-utils = { path = "../bench-utils" }

digest = { version = "=0.8.1", optional = true }
blake2 = { version = "=0.8.1", optional = true }

<<<<<<< HEAD
rand = { version = "0.8.4" }
derivative = "2.2.0"
rayon = "1"
hex = "0.4.0"
num-traits = { version = "=0.2.14", default-features = false }
=======
rand = { version = "=0.8.4" }
derivative = "=2.2.0"
rayon = "=1.5.1"
hex = "=0.4.3"

>>>>>>> c0f35a95

serde = { version = "=1.0.130", features = ["derive"]}

[features]
llvm_asm = ["algebra/llvm_asm"]

merkle_tree = ["algebra/derive"]
prf = ["digest", "blake2"]
signature = ["digest", "blake2", "algebra/derive"]
vrf = ["algebra/derive"]

# For Poseidon CRH / Merkle Tree
tweedle = ["algebra/tweedle"]

[dev-dependencies]
<<<<<<< HEAD
algebra = { git = "https://github.com/HorizenOfficial/ginger-lib", branch = "refactor_ginger_dev", features = ["tweedle"] }
primitives = { path = "../primitives", features = ["tweedle"] }
=======
algebra = { git = "https://github.com/HorizenOfficial/ginger-lib", branch = "development", features = ["edwards_sw6", "jubjub", "sw6", "bls12_377"] }
primitives = { path = "../primitives", features = ["mnt4_753", "mnt6_753", "bn_382", "tweedle"] }
>>>>>>> c0f35a95

criterion = "=0.3.5"
rand_xorshift = { version = "=0.3.0" }

################################# Benchmarks ##################################

[[bench]]
name = "bowe_hopwood_crh"
path = "benches/crypto_primitives/crh.rs"
harness = false
<<<<<<< HEAD
required-features = ["tweedle"]
=======
required-features = ["mnt4_753", "llvm_asm"]

[[bench]]
name = "pedersen_comm"
path = "benches/crypto_primitives/comm.rs"
harness = false
required-features = ["commitment", "mnt4_753", "llvm_asm"]
>>>>>>> c0f35a95

[[bench]]
name = "blake2s_prf"
path = "benches/crypto_primitives/prf.rs"
harness = false
required-features = ["prf", "llvm_asm"]

[[bench]]
name = "schnorr_sig"
path = "benches/crypto_primitives/signature.rs"
harness = false
<<<<<<< HEAD
required-features = ["signature", "tweedle"]
=======
required-features = ["signature", "mnt4_753", "mnt6_753", "llvm_asm"]
>>>>>>> c0f35a95

[[bench]]
name = "ecvrf"
path = "benches/crypto_primitives/ecvrf.rs"
harness = false
<<<<<<< HEAD
required-features = ["vrf", "tweedle"]
=======
required-features = ["vrf", "mnt4_753", "mnt6_753", "llvm_asm"]
>>>>>>> c0f35a95

[[bench]]
name = "poseidon_crh"
path = "benches/crypto_primitives/poseidon_crh.rs"
harness = false
<<<<<<< HEAD
required-features = ["tweedle"]
=======
required-features = ["bn_382", "mnt4_753", "mnt6_753", "tweedle", "llvm_asm"]
>>>>>>> c0f35a95

[[bench]]
name = "in_memory_optimized_poseidon_mht_benches"
path = "benches/crypto_primitives/poseidon_mht.rs"
harness = false
<<<<<<< HEAD
required-features = ["merkle_tree", "tweedle"]
=======
required-features = ["merkle_tree", "tweedle", "llvm_asm"]

[[bench]]
name = "in_memory_smt_benches"
path = "benches/crypto_primitives/smt.rs"
harness = false
required-features = ["merkle_tree", "tweedle", "llvm_asm"]
>>>>>>> c0f35a95
<|MERGE_RESOLUTION|>--- conflicted
+++ resolved
@@ -26,29 +26,17 @@
 ################################# Dependencies ################################
 
 [dependencies]
-<<<<<<< HEAD
 algebra = { git = "https://github.com/HorizenOfficial/ginger-lib", branch = "refactor_ginger_dev", features = ["parallel"] }
-=======
-algebra = { git = "https://github.com/HorizenOfficial/ginger-lib", branch = "development", features = ["parallel"] }
->>>>>>> c0f35a95
 bench-utils = { path = "../bench-utils" }
 
 digest = { version = "=0.8.1", optional = true }
 blake2 = { version = "=0.8.1", optional = true }
 
-<<<<<<< HEAD
-rand = { version = "0.8.4" }
-derivative = "2.2.0"
-rayon = "1"
-hex = "0.4.0"
-num-traits = { version = "=0.2.14", default-features = false }
-=======
 rand = { version = "=0.8.4" }
 derivative = "=2.2.0"
 rayon = "=1.5.1"
 hex = "=0.4.3"
-
->>>>>>> c0f35a95
+num-traits = { version = "=0.2.14", default-features = false }
 
 serde = { version = "=1.0.130", features = ["derive"]}
 
@@ -64,13 +52,8 @@
 tweedle = ["algebra/tweedle"]
 
 [dev-dependencies]
-<<<<<<< HEAD
 algebra = { git = "https://github.com/HorizenOfficial/ginger-lib", branch = "refactor_ginger_dev", features = ["tweedle"] }
 primitives = { path = "../primitives", features = ["tweedle"] }
-=======
-algebra = { git = "https://github.com/HorizenOfficial/ginger-lib", branch = "development", features = ["edwards_sw6", "jubjub", "sw6", "bls12_377"] }
-primitives = { path = "../primitives", features = ["mnt4_753", "mnt6_753", "bn_382", "tweedle"] }
->>>>>>> c0f35a95
 
 criterion = "=0.3.5"
 rand_xorshift = { version = "=0.3.0" }
@@ -81,17 +64,7 @@
 name = "bowe_hopwood_crh"
 path = "benches/crypto_primitives/crh.rs"
 harness = false
-<<<<<<< HEAD
-required-features = ["tweedle"]
-=======
-required-features = ["mnt4_753", "llvm_asm"]
-
-[[bench]]
-name = "pedersen_comm"
-path = "benches/crypto_primitives/comm.rs"
-harness = false
-required-features = ["commitment", "mnt4_753", "llvm_asm"]
->>>>>>> c0f35a95
+required-features = ["tweedle", "llvm_asm"]
 
 [[bench]]
 name = "blake2s_prf"
@@ -103,44 +76,28 @@
 name = "schnorr_sig"
 path = "benches/crypto_primitives/signature.rs"
 harness = false
-<<<<<<< HEAD
-required-features = ["signature", "tweedle"]
-=======
-required-features = ["signature", "mnt4_753", "mnt6_753", "llvm_asm"]
->>>>>>> c0f35a95
+required-features = ["signature", "tweedle", "llvm_asm"]
 
 [[bench]]
 name = "ecvrf"
 path = "benches/crypto_primitives/ecvrf.rs"
 harness = false
-<<<<<<< HEAD
-required-features = ["vrf", "tweedle"]
-=======
-required-features = ["vrf", "mnt4_753", "mnt6_753", "llvm_asm"]
->>>>>>> c0f35a95
+required-features = ["vrf", "tweedle", "llvm_asm"]
 
 [[bench]]
 name = "poseidon_crh"
 path = "benches/crypto_primitives/poseidon_crh.rs"
 harness = false
-<<<<<<< HEAD
-required-features = ["tweedle"]
-=======
-required-features = ["bn_382", "mnt4_753", "mnt6_753", "tweedle", "llvm_asm"]
->>>>>>> c0f35a95
+required-features = ["tweedle", "llvm_asm"]
 
 [[bench]]
 name = "in_memory_optimized_poseidon_mht_benches"
 path = "benches/crypto_primitives/poseidon_mht.rs"
 harness = false
-<<<<<<< HEAD
-required-features = ["merkle_tree", "tweedle"]
-=======
 required-features = ["merkle_tree", "tweedle", "llvm_asm"]
 
 [[bench]]
 name = "in_memory_smt_benches"
 path = "benches/crypto_primitives/smt.rs"
 harness = false
-required-features = ["merkle_tree", "tweedle", "llvm_asm"]
->>>>>>> c0f35a95
+required-features = ["merkle_tree", "tweedle", "llvm_asm"]