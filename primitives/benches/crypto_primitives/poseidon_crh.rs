#[macro_use]
extern crate criterion;

use criterion::Criterion;
use primitives::{MNT4PoseidonHash, MNT6PoseidonHash, FieldBasedHash, BatchFieldBasedHash};
use algebra::fields::mnt4753::Fr as MNT4753Fr;
use algebra::fields::mnt6753::Fr as MNT6753Fr;
use algebra::UniformRand;
use rand_xorshift::XorShiftRng;
use rand::SeedableRng;
use primitives::crh::poseidon::{
    PoseidonParameters, parameters::{MNT4753PoseidonParameters, MNT6753PoseidonParameters}
};
use primitives::crh::poseidon::batched_crh::PoseidonBatchHash;

fn poseidon_crh_eval_mnt4(c: &mut Criterion) {

    let mut rng = XorShiftRng::seed_from_u64(1231275789u64);

<<<<<<< HEAD
    let input = vec![MNT4753Fr::rand(&mut rng); 100];
    c.bench_function("Poseidon CRH Eval for MNT4", move |b| {
        b.iter(|| {
=======
    c.bench_function("Poseidon CRH Eval for MNT4", move |b| {
        b.iter(|| {
            let input = vec![MNT4753Fr::rand(&mut rng); 100];
>>>>>>> 8d85036c
            MNT4PoseidonHash::evaluate(input.as_slice()).unwrap();
        })
    });
}

fn poseidon_crh_eval_mnt6(c: &mut Criterion) {

    let mut rng = XorShiftRng::seed_from_u64(1231275789u64);

<<<<<<< HEAD
    let input = vec![MNT6753Fr::rand(&mut rng); 100];

    c.bench_function("Poseidon CRH Eval for MNT6", move |b| {
        b.iter(|| {
=======

    c.bench_function("Poseidon CRH Eval for MNT6", move |b| {
        b.iter(|| {
            let input = vec![MNT6753Fr::rand(&mut rng); 100];
>>>>>>> 8d85036c
            MNT6PoseidonHash::evaluate(input.as_slice()).unwrap();
        })
    });
}

fn batch_poseidon_crh_eval_mnt4(c: &mut Criterion) {

    type Mnt4BatchPoseidonHash = PoseidonBatchHash<MNT4753Fr, MNT4753PoseidonParameters>;

    // the random number generator to generate random input data
    let mut rng = XorShiftRng::seed_from_u64(1231275789u64);

    c.bench_function("Batch Poseidon CRH Eval for MNT4 (1000 hashes)", move |b| {
        b.iter(|| {
            let input = vec![MNT4753Fr::rand(&mut rng); MNT4753PoseidonParameters::R * 1000];
            Mnt4BatchPoseidonHash::batch_evaluate(&input).unwrap();
        })
    });
}

fn batch_poseidon_crh_eval_mnt6(c: &mut Criterion) {

    type Mnt6BatchPoseidonHash = PoseidonBatchHash<MNT6753Fr, MNT6753PoseidonParameters>;

    // the random number generator to generate random input data
    let mut rng = XorShiftRng::seed_from_u64(1231275789u64);

    c.bench_function("Batch Poseidon CRH Eval for MNT6 (1000 hashes)", move |b| {
        b.iter(|| {
            let input = vec![MNT6753Fr::rand(&mut rng); MNT6753PoseidonParameters::R * 1000];
            Mnt6BatchPoseidonHash::batch_evaluate(&input).unwrap();
        })
    });
}

criterion_group! {
    name = crh_poseidon_eval;
    config = Criterion::default().sample_size(20);
    targets = poseidon_crh_eval_mnt4, poseidon_crh_eval_mnt6,
}

criterion_group! {
    name = batch_crh_poseidon_eval;
    config = Criterion::default().sample_size(20);
    targets = batch_poseidon_crh_eval_mnt4, batch_poseidon_crh_eval_mnt6,
}

criterion_main! (
    crh_poseidon_eval, batch_crh_poseidon_eval
);
<|MERGE_RESOLUTION|>--- conflicted
+++ resolved
@@ -17,15 +17,9 @@
 
     let mut rng = XorShiftRng::seed_from_u64(1231275789u64);
 
-<<<<<<< HEAD
-    let input = vec![MNT4753Fr::rand(&mut rng); 100];
-    c.bench_function("Poseidon CRH Eval for MNT4", move |b| {
-        b.iter(|| {
-=======
     c.bench_function("Poseidon CRH Eval for MNT4", move |b| {
         b.iter(|| {
             let input = vec![MNT4753Fr::rand(&mut rng); 100];
->>>>>>> 8d85036c
             MNT4PoseidonHash::evaluate(input.as_slice()).unwrap();
         })
     });
@@ -35,17 +29,9 @@
 
     let mut rng = XorShiftRng::seed_from_u64(1231275789u64);
 
-<<<<<<< HEAD
-    let input = vec![MNT6753Fr::rand(&mut rng); 100];
-
-    c.bench_function("Poseidon CRH Eval for MNT6", move |b| {
-        b.iter(|| {
-=======
-
     c.bench_function("Poseidon CRH Eval for MNT6", move |b| {
         b.iter(|| {
             let input = vec![MNT6753Fr::rand(&mut rng); 100];
->>>>>>> 8d85036c
             MNT6PoseidonHash::evaluate(input.as_slice()).unwrap();
         })
     });
