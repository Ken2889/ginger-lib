#[macro_use]
extern crate criterion;

use algebra::{
    fields::{mnt4753::Fr as MNT4753Fr, mnt6753::Fr as MNT6753Fr},
    Field, UniformRand,
};

use primitives::{
    crh::parameters::{
        MNT4BatchPoseidonHash, MNT4PoseidonHash, MNT6BatchPoseidonHash, MNT6PoseidonHash,
    },
    merkle_tree::field_based_mht::{
        parameters::{MNT4753_MHT_POSEIDON_PARAMETERS, MNT6753_MHT_POSEIDON_PARAMETERS},
        BatchFieldBasedMerkleTreeParameters, FieldBasedMerkleTree, FieldBasedMerkleTreeParameters,
        FieldBasedMerkleTreePrecomputedZeroConstants, FieldBasedOptimizedMHT,
    },
};

use criterion::{BenchmarkId, Criterion};

use rand::SeedableRng;
use rand_xorshift::XorShiftRng;

#[derive(Clone, Debug)]
struct MNT4753FieldBasedMerkleTreeParams;
impl FieldBasedMerkleTreeParameters for MNT4753FieldBasedMerkleTreeParams {
    type Data = MNT4753Fr;
    type H = MNT4PoseidonHash;
    const MERKLE_ARITY: usize = 2;
    const ZERO_NODE_CST: Option<FieldBasedMerkleTreePrecomputedZeroConstants<'static, Self::H>> =
        Some(MNT4753_MHT_POSEIDON_PARAMETERS);
}

impl BatchFieldBasedMerkleTreeParameters for MNT4753FieldBasedMerkleTreeParams {
    type BH = MNT4BatchPoseidonHash;
}

type MNT4PoseidonMHT = FieldBasedOptimizedMHT<MNT4753FieldBasedMerkleTreeParams>;

#[derive(Clone, Debug)]
struct MNT6753FieldBasedMerkleTreeParams;
impl FieldBasedMerkleTreeParameters for MNT6753FieldBasedMerkleTreeParams {
    type Data = MNT6753Fr;
    type H = MNT6PoseidonHash;
    const MERKLE_ARITY: usize = 2;
    const ZERO_NODE_CST: Option<FieldBasedMerkleTreePrecomputedZeroConstants<'static, Self::H>> =
        Some(MNT6753_MHT_POSEIDON_PARAMETERS);
}

impl BatchFieldBasedMerkleTreeParameters for MNT6753FieldBasedMerkleTreeParams {
    type BH = MNT6BatchPoseidonHash;
}

type MNT6PoseidonMHT = FieldBasedOptimizedMHT<MNT6753FieldBasedMerkleTreeParams>;

const BENCH_HEIGHT: usize = 11;

fn batch_poseidon_mht_eval_mnt4_full(c: &mut Criterion) {
    let num_leaves = 2usize.pow(BENCH_HEIGHT as u32 - 1);

    let mut rng = XorShiftRng::seed_from_u64(1231275789u64);

    let mut tree = MNT4PoseidonMHT::init(BENCH_HEIGHT, num_leaves).unwrap();

    c.bench_function(
        format!(
            "Batch Full Poseidon MHT Eval for MNT4 ({} leaves)",
            num_leaves
        )
        .as_str(),
        move |b| {
            b.iter(|| {
                for _ in 0..num_leaves {
                    tree.append(MNT4753Fr::rand(&mut rng)).unwrap();
                }
<<<<<<< HEAD
                tree.finalize_in_place();
=======
                tree.finalize_in_place().unwrap();
>>>>>>> 5abd1a7f
                tree.reset();
            })
        },
    );
}

fn batch_poseidon_mht_eval_mnt6_full(c: &mut Criterion) {
    let num_leaves = 2usize.pow(BENCH_HEIGHT as u32 - 1);

    let mut rng = XorShiftRng::seed_from_u64(1231275789u64);

    let mut tree = MNT6PoseidonMHT::init(BENCH_HEIGHT, num_leaves).unwrap();

    c.bench_function(
        format!(
            "Batch Full Poseidon MHT Eval for MNT6 ({} leaves)",
            num_leaves
        )
        .as_str(),
        move |b| {
            b.iter(|| {
                for _ in 0..num_leaves {
                    tree.append(MNT6753Fr::rand(&mut rng)).unwrap();
                }
<<<<<<< HEAD
                tree.finalize_in_place();
=======
                tree.finalize_in_place().unwrap();
>>>>>>> 5abd1a7f
                tree.reset();
            })
        },
    );
}

fn batch_poseidon_mht_eval_mnt4_3_4(c: &mut Criterion) {
    let num_leaves = 2usize.pow(BENCH_HEIGHT as u32 - 1);

    let mut rng = XorShiftRng::seed_from_u64(1231275789u64);

    let mut tree = MNT4PoseidonMHT::init(BENCH_HEIGHT, num_leaves).unwrap();

    c.bench_function(
        format!(
            "Batch 3/4 Poseidon MHT Eval for MNT4 ({} leaves)",
            num_leaves
        )
        .as_str(),
        move |b| {
            b.iter(|| {
                for _ in 0..(num_leaves * 3) / 4 {
                    tree.append(MNT4753Fr::rand(&mut rng)).unwrap();
                }
<<<<<<< HEAD
                tree.finalize_in_place();
=======
                tree.finalize_in_place().unwrap();
>>>>>>> 5abd1a7f
                tree.reset();
            })
        },
    );
}

fn batch_poseidon_mht_eval_mnt6_3_4(c: &mut Criterion) {
    let num_leaves = 2usize.pow(BENCH_HEIGHT as u32 - 1);

    let mut rng = XorShiftRng::seed_from_u64(1231275789u64);

    let mut tree = MNT6PoseidonMHT::init(BENCH_HEIGHT, num_leaves).unwrap();

    c.bench_function(
        format!(
            "Batch 3/4 Poseidon MHT Eval for MNT6 ({} leaves)",
            num_leaves
        )
        .as_str(),
        move |b| {
            b.iter(|| {
                for _ in 0..(num_leaves * 3) / 4 {
                    tree.append(MNT6753Fr::rand(&mut rng)).unwrap();
                }
<<<<<<< HEAD
                tree.finalize_in_place();
=======
                tree.finalize_in_place().unwrap();
>>>>>>> 5abd1a7f
                tree.reset();
            })
        },
    );
}

fn batch_poseidon_mht_eval_mnt4_half(c: &mut Criterion) {
    let num_leaves = 2usize.pow(BENCH_HEIGHT as u32 - 1);

    let mut rng = XorShiftRng::seed_from_u64(1231275789u64);

    let mut tree = MNT4PoseidonMHT::init(BENCH_HEIGHT, num_leaves).unwrap();

    c.bench_function(
        format!(
            "Batch half Poseidon MHT Eval for MNT4 ({} leaves)",
            num_leaves
        )
        .as_str(),
        move |b| {
            b.iter(|| {
                for _ in 0..num_leaves / 2 {
                    tree.append(MNT4753Fr::rand(&mut rng)).unwrap();
                }
<<<<<<< HEAD
                tree.finalize_in_place();
=======
                tree.finalize_in_place().unwrap();
>>>>>>> 5abd1a7f
                tree.reset();
            })
        },
    );
}

fn batch_poseidon_mht_eval_mnt6_half(c: &mut Criterion) {
    let num_leaves = 2usize.pow(BENCH_HEIGHT as u32 - 1);

    let mut rng = XorShiftRng::seed_from_u64(1231275789u64);

    let mut tree = MNT6PoseidonMHT::init(BENCH_HEIGHT, num_leaves).unwrap();

    c.bench_function(
        format!(
            "Batch half Poseidon MHT Eval for MNT6 ({} leaves)",
            num_leaves
        )
        .as_str(),
        move |b| {
            b.iter(|| {
                for _ in 0..num_leaves / 2 {
                    tree.append(MNT6753Fr::rand(&mut rng)).unwrap();
                }
<<<<<<< HEAD
                tree.finalize_in_place();
=======
                tree.finalize_in_place().unwrap();
>>>>>>> 5abd1a7f
                tree.reset();
            })
        },
    );
}

fn batch_poseidon_mht_eval_mnt4_1_4(c: &mut Criterion) {
    let num_leaves = 2usize.pow(BENCH_HEIGHT as u32 - 1);

    let mut rng = XorShiftRng::seed_from_u64(1231275789u64);

    let mut tree = MNT4PoseidonMHT::init(BENCH_HEIGHT, num_leaves).unwrap();

    c.bench_function(
        format!(
            "Batch 1/4 Poseidon MHT Eval for MNT4 ({} leaves)",
            num_leaves
        )
        .as_str(),
        move |b| {
            b.iter(|| {
                for _ in 0..num_leaves / 4 {
                    tree.append(MNT4753Fr::rand(&mut rng)).unwrap();
                }
<<<<<<< HEAD
                tree.finalize_in_place();
=======
                tree.finalize_in_place().unwrap();
>>>>>>> 5abd1a7f
                tree.reset();
            })
        },
    );
}

fn batch_poseidon_mht_eval_mnt6_1_4(c: &mut Criterion) {
    let num_leaves = 2usize.pow(BENCH_HEIGHT as u32 - 1);

    let mut rng = XorShiftRng::seed_from_u64(1231275789u64);

    let mut tree = MNT6PoseidonMHT::init(BENCH_HEIGHT, num_leaves).unwrap();

    c.bench_function(
        format!(
            "Batch 1/4 Poseidon MHT Eval for MNT6 ({} leaves)",
            num_leaves
        )
        .as_str(),
        move |b| {
            b.iter(|| {
                for _ in 0..num_leaves / 4 {
                    tree.append(MNT6753Fr::rand(&mut rng)).unwrap();
                }
<<<<<<< HEAD
                tree.finalize_in_place();
=======
                tree.finalize_in_place().unwrap();
>>>>>>> 5abd1a7f
                tree.reset();
            })
        },
    );
}

fn batch_poseidon_mht_eval_mnt4_interleaved(c: &mut Criterion) {
    let num_leaves = 2usize.pow(BENCH_HEIGHT as u32 - 1);

    let mut rng = XorShiftRng::seed_from_u64(1231275789u64);

    let mut tree = MNT4PoseidonMHT::init(BENCH_HEIGHT, num_leaves).unwrap();

    c.bench_function(
        format!(
            "Batch interleaved Poseidon MHT Eval for MNT4 ({} leaves)",
            num_leaves
        )
        .as_str(),
        move |b| {
            b.iter(|| {
                for _ in 0..num_leaves / 3 {
                    tree.append(MNT4753Fr::zero()).unwrap();
                }
                for _ in 0..(num_leaves * 2) / 3 {
                    tree.append(MNT4753Fr::rand(&mut rng)).unwrap();
                }
<<<<<<< HEAD
                tree.finalize_in_place();
=======
                tree.finalize_in_place().unwrap();
>>>>>>> 5abd1a7f
                tree.reset();
            })
        },
    );
}

fn batch_poseidon_mht_eval_mnt6_interleaved(c: &mut Criterion) {
    let num_leaves = 2usize.pow(BENCH_HEIGHT as u32 - 1);

    let mut rng = XorShiftRng::seed_from_u64(1231275789u64);

    let mut tree = MNT6PoseidonMHT::init(BENCH_HEIGHT, num_leaves).unwrap();

    c.bench_function(
        format!(
            "Batch interleaved Poseidon MHT Eval for MNT6 ({} leaves)",
            num_leaves
        )
        .as_str(),
        move |b| {
            b.iter(|| {
                for _ in 0..num_leaves / 3 {
                    tree.append(MNT6753Fr::zero()).unwrap();
                }
                for _ in 0..(num_leaves * 2) / 3 {
                    tree.append(MNT6753Fr::rand(&mut rng)).unwrap();
                }
<<<<<<< HEAD
                tree.finalize_in_place();
=======
                tree.finalize_in_place().unwrap();
>>>>>>> 5abd1a7f
                tree.reset();
            })
        },
    );
}

/// Let's create a full tree with different processing_step sizes and bench the total time
fn batch_poseidon_mht_tune_processing_step_mnt4(c: &mut Criterion) {
    let num_leaves = 2usize.pow(BENCH_HEIGHT as u32 - 1);

    let mut processing_steps = Vec::with_capacity(BENCH_HEIGHT - 1);
    for i in 0..BENCH_HEIGHT {
        processing_steps.push(2usize.pow(i as u32));
    }

    let mut rng = XorShiftRng::seed_from_u64(1231275789u64);

    let mut group = c.benchmark_group(format!(
        "tune processing_step_size for MNT4 with a tree of height {}",
        BENCH_HEIGHT
    ));

    for processing_step in processing_steps.iter() {
        let mut tree = MNT4PoseidonMHT::init(BENCH_HEIGHT, *processing_step).unwrap();
        group.bench_with_input(
            BenchmarkId::from_parameter(processing_step),
            processing_step,
            |b, _processing_step| {
                b.iter(|| {
                    for _ in 0..num_leaves {
                        tree.append(MNT4753Fr::rand(&mut rng)).unwrap();
                    }
<<<<<<< HEAD
                    tree.finalize_in_place();
=======
                    tree.finalize_in_place().unwrap();
>>>>>>> 5abd1a7f
                    tree.reset();
                });
            },
        );
    }
}

/// Let's create a full tree with different processing_step sizes and bench the total time
fn batch_poseidon_mht_tune_processing_step_mnt6(c: &mut Criterion) {
    let num_leaves = 2usize.pow(BENCH_HEIGHT as u32 - 1);

    let mut processing_steps = Vec::with_capacity(BENCH_HEIGHT - 1);
    for i in 0..BENCH_HEIGHT {
        processing_steps.push(2usize.pow(i as u32));
    }

    let mut rng = XorShiftRng::seed_from_u64(1231275789u64);

    let mut group = c.benchmark_group(format!(
        "tune processing_step_size for MNT6 with a tree of height {}",
        BENCH_HEIGHT
    ));

    for processing_step in processing_steps.iter() {
        let mut tree = MNT6PoseidonMHT::init(BENCH_HEIGHT, *processing_step).unwrap();

        group.bench_with_input(
            BenchmarkId::from_parameter(processing_step),
            processing_step,
            |b, _processing_step| {
                b.iter(|| {
                    for _ in 0..num_leaves {
                        tree.append(MNT6753Fr::rand(&mut rng)).unwrap();
                    }
<<<<<<< HEAD
                    tree.finalize_in_place();
=======
                    tree.finalize_in_place().unwrap();
>>>>>>> 5abd1a7f
                    tree.reset();
                });
            },
        );
    }
}

criterion_group! {
    name = mht_poseidon_eval;
    config = Criterion::default().sample_size(100);
    targets =
        batch_poseidon_mht_eval_mnt4_full, batch_poseidon_mht_eval_mnt6_full,
        batch_poseidon_mht_eval_mnt4_3_4, batch_poseidon_mht_eval_mnt6_3_4,
        batch_poseidon_mht_eval_mnt4_half, batch_poseidon_mht_eval_mnt6_half,
        batch_poseidon_mht_eval_mnt4_1_4, batch_poseidon_mht_eval_mnt6_1_4,
        batch_poseidon_mht_eval_mnt4_interleaved, batch_poseidon_mht_eval_mnt6_interleaved
}

criterion_group! {
    name = mht_poseidon_tuning;
    config = Criterion::default().sample_size(10);
    targets =
        batch_poseidon_mht_tune_processing_step_mnt4, batch_poseidon_mht_tune_processing_step_mnt6
}

criterion_main!(mht_poseidon_tuning);<|MERGE_RESOLUTION|>--- conflicted
+++ resolved
@@ -74,11 +74,7 @@
                 for _ in 0..num_leaves {
                     tree.append(MNT4753Fr::rand(&mut rng)).unwrap();
                 }
-<<<<<<< HEAD
-                tree.finalize_in_place();
-=======
-                tree.finalize_in_place().unwrap();
->>>>>>> 5abd1a7f
+                tree.finalize_in_place().unwrap();
                 tree.reset();
             })
         },
@@ -103,11 +99,7 @@
                 for _ in 0..num_leaves {
                     tree.append(MNT6753Fr::rand(&mut rng)).unwrap();
                 }
-<<<<<<< HEAD
-                tree.finalize_in_place();
-=======
-                tree.finalize_in_place().unwrap();
->>>>>>> 5abd1a7f
+                tree.finalize_in_place().unwrap();
                 tree.reset();
             })
         },
@@ -132,11 +124,7 @@
                 for _ in 0..(num_leaves * 3) / 4 {
                     tree.append(MNT4753Fr::rand(&mut rng)).unwrap();
                 }
-<<<<<<< HEAD
-                tree.finalize_in_place();
-=======
-                tree.finalize_in_place().unwrap();
->>>>>>> 5abd1a7f
+                tree.finalize_in_place().unwrap();
                 tree.reset();
             })
         },
@@ -161,11 +149,7 @@
                 for _ in 0..(num_leaves * 3) / 4 {
                     tree.append(MNT6753Fr::rand(&mut rng)).unwrap();
                 }
-<<<<<<< HEAD
-                tree.finalize_in_place();
-=======
-                tree.finalize_in_place().unwrap();
->>>>>>> 5abd1a7f
+                tree.finalize_in_place().unwrap();
                 tree.reset();
             })
         },
@@ -190,11 +174,7 @@
                 for _ in 0..num_leaves / 2 {
                     tree.append(MNT4753Fr::rand(&mut rng)).unwrap();
                 }
-<<<<<<< HEAD
-                tree.finalize_in_place();
-=======
-                tree.finalize_in_place().unwrap();
->>>>>>> 5abd1a7f
+                tree.finalize_in_place().unwrap();
                 tree.reset();
             })
         },
@@ -219,11 +199,7 @@
                 for _ in 0..num_leaves / 2 {
                     tree.append(MNT6753Fr::rand(&mut rng)).unwrap();
                 }
-<<<<<<< HEAD
-                tree.finalize_in_place();
-=======
-                tree.finalize_in_place().unwrap();
->>>>>>> 5abd1a7f
+                tree.finalize_in_place().unwrap();
                 tree.reset();
             })
         },
@@ -248,11 +224,7 @@
                 for _ in 0..num_leaves / 4 {
                     tree.append(MNT4753Fr::rand(&mut rng)).unwrap();
                 }
-<<<<<<< HEAD
-                tree.finalize_in_place();
-=======
-                tree.finalize_in_place().unwrap();
->>>>>>> 5abd1a7f
+                tree.finalize_in_place().unwrap();
                 tree.reset();
             })
         },
@@ -277,11 +249,7 @@
                 for _ in 0..num_leaves / 4 {
                     tree.append(MNT6753Fr::rand(&mut rng)).unwrap();
                 }
-<<<<<<< HEAD
-                tree.finalize_in_place();
-=======
-                tree.finalize_in_place().unwrap();
->>>>>>> 5abd1a7f
+                tree.finalize_in_place().unwrap();
                 tree.reset();
             })
         },
@@ -309,11 +277,7 @@
                 for _ in 0..(num_leaves * 2) / 3 {
                     tree.append(MNT4753Fr::rand(&mut rng)).unwrap();
                 }
-<<<<<<< HEAD
-                tree.finalize_in_place();
-=======
-                tree.finalize_in_place().unwrap();
->>>>>>> 5abd1a7f
+                tree.finalize_in_place().unwrap();
                 tree.reset();
             })
         },
@@ -341,11 +305,7 @@
                 for _ in 0..(num_leaves * 2) / 3 {
                     tree.append(MNT6753Fr::rand(&mut rng)).unwrap();
                 }
-<<<<<<< HEAD
-                tree.finalize_in_place();
-=======
-                tree.finalize_in_place().unwrap();
->>>>>>> 5abd1a7f
+                tree.finalize_in_place().unwrap();
                 tree.reset();
             })
         },
@@ -378,11 +338,7 @@
                     for _ in 0..num_leaves {
                         tree.append(MNT4753Fr::rand(&mut rng)).unwrap();
                     }
-<<<<<<< HEAD
-                    tree.finalize_in_place();
-=======
                     tree.finalize_in_place().unwrap();
->>>>>>> 5abd1a7f
                     tree.reset();
                 });
             },
@@ -417,11 +373,7 @@
                     for _ in 0..num_leaves {
                         tree.append(MNT6753Fr::rand(&mut rng)).unwrap();
                     }
-<<<<<<< HEAD
-                    tree.finalize_in_place();
-=======
                     tree.finalize_in_place().unwrap();
->>>>>>> 5abd1a7f
                     tree.reset();
                 });
             },
