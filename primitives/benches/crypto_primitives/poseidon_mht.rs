#[macro_use]
extern crate criterion;

use criterion::{BatchSize, BenchmarkId, Criterion};
use algebra::{UniformRand, fields::tweedle::Fr as FieldElement};
use primitives::{FieldBasedMerkleTree, crh::{TweedleFrPoseidonHash as FieldHash, TweedleFrBatchPoseidonHash as BatchFieldHash}, merkle_tree::{
        TWEEDLE_DEE_MHT_POSEIDON_PARAMETERS as MHT_POSEIDON_PARAMETERS, FieldBasedMerkleTreeParameters,
        BatchFieldBasedMerkleTreeParameters, FieldBasedMerkleTreePrecomputedZeroConstants,
<<<<<<< HEAD
        FieldBasedOptimizedMHT
=======
        FieldBasedAppendOnlyMHT
>>>>>>> c046f0d4
    }};
use rand::SeedableRng;
use rand_xorshift::XorShiftRng;

#[derive(Clone, Debug)]
struct FieldBasedMerkleTreeParams;
impl FieldBasedMerkleTreeParameters for FieldBasedMerkleTreeParams {
    type Data = FieldElement;
    type H = FieldHash;
    const MERKLE_ARITY: usize = 2;
    const ZERO_NODE_CST: Option<FieldBasedMerkleTreePrecomputedZeroConstants<'static, Self::H>> =
        Some(MHT_POSEIDON_PARAMETERS);
}
impl BatchFieldBasedMerkleTreeParameters for FieldBasedMerkleTreeParams {
    type BH = BatchFieldHash;
}

const BENCH_HEIGHT: usize = 11;

fn _bench_in_memory_optimized_poseidon_mht(
    c: &mut Criterion,
    bench_name: &str,
    num_leaves: usize,
    starting_non_zero_idx: Option<usize>,
) {
    let rng = &mut XorShiftRng::seed_from_u64(1231275789u64);

    c.bench_function(
        bench_name,
        move |b| {
            b.iter_batched(
                || {
                    let mut leaves = Vec::with_capacity(num_leaves);

                    // If starting_non_zero_idx is some, use phantom leaves up to 'starting_non_zero_idx',
                    // and then random leaves up to 'num_leaves'
                    if let Some(idx) = starting_non_zero_idx {
                        leaves.append(&mut (0..idx).map(|_| FieldBasedMerkleTreeParams::ZERO_NODE_CST.unwrap().nodes[0]).collect::<Vec<_>>());
                        leaves.append(&mut (idx..num_leaves).map(|_| FieldElement::rand(rng)).collect::<Vec<_>>());
                    } 
                    // Otherwise just use random leaves up to 'num_leaves'
                    else {
                        leaves.append(&mut (0..num_leaves).map(|_| FieldElement::rand(rng)).collect::<Vec<_>>());
                    };
                    
                    // Create tree
<<<<<<< HEAD
                    let tree = FieldBasedOptimizedMHT::<FieldBasedMerkleTreeParams>::init(
=======
                    let tree = FieldBasedAppendOnlyMHT::<FieldBasedMerkleTreeParams>::init(
>>>>>>> c046f0d4
                        BENCH_HEIGHT,
                        num_leaves
                    ).unwrap();
                    (leaves, tree)
                },
                // Bench append and finalize
                |(leaves, mut tree)| {
                    leaves.into_iter().for_each(|leaf| { tree.append(leaf).unwrap(); });
                    tree.finalize_in_place().unwrap();
                },
                BatchSize::PerIteration,
            );
        },
    );
}

/// Let's create a full tree with different processing_step sizes and bench the total time
fn batch_poseidon_mht_tune_processing_step(c: &mut Criterion) {
    let num_leaves = 1 << BENCH_HEIGHT;

    let mut processing_steps = Vec::with_capacity(BENCH_HEIGHT);
    for i in 0..=BENCH_HEIGHT {
        processing_steps.push(1 << i);
    }

    let rng = &mut XorShiftRng::seed_from_u64(1231275789u64);

    let mut group = c.benchmark_group(format!(
        "tune processing_step_size for a tree of height {}",
        BENCH_HEIGHT
    ));

    for processing_step in processing_steps.iter() {
        group.bench_with_input(
            BenchmarkId::from_parameter(processing_step),
            processing_step,
            |b, _processing_step| {
                b.iter_batched(
                    || {
                        // Generate random leaves    
                        let leaves = (0..num_leaves).map(|_| FieldElement::rand(rng)).collect::<Vec<_>>();
                        
                        // Create tree
<<<<<<< HEAD
                        let tree = FieldBasedOptimizedMHT::<FieldBasedMerkleTreeParams>::init(
=======
                        let tree = FieldBasedAppendOnlyMHT::<FieldBasedMerkleTreeParams>::init(
>>>>>>> c046f0d4
                            BENCH_HEIGHT,
                            *processing_step
                        ).unwrap();
                        (leaves, tree)
                    },
                    // Bench append and finalize
                    |(leaves, mut tree)| {
                        leaves.into_iter().for_each(|leaf| { tree.append(leaf).unwrap(); });
                        tree.finalize_in_place().unwrap();
                    },
                    BatchSize::PerIteration,
                );
            },
        );
    }
}

fn bench_in_memory_optimized_poseidon_mht(c: &mut Criterion) {
    let num_leaves = 1 << BENCH_HEIGHT;

    _bench_in_memory_optimized_poseidon_mht(c, "Append 1/4 of the total supported leaves", num_leaves/4, None);
    _bench_in_memory_optimized_poseidon_mht(c, "Append 1/2 of the total supported leaves", num_leaves/2, None);
    _bench_in_memory_optimized_poseidon_mht(c, "Append 3/4 of the total supported leaves", 3 * num_leaves/4, None);
    _bench_in_memory_optimized_poseidon_mht(c, "Append the total supported leaves", num_leaves, None);
    _bench_in_memory_optimized_poseidon_mht(c, "Append 2/3 of total supported leaves, but first 1/3 is empty", num_leaves, Some(num_leaves/3));

}

criterion_group! {
    name = in_memory_optimized_poseidon_mht_benches;
    config = Criterion::default().sample_size(100);
    targets = bench_in_memory_optimized_poseidon_mht, batch_poseidon_mht_tune_processing_step
}

criterion_main!(in_memory_optimized_poseidon_mht_benches);<|MERGE_RESOLUTION|>--- conflicted
+++ resolved
@@ -1,17 +1,17 @@
 #[macro_use]
 extern crate criterion;
 
+use algebra::{fields::tweedle::Fr as FieldElement, UniformRand};
 use criterion::{BatchSize, BenchmarkId, Criterion};
-use algebra::{UniformRand, fields::tweedle::Fr as FieldElement};
-use primitives::{FieldBasedMerkleTree, crh::{TweedleFrPoseidonHash as FieldHash, TweedleFrBatchPoseidonHash as BatchFieldHash}, merkle_tree::{
-        TWEEDLE_DEE_MHT_POSEIDON_PARAMETERS as MHT_POSEIDON_PARAMETERS, FieldBasedMerkleTreeParameters,
-        BatchFieldBasedMerkleTreeParameters, FieldBasedMerkleTreePrecomputedZeroConstants,
-<<<<<<< HEAD
-        FieldBasedOptimizedMHT
-=======
-        FieldBasedAppendOnlyMHT
->>>>>>> c046f0d4
-    }};
+use primitives::{
+    crh::{TweedleFrBatchPoseidonHash as BatchFieldHash, TweedleFrPoseidonHash as FieldHash},
+    merkle_tree::{
+        BatchFieldBasedMerkleTreeParameters, FieldBasedAppendOnlyMHT,
+        FieldBasedMerkleTreeParameters, FieldBasedMerkleTreePrecomputedZeroConstants,
+        TWEEDLE_DEE_MHT_POSEIDON_PARAMETERS as MHT_POSEIDON_PARAMETERS,
+    },
+    FieldBasedMerkleTree,
+};
 use rand::SeedableRng;
 use rand_xorshift::XorShiftRng;
 
@@ -38,44 +38,52 @@
 ) {
     let rng = &mut XorShiftRng::seed_from_u64(1231275789u64);
 
-    c.bench_function(
-        bench_name,
-        move |b| {
-            b.iter_batched(
-                || {
-                    let mut leaves = Vec::with_capacity(num_leaves);
+    c.bench_function(bench_name, move |b| {
+        b.iter_batched(
+            || {
+                let mut leaves = Vec::with_capacity(num_leaves);
 
-                    // If starting_non_zero_idx is some, use phantom leaves up to 'starting_non_zero_idx',
-                    // and then random leaves up to 'num_leaves'
-                    if let Some(idx) = starting_non_zero_idx {
-                        leaves.append(&mut (0..idx).map(|_| FieldBasedMerkleTreeParams::ZERO_NODE_CST.unwrap().nodes[0]).collect::<Vec<_>>());
-                        leaves.append(&mut (idx..num_leaves).map(|_| FieldElement::rand(rng)).collect::<Vec<_>>());
-                    } 
-                    // Otherwise just use random leaves up to 'num_leaves'
-                    else {
-                        leaves.append(&mut (0..num_leaves).map(|_| FieldElement::rand(rng)).collect::<Vec<_>>());
-                    };
-                    
-                    // Create tree
-<<<<<<< HEAD
-                    let tree = FieldBasedOptimizedMHT::<FieldBasedMerkleTreeParams>::init(
-=======
-                    let tree = FieldBasedAppendOnlyMHT::<FieldBasedMerkleTreeParams>::init(
->>>>>>> c046f0d4
-                        BENCH_HEIGHT,
-                        num_leaves
-                    ).unwrap();
-                    (leaves, tree)
-                },
-                // Bench append and finalize
-                |(leaves, mut tree)| {
-                    leaves.into_iter().for_each(|leaf| { tree.append(leaf).unwrap(); });
-                    tree.finalize_in_place().unwrap();
-                },
-                BatchSize::PerIteration,
-            );
-        },
-    );
+                // If starting_non_zero_idx is some, use phantom leaves up to 'starting_non_zero_idx',
+                // and then random leaves up to 'num_leaves'
+                if let Some(idx) = starting_non_zero_idx {
+                    leaves.append(
+                        &mut (0..idx)
+                            .map(|_| FieldBasedMerkleTreeParams::ZERO_NODE_CST.unwrap().nodes[0])
+                            .collect::<Vec<_>>(),
+                    );
+                    leaves.append(
+                        &mut (idx..num_leaves)
+                            .map(|_| FieldElement::rand(rng))
+                            .collect::<Vec<_>>(),
+                    );
+                }
+                // Otherwise just use random leaves up to 'num_leaves'
+                else {
+                    leaves.append(
+                        &mut (0..num_leaves)
+                            .map(|_| FieldElement::rand(rng))
+                            .collect::<Vec<_>>(),
+                    );
+                };
+
+                // Create tree
+                let tree = FieldBasedAppendOnlyMHT::<FieldBasedMerkleTreeParams>::init(
+                    BENCH_HEIGHT,
+                    num_leaves,
+                )
+                .unwrap();
+                (leaves, tree)
+            },
+            // Bench append and finalize
+            |(leaves, mut tree)| {
+                leaves.into_iter().for_each(|leaf| {
+                    tree.append(leaf).unwrap();
+                });
+                tree.finalize_in_place().unwrap();
+            },
+            BatchSize::PerIteration,
+        );
+    });
 }
 
 /// Let's create a full tree with different processing_step sizes and bench the total time
@@ -101,23 +109,24 @@
             |b, _processing_step| {
                 b.iter_batched(
                     || {
-                        // Generate random leaves    
-                        let leaves = (0..num_leaves).map(|_| FieldElement::rand(rng)).collect::<Vec<_>>();
-                        
+                        // Generate random leaves
+                        let leaves = (0..num_leaves)
+                            .map(|_| FieldElement::rand(rng))
+                            .collect::<Vec<_>>();
+
                         // Create tree
-<<<<<<< HEAD
-                        let tree = FieldBasedOptimizedMHT::<FieldBasedMerkleTreeParams>::init(
-=======
                         let tree = FieldBasedAppendOnlyMHT::<FieldBasedMerkleTreeParams>::init(
->>>>>>> c046f0d4
                             BENCH_HEIGHT,
-                            *processing_step
-                        ).unwrap();
+                            *processing_step,
+                        )
+                        .unwrap();
                         (leaves, tree)
                     },
                     // Bench append and finalize
                     |(leaves, mut tree)| {
-                        leaves.into_iter().for_each(|leaf| { tree.append(leaf).unwrap(); });
+                        leaves.into_iter().for_each(|leaf| {
+                            tree.append(leaf).unwrap();
+                        });
                         tree.finalize_in_place().unwrap();
                     },
                     BatchSize::PerIteration,
@@ -130,12 +139,36 @@
 fn bench_in_memory_optimized_poseidon_mht(c: &mut Criterion) {
     let num_leaves = 1 << BENCH_HEIGHT;
 
-    _bench_in_memory_optimized_poseidon_mht(c, "Append 1/4 of the total supported leaves", num_leaves/4, None);
-    _bench_in_memory_optimized_poseidon_mht(c, "Append 1/2 of the total supported leaves", num_leaves/2, None);
-    _bench_in_memory_optimized_poseidon_mht(c, "Append 3/4 of the total supported leaves", 3 * num_leaves/4, None);
-    _bench_in_memory_optimized_poseidon_mht(c, "Append the total supported leaves", num_leaves, None);
-    _bench_in_memory_optimized_poseidon_mht(c, "Append 2/3 of total supported leaves, but first 1/3 is empty", num_leaves, Some(num_leaves/3));
-
+    _bench_in_memory_optimized_poseidon_mht(
+        c,
+        "Append 1/4 of the total supported leaves",
+        num_leaves / 4,
+        None,
+    );
+    _bench_in_memory_optimized_poseidon_mht(
+        c,
+        "Append 1/2 of the total supported leaves",
+        num_leaves / 2,
+        None,
+    );
+    _bench_in_memory_optimized_poseidon_mht(
+        c,
+        "Append 3/4 of the total supported leaves",
+        3 * num_leaves / 4,
+        None,
+    );
+    _bench_in_memory_optimized_poseidon_mht(
+        c,
+        "Append the total supported leaves",
+        num_leaves,
+        None,
+    );
+    _bench_in_memory_optimized_poseidon_mht(
+        c,
+        "Append 2/3 of total supported leaves, but first 1/3 is empty",
+        num_leaves,
+        Some(num_leaves / 3),
+    );
 }
 
 criterion_group! {
