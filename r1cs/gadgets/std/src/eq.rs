--- conflicted
+++ resolved
@@ -1,11 +1,6 @@
 use crate::prelude::*;
-<<<<<<< HEAD
-use algebra::Field;
-use r1cs_core::{ConstraintSystem, SynthesisError};
-=======
 use algebra::{Field, FpParameters, PrimeField};
 use r1cs_core::{ConstraintSystem, LinearCombination, SynthesisError, Variable};
->>>>>>> 5abd1a7f
 
 /// Specifies how to generate constraints that check for equality for two variables of type `Self`.
 pub trait EqGadget<ConstraintF: Field>: Eq {
