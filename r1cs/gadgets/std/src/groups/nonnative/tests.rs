--- conflicted
+++ resolved
@@ -4,25 +4,15 @@
     nonnative::short_weierstrass_jacobian::GroupAffineNonNativeGadget,
     test::{group_test_with_incomplete_add, mul_bits_native_test},
 };
-<<<<<<< HEAD
-use algebra::{
-    curves::secp256k1::Secp256k1Parameters,
-    fields::{tweedle::Fr as TweedleFr, secp256k1::Fq as secp256k1Fq},
-};
-=======
 
 #[cfg(feature = "tweedle")]
 use algebra::fields::tweedle::Fr as TweedleFr;
-
-#[cfg(feature = "bn_382")]
-use algebra::fields::bn_382::fr::Fr as BN382Fr;
 
 #[cfg(feature = "ed25519")]
 use algebra::{curves::ed25519::Ed25519Parameters, fields::ed25519::fq::Fq as ed25519Fq};
 
 #[cfg(feature = "secp256k1")]
 use algebra::{curves::secp256k1::Secp256k1Parameters, fields::secp256k1::fq::Fq as secp256k1Fq};
->>>>>>> c0f35a95
 
 macro_rules! nonnative_test_individual {
     ($test_method:ident, $test_name:ident, $num_samples:expr, $group_params:ty, $test_constraint_field:ty, $test_simulation_field:ty) => {
@@ -80,15 +70,6 @@
     };
 }
 
-#[cfg(all(feature = "bn_382", feature = "secp256k1"))]
-nonnative_group_test_unsafe_add!(
-    TweedleFrsecp256k1Fq,
-    1,
-    Secp256k1Parameters,
-    TweedleFr,
-    secp256k1Fq
-);
-
 #[cfg(all(feature = "tweedle", feature = "ed25519"))]
 nonnative_group_test_unsafe_add!(
     TweedleFred25519Fq,
