//! The non-native group gadget (for short Weierstrass curves) and implementations of
//!     - the GroupGadget trait,
//! as well as the following auxiliary traits:
//!     - PartialEq, Eq, ToBitsGadget, ToBytesGagdet, EqGadget
//!     - CondSelectGadget, ConstantGadget, AllocGadget.
<<<<<<< HEAD
use algebra::{AffineCurve, BitIterator, Field, PrimeField, ProjectiveCurve, SWModelParameters, EndoMulParameters, SquareRootField, curves::short_weierstrass_jacobian::{GroupAffine as SWAffine, GroupProjective as SWProjective}};

use r1cs_core::{ConstraintSystem, SynthesisError};

use crate::{Assignment, ToBitsGadget, ToBytesGadget, alloc::{AllocGadget, ConstantGadget}, boolean::Boolean, fields::{FieldGadget, nonnative::nonnative_field_gadget::NonNativeFieldGadget}, groups::{GroupGadget, EndoMulCurveGadget, check_mul_bits_fixed_base_inputs, check_mul_bits_inputs}, prelude::EqGadget, select::{CondSelectGadget, TwoBitLookupGadget}, uint8::UInt8};
use std::{borrow::Borrow, marker::PhantomData, ops::{Add, Mul, Neg}};
=======
use algebra::{
    curves::short_weierstrass_jacobian::{
        GroupAffine as SWAffine, GroupProjective as SWProjective,
    },
    AffineCurve, BitIterator, Field, PrimeField, ProjectiveCurve, SWModelParameters,
    SquareRootField,
};

use r1cs_core::{ConstraintSystem, SynthesisError};

use crate::{
    alloc::{AllocGadget, ConstantGadget},
    boolean::Boolean,
    fields::{nonnative::nonnative_field_gadget::NonNativeFieldGadget, FieldGadget},
    groups::{check_mul_bits_fixed_base_inputs, check_mul_bits_inputs, GroupGadget},
    prelude::EqGadget,
    select::{CondSelectGadget, TwoBitLookupGadget},
    uint8::UInt8,
    Assignment, ToBitsGadget, ToBytesGadget,
};
use std::{
    borrow::Borrow,
    marker::PhantomData,
    ops::{Add, Mul, Neg},
};
>>>>>>> e10cb027

#[derive(Derivative)]
#[derivative(Debug, Clone)]
pub struct GroupAffineNonNativeGadget<
    P: SWModelParameters<BaseField = SimulationF>,
    ConstraintF: PrimeField,
    SimulationF: PrimeField + SquareRootField,
> {
    pub x: NonNativeFieldGadget<SimulationF, ConstraintF>,
    pub y: NonNativeFieldGadget<SimulationF, ConstraintF>,
    pub infinity: Boolean,
    _params: PhantomData<P>,
}

impl<P, ConstraintF, SimulationF> GroupGadget<SWProjective<P>, ConstraintF>
    for GroupAffineNonNativeGadget<P, ConstraintF, SimulationF>
where
    P: SWModelParameters<BaseField = SimulationF>,
    ConstraintF: PrimeField,
    SimulationF: PrimeField + SquareRootField,
{
    type Value = SWProjective<P>;
    type Variable = ();

    fn add<CS: ConstraintSystem<ConstraintF>>(
        &self,
        cs: CS,
        other: &Self,
    ) -> Result<Self, SynthesisError> {
        self.add_internal(cs, other, true)
    }

    #[inline]
    fn zero<CS: ConstraintSystem<ConstraintF>>(mut cs: CS) -> Result<Self, SynthesisError> {
        Ok(Self::new(
            NonNativeFieldGadget::zero(cs.ns(|| "zero"))?,
            NonNativeFieldGadget::one(cs.ns(|| "one"))?,
            Boolean::constant(true),
        ))
    }

    #[inline]
    fn is_zero<CS: ConstraintSystem<ConstraintF>>(&self, _: CS) -> Result<Boolean, SynthesisError> {
        Ok(self.infinity)
    }

    #[inline]
    fn double_in_place<CS: ConstraintSystem<ConstraintF>>(
        &mut self,
        mut cs: CS,
    ) -> Result<(), SynthesisError> {
        let x_squared = self.x.mul_without_reduce(cs.ns(|| "x^2"), &self.x)?;
        //TODO: Once mul_by_constant is implemented properly we can avoid all these adds
        let three_x_squared_plus_a = x_squared
            .add(cs.ns(|| "2x^2"), &x_squared)?
            .add(cs.ns(|| "3x^2"), &x_squared)?
            .add_constant(cs.ns(|| "3x^2 + a"), &P::COEFF_A)?
            .reduce(cs.ns(|| "reduce 3x^2 + a"))?;

        let two_y = self.y.double(cs.ns(|| "2y"))?;

        let lambda = NonNativeFieldGadget::alloc(cs.ns(|| "lambda"), || {
            let y_doubled_inv = NonNativeFieldGadget::get_value(&two_y)
                .get()?
                .inverse()
                .get()?;
            Ok(three_x_squared_plus_a.get_value().get()? * &y_doubled_inv)
        })?;

        // Check lambda
        lambda.mul_equals(cs.ns(|| "check lambda"), &two_y, &three_x_squared_plus_a)?;

        // Allocate fresh x and y as a temporary workaround to reduce the R1CS density.
        let x = NonNativeFieldGadget::alloc(cs.ns(|| "new x"), || {
            let lambda_val = lambda.get_value().get()?;
            let x_val = self.x.get_value().get()?;
            Ok((lambda_val * &lambda_val) - &x_val - &x_val)
        })?;

        // lambda * lambda = new_x + 2_old_x
        let new_x_plus_two_x = self
            .x
            .add(cs.ns(|| "2old_x"), &self.x)?
            .add(cs.ns(|| "new_x + 2old_x"), &x)?;
        lambda.mul_equals(cs.ns(|| "check new x"), &lambda, &new_x_plus_two_x)?;

        let y = NonNativeFieldGadget::alloc(cs.ns(|| "new y"), || {
            let lambda_val = lambda.get_value().get()?;
            let x_val = self.x.get_value().get()?;
            let y_val = self.y.get_value().get()?;
            let new_x_val = x.get_value().get()?;
            Ok(((x_val - &new_x_val) * &lambda_val) - &y_val)
        })?;

        //lambda * (old_x - new_x) = new_y + old_y
        let old_x_minus_new_x = self.x.sub(cs.ns(|| "old_x - new_x"), &x)?;
        let old_y_plus_new_y = self.y.add(cs.ns(|| "old_y + new_y"), &y)?;
        lambda.mul_equals(
            cs.ns(|| "check new y"),
            &old_x_minus_new_x,
            &old_y_plus_new_y,
        )?;

        *self = Self::new(x, y, Boolean::constant(false));
        Ok(())
    }

    fn negate<CS: ConstraintSystem<ConstraintF>>(
        &self,
        mut cs: CS,
    ) -> Result<Self, SynthesisError> {
        Ok(Self::new(
            self.x.clone(),
            self.y.negate(cs.ns(|| "negate y"))?,
            self.infinity,
        ))
    }

    /// Incomplete addition: neither `self` nor `other` can be the neutral
    /// element.
    fn add_constant<CS: ConstraintSystem<ConstraintF>>(
        &self,
        mut cs: CS,
        other: &SWProjective<P>,
    ) -> Result<Self, SynthesisError> {
        // lambda = (B.y - A.y)/(B.x - A.x)
        // C.x = lambda^2 - A.x - B.x
        // C.y = lambda(A.x - C.x) - A.y
        //
        // Special cases:
        //
        // doubling: if B.y = A.y and B.x = A.x then lambda is unbound and
        // C = (lambda^2, lambda^3)
        //
        // addition of negative point: if B.y = -A.y and B.x = A.x then no
        // lambda can satisfy the first equation unless B.y - A.y = 0. But
        // then this reduces to doubling.
        //
        // So we need to check that A.x - B.x != 0, which can be done by
        // enforcing I * (B.x - A.x) = 1
        if other.is_zero() {
            return Err(SynthesisError::AssignmentMissing);
        }
        let other = other.into_affine();
        let other_x = other.x;
        let other_y = other.y;

        let x2_minus_x1 = self
            .x
            .sub_constant(cs.ns(|| "x2 - x1"), &other_x)?
            .negate(cs.ns(|| "neg1"))?;
        let y2_minus_y1 = self
            .y
            .sub_constant(cs.ns(|| "y2 - y1"), &other_y)?
            .negate(cs.ns(|| "neg2"))?;

        let inv = x2_minus_x1.inverse(cs.ns(|| "compute inv"))?;

        let lambda = NonNativeFieldGadget::alloc(cs.ns(|| "lambda"), || {
            Ok(y2_minus_y1.get_value().get()? * &inv.get_value().get()?)
        })?;

        let x_3 = NonNativeFieldGadget::alloc(&mut cs.ns(|| "x_3"), || {
            let lambda_val = lambda.get_value().get()?;
            let x1 = self.x.get_value().get()?;
            let x2 = other_x;
            Ok((lambda_val.square() - &x1) - &x2)
        })?;

        let y_3 = NonNativeFieldGadget::alloc(&mut cs.ns(|| "y_3"), || {
            let lambda_val = lambda.get_value().get()?;
            let x_1 = self.x.get_value().get()?;
            let y_1 = self.y.get_value().get()?;
            let x_3 = x_3.get_value().get()?;
            Ok(lambda_val * &(x_1 - &x_3) - &y_1)
        })?;

        // Check lambda
        lambda.mul_equals(cs.ns(|| "check lambda"), &x2_minus_x1, &y2_minus_y1)?;

        // Check x3
        let x3_plus_x1_plus_x2 = x_3
            .add(cs.ns(|| "x3 + x1"), &self.x)?
            .add_constant(cs.ns(|| "x3 + x1 + x2"), &other_x)?;
        lambda.mul_equals(cs.ns(|| "check x3"), &lambda, &x3_plus_x1_plus_x2)?;

        // Check y3
        let y3_plus_y1 = y_3.add(cs.ns(|| "y3 + y1"), &self.y)?;
        let x1_minus_x3 = self.x.sub(cs.ns(|| "x1 - x3"), &x_3)?;

        lambda.mul_equals(cs.ns(|| ""), &x1_minus_x3, &y3_plus_y1)?;

        Ok(Self::new(x_3, y_3, Boolean::Constant(false)))
    }

    /// [Hopwood]'s optimized scalar multiplication, adapted to the general case of no
    /// leading-one assumption.
    /// For a detailed explanation, see the native implementation.
    ///
    /// [Hopwood] https://github.com/zcash/zcash/issues/3924
    fn mul_bits<'a, CS: ConstraintSystem<ConstraintF>>(
        // variable base point, must be non-trivial and in the prime order subgroup
        &self,
        mut cs: CS,
        // little endian, of length <= than the scalar field modulus.
        // Should not be equal to {0, p-2, p-1, p, p+1}.
        bits: impl Iterator<Item = &'a Boolean>,
    ) -> Result<Self, SynthesisError> {
        assert!(P::ScalarField::size_in_bits() >= 3);

        let double_and_add_step = |mut cs: r1cs_core::Namespace<_, _>,
                                   bit: &Boolean,
                                   acc: &mut Self,
                                   t: &Self,
                                   safe_arithmetics: bool|
         -> Result<(), SynthesisError> {
            // Q := k[i+1] ? T : −T
            let neg_y = t.y.negate(cs.ns(|| "neg y"))?;
            let selected_y = NonNativeFieldGadget::conditionally_select(
                cs.ns(|| "select y or -y"),
                bit,
                &t.y,
                &neg_y,
            )?;
            let q = Self::new(t.x.clone(), selected_y, t.infinity);

            // Acc := (Acc + Q) + Acc using double_and_add_internal at 5 constraints
            *acc = acc.double_and_add_internal(cs.ns(|| "double and add"), &q, safe_arithmetics)?;

            Ok(())
        };

        let mut bits = bits.cloned().collect::<Vec<Boolean>>();
        if self.get_value().is_some() && bits.iter().all(|b| b.get_value().is_some()) {
            check_mul_bits_inputs(
                &self.get_value().unwrap(),
                bits.iter().map(|b| b.get_value().unwrap()).collect(),
            )?;
        }

        // Length normalization by adding the scalar field modulus.
        // The result is alway n + 1 bits long, although the leading bit might be zero.
        // Costs ~ 1*n + O(1) many constraints.
        bits = crate::groups::scalar_bits_to_constant_length::<_, P::ScalarField, _>(
            cs.ns(|| "scalar bits to constant length"),
            bits,
        )?;

        let t = self.clone();

        // Acc := [3] T = [2]*T + T
        let init = {
            let mut t_copy = t.clone();
            t_copy.double_in_place(cs.ns(|| "[2] * T"))?;
            t_copy.add_unsafe(cs.ns(|| "[3] * T"), &t)
        }?;

        /* Separate treatment of the two leading bits.
         */

        // This processes the most significant bit for the case
        // bits[n]=1.
        let mut acc = init.clone();
        let leading_bit = bits.pop().unwrap();

        // Processing bits[n-1] for the case bits[n] = 1
        double_and_add_step(
            cs.ns(|| "Processing bits[n-1] for the case bits[n] == 1"),
            &bits.pop().unwrap(),
            &mut acc,
            &t,
            false,
        )?;

        // If leading_bit is one we reset acc to the case bits[n-1]==1
        acc = Self::conditionally_select(
            cs.ns(|| "reset acc if leading_bit == 1"),
            &leading_bit,
            &acc,
            &init,
        )?;

        /* The next bits bits[n-2],...,bits[3] (i.e. except the three least significant)
        are treated as in Hopwoods' algorithm.
        */

        for (i, bit) in bits
            .iter()
            .enumerate()
            // Skip the three least significant bits (we handle them after the loop)
            .skip(3)
            // Scan over the scalar bits in big-endian order
            .rev()
        {
            double_and_add_step(cs.ns(|| format!("bit {}", i + 2)), bit, &mut acc, &t, false)?;
        }

        /* The last three bits are treated using secure arithmetics
         */

        double_and_add_step(cs.ns(|| "bit 2"), &bits[2], &mut acc, &t, true)?;

        double_and_add_step(cs.ns(|| "bit 1"), &bits[1], &mut acc, &t, true)?;

        // See native implementation why add_unsafe is fine here
        // return (k[0] = 0) ? (Acc - T) : Acc
        let neg_t = t.negate(cs.ns(|| "neg T"))?;
        let acc_minus_t = acc.add_unsafe(cs.ns(|| "Acc - T"), &neg_t)?;

        let result = Self::conditionally_select(
            cs.ns(|| "select acc or acc - T"),
            &bits[0],
            &acc,
            &acc_minus_t,
        )?;

        Ok(result)
    }

    /// The non-native variant of Hopwoods fixed base scalar mul.
    /// CAUTION: Due to the use of incomplete arithemtics, there are few exceptions
    /// described in `fn check_mul_bits_fixed_base_inputs()`.
    #[inline]
    fn mul_bits_fixed_base<'a, CS: ConstraintSystem<ConstraintF>>(
        base: &'a SWProjective<P>,
        mut cs: CS,
        bits: &[Boolean],
    ) -> Result<Self, SynthesisError> {
        // bits must not exceed the length the scalar field modulus
        if bits.len() > P::ScalarField::size_in_bits() {
            return Err(SynthesisError::Other(format!(
                "Input bits size: {}, max allowed size: {}",
                bits.len(),
                P::ScalarField::size_in_bits()
            )));
        }

        // After padding to the next multiple of two we compute
        //
        //  acc = sum_{i=0}^{m-1} ((2*b_{2i+1} + b_i) - 3/2) * 4^i * T
        //      = sum_{i=0}^{m-1} (2*(2*b_{2i+1} + b_i) - 3) * 4^i * T',
        //
        // with T' = 1/2 T, and then correct the result by substracting
        //  - 3* sum_{i=0}^{m-1} * 4^i * T' = -3* (4^m -1) * T'.
        // This signed representation with digits from the symmetric
        // set {-3,-1,+1,+3} allows to use add_unsafe in a controlled
        // way.

        // Init
        let mut to_sub = SWProjective::<P>::zero();

        // T = 2^{-1} * base
        let mut t = {
            let two_inv = P::ScalarField::one().double().inverse().unwrap();
            (*base).mul(&two_inv)
        };

        // Init to 0 to avoid compilation errors ("usage of possibily uninitialized variable").
        // The 0 val will never be used and acc will be initialized to proper value in the first
        // iteration of the loop below.
        let mut acc = Self::zero(cs.ns(|| "initialize acc"))?;

        // Pad bits with 0s if not even
        let mut bits = bits.to_vec();
        if bits.len() % 2 != 0 {
            bits.push(Boolean::constant(false));
        }

        // Pre-checks
        if bits.iter().all(|b| b.get_value().is_some()) {
            check_mul_bits_fixed_base_inputs(
                base,
                bits.iter().rev().map(|b| b.get_value().unwrap()).collect(),
            )?;
        };

        let num_chunks = bits.len() / 2;

        for (i, bits) in bits.chunks(2).enumerate() {
            // Compute table for this chunk
            let ti = t;
            let three_ti = ti.double().add(&ti);
            let mut table = [three_ti.neg(), ti.neg(), ti, three_ti];

            //Compute constants
            SWProjective::batch_normalization(&mut table);
            let x_coords = [table[0].x, table[1].x, table[2].x, table[3].x];
            let y_coords = [table[0].y, table[1].y, table[2].y, table[3].y];
            let precomp = Boolean::and(cs.ns(|| format!("b0 AND b1_{}", i)), &bits[0], &bits[1])?;

            //Lookup x and y
            let x = NonNativeFieldGadget::two_bit_lookup_lc(
                cs.ns(|| format!("Lookup x_{}", i)),
                &precomp,
                &[bits[0], bits[1]],
                &x_coords,
            )?;
            let y = NonNativeFieldGadget::two_bit_lookup_lc(
                cs.ns(|| format!("Lookup y_{}", i)),
                &precomp,
                &[bits[0], bits[1]],
                &y_coords,
            )?;

            // Add the value computed in this chunk to the accumulator
            match i {
                // First chunk -> initialize acc
                chunk if chunk == 0 => {
                    acc = Self::new(x, y, Boolean::constant(false));
                }

                // We can use unsafe add, no exception occur
                chunk if chunk < num_chunks => {
                    let adder: Self = Self::new(x, y, Boolean::constant(false));
                    acc = acc.add_unsafe(cs.ns(|| format!("Add_{}", i)), &adder)?;
                }

                // Last chunk we must use safe add
                _ => {
                    let adder: Self = Self::new(x, y, Boolean::constant(false));
                    acc = acc.add(cs.ns(|| format!("Add_{}", i)), &adder)?;
                }
            }

            // Update values for next chunk
            t = t.double().double();
            to_sub += &table[0];
        }
        acc = acc.sub_constant(cs.ns(|| "acc - to_sub"), &to_sub)?;
        Ok(acc)
    }

    fn get_value(&self) -> Option<<Self as GroupGadget<SWProjective<P>, ConstraintF>>::Value> {
        match (
            self.x.get_value(),
            self.y.get_value(),
            self.infinity.get_value(),
        ) {
            (Some(x), Some(y), Some(infinity)) => {
                Some(SWAffine::<P>::new(x, y, infinity).into_projective())
            }
            (None, None, None) => None,
            _ => unreachable!(),
        }
    }

    fn get_variable(&self) -> Self::Variable {
        unimplemented!()
    }

    fn cost_of_add() -> usize {
        unimplemented!()
    }

    fn cost_of_double() -> usize {
        unimplemented!()
    }
}

impl<P, ConstraintF, SimulationF> EndoMulCurveGadget<SWProjective<P>, ConstraintF> for GroupAffineNonNativeGadget<P, ConstraintF, SimulationF>
    where
        P: EndoMulParameters<BaseField = SimulationF>,
        ConstraintF: PrimeField,
        SimulationF: PrimeField + SquareRootField,
{
    /// Given an arbitrary curve element `&self`, applies the endomorphism
    /// defined by `ENDO_COEFF`.
    fn apply_endomorphism<CS: ConstraintSystem<ConstraintF>>(
        &self,
        mut cs: CS,
    ) -> Result<Self, SynthesisError> {
        Ok(Self::new(
            self.x.mul_by_constant(cs.ns(|| "endo x"), &P::ENDO_COEFF)?,
            self.y.clone(),
            self.infinity
        ))
    }

    /// The endomorphism-based scalar multiplication circuit from [Halo],taking only
    /// 3.5 constraints per "scalar" bit. Assumes that `ENDO_SCALAR` satisfies the minimal
    /// distance property as mentioned in `SWModelParameters`.
    /// Given any non-trivial point `P= &self` of the prime order r subgroup, and a slice
    /// of an even number of at most `lambda` Booleans `bits`, enforces that the result equals
    ///     phi(bits) * P,
    /// where `phi(bits)` is the equivalent scalar representation of `bits`.
    ///
    /// [Halo]: https://eprint.iacr.org/2019/1021
    fn endo_mul<CS: ConstraintSystem<ConstraintF>>(
        &self,
        mut cs: CS,
        bits: &[Boolean],
    ) -> Result<Self, SynthesisError> {

        let mut bits = bits.to_vec();
        if bits.len() % 2 == 1 {
            bits.push(Boolean::constant(false));
        }

        if bits.len() > P::LAMBDA {
            Err(SynthesisError::Other("Endo mul bits length exceeds LAMBDA".to_owned()))?
        }

        let endo_self = self.apply_endomorphism(cs.ns(|| "endo self"))?;
        let self_y_neg = self.y.negate(cs.ns(|| "self y negate"))?;

        let mut acc = endo_self.clone();
        acc = acc.add(cs.ns(|| "add"), &self)?;
        acc.double_in_place(cs.ns(|| "double"))?;

        for i in (0..(bits.len() / 2)).rev() {

            // Conditional select between (-1)^b_0 * Phi^{b_1}(&self), according
            // to [b_1,b_0] = bits[2i+1, 2i].
            // Takes 2 constraints.
            let add = Self::new(
                NonNativeFieldGadget::conditionally_select(
                    cs.ns(|| format!("conditional bit1 select endo {}", i)),
                    &bits[i * 2 + 1],
                    &endo_self.x,
                    &self.x,
                )?,
                NonNativeFieldGadget::conditionally_select(
                    cs.ns(|| format!("conditional bit0 select negate {}", i)),
                    &bits[i * 2],
                    &self.y,
                    &self_y_neg,
                )?,
                self.infinity
            );

            // The unsafe double and add, takes 5 constraints.
            acc = acc.double_and_add_unsafe(cs.ns(|| format!("double_and_add {}", i)), &add)?;
        }

        Ok(acc)
    }
}

impl<P, ConstraintF, SimulationF> PartialEq
    for GroupAffineNonNativeGadget<P, ConstraintF, SimulationF>
where
    P: SWModelParameters<BaseField = SimulationF>,
    ConstraintF: PrimeField,
    SimulationF: PrimeField + SquareRootField,
{
    fn eq(&self, other: &Self) -> bool {
        self.x == other.x && self.y == other.y
    }
}

impl<P, ConstraintF, SimulationF> Eq for GroupAffineNonNativeGadget<P, ConstraintF, SimulationF>
where
    P: SWModelParameters<BaseField = SimulationF>,
    ConstraintF: PrimeField,
    SimulationF: PrimeField + SquareRootField,
{
}

impl<P, ConstraintF, SimulationF> ToBitsGadget<ConstraintF>
    for GroupAffineNonNativeGadget<P, ConstraintF, SimulationF>
where
    P: SWModelParameters<BaseField = SimulationF>,
    ConstraintF: PrimeField,
    SimulationF: PrimeField + SquareRootField,
{
    fn to_bits<CS: ConstraintSystem<ConstraintF>>(
        &self,
        mut cs: CS,
    ) -> Result<Vec<Boolean>, SynthesisError> {
        let mut x_bits = self.x.to_bits(&mut cs.ns(|| "X Coordinate To Bits"))?;
        let y_bits = self.y.to_bits(&mut cs.ns(|| "Y Coordinate To Bits"))?;
        x_bits.extend_from_slice(&y_bits);
        x_bits.push(self.infinity);
        Ok(x_bits)
    }

    fn to_bits_strict<CS: ConstraintSystem<ConstraintF>>(
        &self,
        mut cs: CS,
    ) -> Result<Vec<Boolean>, SynthesisError> {
        let mut x_bits = self
            .x
            .to_bits_strict(&mut cs.ns(|| "X Coordinate To Bits"))?;
        let y_bits = self
            .y
            .to_bits_strict(&mut cs.ns(|| "Y Coordinate To Bits"))?;
        x_bits.extend_from_slice(&y_bits);
        x_bits.push(self.infinity);

        Ok(x_bits)
    }
}

impl<P, ConstraintF, SimulationF> ToBytesGadget<ConstraintF>
    for GroupAffineNonNativeGadget<P, ConstraintF, SimulationF>
where
    P: SWModelParameters<BaseField = SimulationF>,
    ConstraintF: PrimeField,
    SimulationF: PrimeField + SquareRootField,
{
    fn to_bytes<CS: ConstraintSystem<ConstraintF>>(
        &self,
        mut cs: CS,
    ) -> Result<Vec<UInt8>, SynthesisError> {
        let mut x_bytes = self.x.to_bytes(&mut cs.ns(|| "X Coordinate To Bytes"))?;
        let y_bytes = self.y.to_bytes(&mut cs.ns(|| "Y Coordinate To Bytes"))?;
        let inf_bytes = self.infinity.to_bytes(&mut cs.ns(|| "Infinity to Bytes"))?;
        x_bytes.extend_from_slice(&y_bytes);
        x_bytes.extend_from_slice(&inf_bytes);
        Ok(x_bytes)
    }

    fn to_bytes_strict<CS: ConstraintSystem<ConstraintF>>(
        &self,
        mut cs: CS,
    ) -> Result<Vec<UInt8>, SynthesisError> {
        let mut x_bytes = self
            .x
            .to_bytes_strict(&mut cs.ns(|| "X Coordinate To Bytes"))?;
        let y_bytes = self
            .y
            .to_bytes_strict(&mut cs.ns(|| "Y Coordinate To Bytes"))?;
        let inf_bytes = self.infinity.to_bytes(&mut cs.ns(|| "Infinity to Bytes"))?;
        x_bytes.extend_from_slice(&y_bytes);
        x_bytes.extend_from_slice(&inf_bytes);

        Ok(x_bytes)
    }
}

impl<P, ConstraintF, SimulationF> EqGadget<ConstraintF>
    for GroupAffineNonNativeGadget<P, ConstraintF, SimulationF>
where
    P: SWModelParameters<BaseField = SimulationF>,
    ConstraintF: PrimeField,
    SimulationF: PrimeField + SquareRootField,
{
    fn is_eq<CS: ConstraintSystem<ConstraintF>>(
        &self,
        mut cs: CS,
        other: &Self,
    ) -> Result<Boolean, SynthesisError> {
        let b0 = self.x.is_eq(cs.ns(|| "x"), &other.x)?;
        let b1 = self.y.is_eq(cs.ns(|| "y"), &other.y)?;
        let coordinates_equal = Boolean::and(cs.ns(|| "x AND y"), &b0, &b1)?;
        let both_are_zero = Boolean::and(
            cs.ns(|| "self.infinity AND other.infinity"),
            &self.infinity,
            &other.infinity,
        )?;
        Boolean::or(
            cs.ns(|| "coordinates_equal OR both_are_zero"),
            &coordinates_equal,
            &both_are_zero,
        )
    }

    #[inline]
    fn conditional_enforce_equal<CS: ConstraintSystem<ConstraintF>>(
        &self,
        mut cs: CS,
        other: &Self,
        should_enforce: &Boolean,
    ) -> Result<(), SynthesisError> {
        self.is_eq(cs.ns(|| "is_eq(self, other)"), &other)?
            .conditional_enforce_equal(
                cs.ns(|| "enforce condition"),
                &Boolean::constant(true),
                &should_enforce,
            )?;
        Ok(())
    }

    #[inline]
    fn conditional_enforce_not_equal<CS: ConstraintSystem<ConstraintF>>(
        &self,
        mut cs: CS,
        other: &Self,
        should_enforce: &Boolean,
    ) -> Result<(), SynthesisError> {
        let is_equal = self.is_eq(cs.ns(|| "is_eq(self, other)"), other)?;
        Boolean::and(
            cs.ns(|| "is_equal AND should_enforce"),
            &is_equal,
            should_enforce,
        )?
        .enforce_equal(
            cs.ns(|| "is_equal AND should_enforce == false"),
            &Boolean::Constant(false),
        )
    }
}

impl<P, ConstraintF, SimulationF> GroupAffineNonNativeGadget<P, ConstraintF, SimulationF>
where
    P: SWModelParameters<BaseField = SimulationF>,
    ConstraintF: PrimeField,
    SimulationF: PrimeField + SquareRootField,
{
    pub fn new(
        x: NonNativeFieldGadget<SimulationF, ConstraintF>,
        y: NonNativeFieldGadget<SimulationF, ConstraintF>,
        infinity: Boolean,
    ) -> Self {
        Self {
            x,
            y,
            infinity,
            _params: PhantomData,
        }
    }

    #[inline]
    /// Incomplete addition: neither `self` nor `other` can be the neutral
    /// element, and other != ±self.
    /// If `safe` is set, enforce in the circuit exceptional cases not occurring.
    fn add_internal<CS: ConstraintSystem<ConstraintF>>(
        &self,
        mut cs: CS,
        other: &Self,
        safe: bool,
    ) -> Result<Self, SynthesisError> {
        // lambda = (B.y - A.y)/(B.x - A.x)
        // C.x = lambda^2 - A.x - B.x
        // C.y = lambda(A.x - C.x) - A.y
        //
        // Special cases:
        //
        // doubling: if B.y = A.y and B.x = A.x then lambda is unbound and
        // C = (lambda^2, lambda^3)
        //
        // addition of negative point: if B.y = -A.y and B.x = A.x then no
        // lambda can satisfy the first equation unless B.y - A.y = 0. But
        // then this reduces to doubling.
        let x2_minus_x1 = other.x.sub(cs.ns(|| "x2 - x1"), &self.x)?;
        let y2_minus_y1 = other.y.sub(cs.ns(|| "y2 - y1"), &self.y)?;

        let lambda = if safe {
            // Check that A.x - B.x != 0, which can be done by
            // enforcing I * (B.x - A.x) = 1
            // This is done below when we calculate inv (by NonNativeFieldGadget::inverse)
            let inv = x2_minus_x1.inverse(cs.ns(|| "compute inv"))?;
            NonNativeFieldGadget::alloc(cs.ns(|| "lambda"), || {
                Ok(y2_minus_y1.get_value().get()? * &inv.get_value().get()?)
            })
        } else {
            NonNativeFieldGadget::alloc(cs.ns(|| "lambda"), || {
                Ok(y2_minus_y1.get_value().get()?
                    * &x2_minus_x1.get_value().get()?.inverse().get()?)
            })
        }?;

        let x_3 = NonNativeFieldGadget::alloc(&mut cs.ns(|| "x_3"), || {
            let lambda_val = lambda.get_value().get()?;
            let x1 = self.x.get_value().get()?;
            let x2 = other.x.get_value().get()?;
            Ok((lambda_val.square() - &x1) - &x2)
        })?;

        let y_3 = NonNativeFieldGadget::alloc(&mut cs.ns(|| "y_3"), || {
            let lambda_val = lambda.get_value().get()?;
            let x_1 = self.x.get_value().get()?;
            let y_1 = self.y.get_value().get()?;
            let x_3 = x_3.get_value().get()?;
            Ok(lambda_val * &(x_1 - &x_3) - &y_1)
        })?;

        // Check lambda
        lambda.mul_equals(cs.ns(|| "check lambda"), &x2_minus_x1, &y2_minus_y1)?;

        // Check x3
        let x3_plus_x1_plus_x2 = x_3
            .add(cs.ns(|| "x3 + x1"), &self.x)?
            .add(cs.ns(|| "x3 + x1 + x2"), &other.x)?;
        lambda.mul_equals(cs.ns(|| "check x3"), &lambda, &x3_plus_x1_plus_x2)?;

        // Check y3
        let y3_plus_y1 = y_3.add(cs.ns(|| "y3 + y1"), &self.y)?;
        let x1_minus_x3 = self.x.sub(cs.ns(|| "x1 - x3"), &x_3)?;
        lambda.mul_equals(cs.ns(|| ""), &x1_minus_x3, &y3_plus_y1)?;

        Ok(Self::new(x_3, y_3, Boolean::Constant(false)))
    }

    #[inline]
    /// Incomplete, unsafe, addition: neither `self` nor `other` can be the neutral
    /// element, and other != ±self.
    pub fn add_unsafe<CS: ConstraintSystem<ConstraintF>>(
        &self,
        cs: CS,
        other: &Self,
    ) -> Result<Self, SynthesisError> {
        self.add_internal(cs, other, false)
    }

    #[inline]
    /// Compute 2 * self + other as (self + other) + self: this requires less constraints
    /// than computing self.double().add(other).
    /// Incomplete add: neither `self` nor `other` can be the neutral element, and other != ±self;
    /// If `safe` is set, enforce in the circuit that exceptional cases not occurring.
    fn double_and_add_internal<CS: ConstraintSystem<ConstraintF>>(
        &self,
        mut cs: CS,
        other: &Self,
        safe: bool,
    ) -> Result<Self, SynthesisError> {
        // Hopwood's optimized double-and-add sum P_4 = P_3 + P_1, where P_3 = P_1 + P_2.
        // Under the above presumptions on P_1 and P_2 can be enforced by just 5
        // constraints
        //      1. (x2 - x1) * lambda_1 = y2 - y1;
        //      2. lambda_1^2 = x1 +  x2 + x3;
        //      3. (x1 - x3) * (lambda1 + lambda_2) = 2·y1
        //      4. lambda_2^2 =   x1 + x3 + x4;
        //      5. lambda_2 * (x1 - x4) = y_1 + y_4;
        // Note that 3. is the result of adding the two equations
        //      3a. (x_1 - x_3) * lambda_1 = y_1 + y_3
        //      3b. (x_1 - x_3) * lambda_2 = y_1 - y_3.
        // This reduction is valid as x_2 - x_1 is non-zero and hence 1. uniquely
        // determines lambda_1, and thus x3 is determined by 2.
        // Again, since x_1-x_3 is non-zero equation 3. uniquely determines lambda_2
        // and hence being of the same unique value as enforced by 3a. and 3b.
        let x2_minus_x1 = other.x.sub(cs.ns(|| "x2 - x1"), &self.x)?;
        let y2_minus_y1 = other.y.sub(cs.ns(|| "y2 - y1"), &self.y)?;

        // Allocate lambda_1
        let lambda_1 = if safe {
            // Enforce the extra constraint for x_2 - x_1 != 0 by using the inverse gadget
            let inv_1 = x2_minus_x1.inverse(cs.ns(|| "enforce inv 1"))?;
            NonNativeFieldGadget::alloc(cs.ns(|| "lambda_1"), || {
                Ok(y2_minus_y1.get_value().get()? * &inv_1.get_value().get()?)
            })
        } else {
            // By our presumptions, x_2 - x_1 != 0
            NonNativeFieldGadget::alloc(cs.ns(|| "lambda_1"), || {
                Ok(y2_minus_y1.get_value().get()?
                    * &x2_minus_x1.get_value().get()?.inverse().get()?)
            })
        }?;

        // Constraint 1.
        lambda_1.mul_equals(cs.ns(|| "check lambda_1"), &x2_minus_x1, &y2_minus_y1)?;

        let x_3 = NonNativeFieldGadget::alloc(&mut cs.ns(|| "x_3"), || {
            let lambda_1_val = lambda_1.get_value().get()?;
            let x1 = self.x.get_value().get()?;
            let x2 = other.x.get_value().get()?;
            Ok((lambda_1_val.square() - &x1) - &x2)
        })?;

        // Constraint 2.
        let x3_plus_x1_plus_x2 = x_3
            .add(cs.ns(|| "x3 + x1"), &self.x)?
            .add(cs.ns(|| "x3 + x1 + x2"), &other.x)?;
        lambda_1.mul_equals(cs.ns(|| "check x3"), &lambda_1, &x3_plus_x1_plus_x2)?;

        // Allocate lambda_2.
        let x1_minus_x3 = &self.x.sub(cs.ns(|| "x1 - x3"), &x_3)?;
        let two_y1 = self.y.double(cs.ns(|| "2y1"))?;

        let lambda_2 = if safe {
            // Set the extra constraint for x_1 - x_3 != 0
            let inv_2 = x1_minus_x3.inverse(cs.ns(|| "enforce inv 2"))?;
            NonNativeFieldGadget::alloc(cs.ns(|| "lambda_2"), || {
                let lambda_val = lambda_1.get_value().get()?;
                let two_y1_val = two_y1.get_value().get()?;

                let two_y1_div_x1_minus_x3 = two_y1_val * &inv_2.get_value().get()?;
                Ok(two_y1_div_x1_minus_x3 - &lambda_val)
            })
        } else {
            NonNativeFieldGadget::alloc(cs.ns(|| "lambda_2"), || {
                let lambda_val = lambda_1.get_value().get()?;
                let two_y1_val = two_y1.get_value().get()?;

                let x1_minus_x3_inv = (x1_minus_x3.get_value().get()?).inverse().get()?;
                let two_y1_div_x1_minus_x3 = two_y1_val * &x1_minus_x3_inv;
                Ok(two_y1_div_x1_minus_x3 - &lambda_val)
            })
        }?;

        // Constraint 3.
        let lambda_2_plus_lambda_1 = lambda_2.add(cs.ns(|| "lambda_2 + lambda_1"), &lambda_1)?;

        lambda_2_plus_lambda_1.mul_equals(
            cs.ns(|| "(lambda_2 + lambda) * (x1 - x3) = 2y1"),
            &x1_minus_x3,
            &two_y1,
        )?;

        // Allocate the final x
        let x_4 = NonNativeFieldGadget::alloc(&mut cs.ns(|| "x_4"), || {
            let lambda_2_val = lambda_2.get_value().get()?;
            let x1_val = self.x.get_value().get()?;
            let x3_val = x_3.get_value().get()?;
            Ok((lambda_2_val.square() - &x1_val) - &x3_val)
        })?;

        // Constraint 4.
        let x4_plus_x1_plus_x3 = x_4
            .add(cs.ns(|| "x4 + x1"), &self.x)?
            .add(cs.ns(|| "x3 + x1 + x3"), &x_3)?;
        lambda_2.mul_equals(cs.ns(|| "check x4"), &lambda_2, &x4_plus_x1_plus_x3)?;

        // alloc the final y
        let y_4 = NonNativeFieldGadget::alloc(&mut cs.ns(|| "y_4"), || {
            let lambda_2_val = lambda_2.get_value().get()?;
            let x_1_val = self.x.get_value().get()?;
            let y_1_val = self.y.get_value().get()?;
            let x_4_val = x_4.get_value().get()?;
            Ok(lambda_2_val * &(x_1_val - &x_4_val) - &y_1_val)
        })?;

        // Constraint 5.
        let y4_plus_y1 = y_4.add(cs.ns(|| "y4 + y1"), &self.y)?;
        let x1_minus_x4 = self.x.sub(cs.ns(|| "x1 - x4"), &x_4)?;
        lambda_2.mul_equals(cs.ns(|| ""), &x1_minus_x4, &y4_plus_y1)?;

        Ok(Self::new(x_4, y_4, Boolean::Constant(false)))
    }

    #[inline]
    /// Compute 2 * self + other.
    /// Incomplete, safe, addition: neither `self` nor `other` can be the neutral
    /// element, and other != ±self.
    pub fn double_and_add<CS: ConstraintSystem<ConstraintF>>(
        &self,
        cs: CS,
        other: &Self,
    ) -> Result<Self, SynthesisError> {
        self.double_and_add_internal(cs, other, true)
    }

    #[inline]
    /// Compute 2 * self + other.
    /// Incomplete, unsafe, addition: neither `self` nor `other` can be the neutral
    /// element, and other != ±self.
    pub fn double_and_add_unsafe<CS: ConstraintSystem<ConstraintF>>(
        &self,
        cs: CS,
        other: &Self,
    ) -> Result<Self, SynthesisError> {
        self.double_and_add_internal(cs, other, false)
    }
}

impl<P, ConstraintF, SimulationF> CondSelectGadget<ConstraintF>
    for GroupAffineNonNativeGadget<P, ConstraintF, SimulationF>
where
    P: SWModelParameters<BaseField = SimulationF>,
    ConstraintF: PrimeField,
    SimulationF: PrimeField + SquareRootField,
{
    #[inline]
    fn conditionally_select<CS: ConstraintSystem<ConstraintF>>(
        mut cs: CS,
        cond: &Boolean,
        first: &Self,
        second: &Self,
    ) -> Result<Self, SynthesisError> {
        let x = NonNativeFieldGadget::conditionally_select(
            &mut cs.ns(|| "x"),
            cond,
            &first.x,
            &second.x,
        )?;
        let y = NonNativeFieldGadget::conditionally_select(
            &mut cs.ns(|| "y"),
            cond,
            &first.y,
            &second.y,
        )?;
        let infinity = Boolean::conditionally_select(
            &mut cs.ns(|| "infinity"),
            cond,
            &first.infinity,
            &second.infinity,
        )?;

        Ok(Self::new(x, y, infinity))
    }

    fn cost() -> usize {
        2 * <NonNativeFieldGadget<SimulationF, ConstraintF> as CondSelectGadget<ConstraintF>>::cost(
        ) + <Boolean as CondSelectGadget<ConstraintF>>::cost()
    }
}

impl<P, ConstraintF, SimulationF> ConstantGadget<SWProjective<P>, ConstraintF>
    for GroupAffineNonNativeGadget<P, ConstraintF, SimulationF>
where
    P: SWModelParameters<BaseField = SimulationF>,
    ConstraintF: PrimeField,
    SimulationF: PrimeField + SquareRootField,
{
    fn from_value<CS: ConstraintSystem<ConstraintF>>(mut cs: CS, value: &SWProjective<P>) -> Self {
        let value = value.into_affine();
        let x = NonNativeFieldGadget::from_value(cs.ns(|| "hardcode x"), &value.x);
        let y = NonNativeFieldGadget::from_value(cs.ns(|| "hardcode y"), &value.y);
        let infinity = Boolean::constant(value.infinity);

        Self::new(x, y, infinity)
    }

    fn get_constant(&self) -> SWProjective<P> {
        let value_proj = SWAffine::<P>::new(
            self.x.get_value().unwrap(),
            self.y.get_value().unwrap(),
            self.infinity.get_value().unwrap(),
        )
        .into_projective();
        let x = value_proj.x;
        let y = value_proj.y;
        let z = value_proj.z;
        SWProjective::<P>::new(x, y, z)
    }
}

impl<P, ConstraintF, SimulationF> AllocGadget<SWProjective<P>, ConstraintF>
    for GroupAffineNonNativeGadget<P, ConstraintF, SimulationF>
where
    P: SWModelParameters<BaseField = SimulationF>,
    ConstraintF: PrimeField,
    SimulationF: PrimeField + SquareRootField,
{
    #[inline]
    fn alloc<FN, T, CS: ConstraintSystem<ConstraintF>>(
        mut cs: CS,
        value_gen: FN,
    ) -> Result<Self, SynthesisError>
    where
        FN: FnOnce() -> Result<T, SynthesisError>,
        T: Borrow<SWProjective<P>>,
    {
        let (x, y, infinity) = match value_gen() {
            Ok(ge) => {
                let ge = ge.borrow().into_affine();
                (Ok(ge.x), Ok(ge.y), Ok(ge.infinity))
            }
            _ => (
                Err(SynthesisError::AssignmentMissing),
                Err(SynthesisError::AssignmentMissing),
                Err(SynthesisError::AssignmentMissing),
            ),
        };

        // Perform on-curve check.
        let b = P::COEFF_B;
        let a = P::COEFF_A;

        let x = NonNativeFieldGadget::alloc(&mut cs.ns(|| "x"), || x)?;
        let y = NonNativeFieldGadget::alloc(&mut cs.ns(|| "y"), || y)?;
        let infinity = Boolean::alloc(&mut cs.ns(|| "infinity"), || infinity)?;

        // Check that y^2 = x^3 + ax +b
        // We do this by checking that y^2 - b = x * (x^2 +a)
        let x2 = x.mul_without_reduce(cs.ns(|| "x^2"), &x)?;
        let y2 = y.mul_without_reduce(cs.ns(|| "y^2"), &y)?;

        let x2_plus_a = x2
            .add_constant(cs.ns(|| "x^2 + a"), &a)?
            .reduce(cs.ns(|| "reduce(x^2 + a)"))?;
        let y2_minus_b = y2
            .add_constant(cs.ns(|| "y^2 - b"), &b.neg())?
            .reduce(cs.ns(|| "reduce(y^2 - b)"))?;

        let x2_plus_a_times_x = x2_plus_a.mul(cs.ns(|| "(x^2 + a)*x"), &x)?;

        x2_plus_a_times_x.conditional_enforce_equal(
            cs.ns(|| "on curve check"),
            &y2_minus_b,
            &infinity.not(),
        )?;

        Ok(Self::new(x, y, infinity))
    }

    #[inline]
    fn alloc_without_check<FN, T, CS: ConstraintSystem<ConstraintF>>(
        mut cs: CS,
        value_gen: FN,
    ) -> Result<Self, SynthesisError>
    where
        FN: FnOnce() -> Result<T, SynthesisError>,
        T: Borrow<SWProjective<P>>,
    {
        let (x, y, infinity) = match value_gen() {
            Ok(ge) => {
                let ge = ge.borrow().into_affine();
                (Ok(ge.x), Ok(ge.y), Ok(ge.infinity))
            }
            _ => (
                Err(SynthesisError::AssignmentMissing),
                Err(SynthesisError::AssignmentMissing),
                Err(SynthesisError::AssignmentMissing),
            ),
        };

        let x = NonNativeFieldGadget::alloc(&mut cs.ns(|| "x"), || x)?;
        let y = NonNativeFieldGadget::alloc(&mut cs.ns(|| "y"), || y)?;
        let infinity = Boolean::alloc(&mut cs.ns(|| "infinity"), || infinity)?;

        Ok(Self::new(x, y, infinity))
    }

    #[inline]
    fn alloc_checked<FN, T, CS: ConstraintSystem<ConstraintF>>(
        mut cs: CS,
        value_gen: FN,
    ) -> Result<Self, SynthesisError>
    where
        FN: FnOnce() -> Result<T, SynthesisError>,
        T: Borrow<SWProjective<P>>,
    {
        let alloc_and_prime_order_check =
            |mut cs: r1cs_core::Namespace<_, _>, value_gen: FN| -> Result<Self, SynthesisError> {
                let cofactor_weight = BitIterator::new(P::COFACTOR).filter(|b| *b).count();
                // If we multiply by r, we actually multiply by r - 2.
                let r_minus_1 = (-P::ScalarField::one()).into_repr();
                let r_weight = BitIterator::new(&r_minus_1).filter(|b| *b).count();

                // If the Hamming weight of th cofactor is less than the Hamming weight of
                // the scalar field modulus, then we enforce subgroup membership of `result` by
                // result = COFACTOR * ge of a suitable computed groupelement ge.
                // Otherwise we simply enforce that -result == (r-1) * result.
                if cofactor_weight < r_weight {
                    let ge = Self::alloc(cs.ns(|| "Alloc checked"), || {
                        value_gen().map(|ge| {
                            ge.borrow()
                                .into_affine()
                                .mul_by_cofactor_inv()
                                .into_projective()
                        })
                    })?;
                    let mut seen_one = false;
                    let mut result = Self::zero(cs.ns(|| "result"))?;
                    for (i, b) in BitIterator::new(P::COFACTOR).enumerate() {
                        let mut cs = cs.ns(|| format!("Iteration {}", i));
                        let old_seen_one = seen_one;
                        if seen_one {
                            result.double_in_place(cs.ns(|| "Double"))?;
                        } else {
                            seen_one = b;
                        }
                        if b {
                            result = if old_seen_one {
                                result.add(cs.ns(|| "Add"), &ge)?
                            } else {
                                ge.clone()
                            };
                        }
                    }
                    Ok(result)
                } else {
                    let ge = Self::alloc(cs.ns(|| "Alloc checked"), value_gen)?;
                    let mut seen_one = false;
                    let mut result = Self::zero(cs.ns(|| "result"))?;
                    // Returns bits in big-endian order
                    for (i, b) in BitIterator::new(r_minus_1).enumerate() {
                        let mut cs = cs.ns(|| format!("Iteration {}", i));
                        let old_seen_one = seen_one;
                        if seen_one {
                            result.double_in_place(cs.ns(|| "Double"))?;
                        } else {
                            seen_one = b;
                        }
                        if b {
                            result = if old_seen_one {
                                result.add(cs.ns(|| "Add"), &ge)?
                            } else {
                                ge.clone()
                            };
                        }
                    }
                    let neg_ge = ge.negate(cs.ns(|| "Negate ge"))?;
                    neg_ge.enforce_equal(cs.ns(|| "Check equals"), &result)?;
                    Ok(ge)
                }
            };
        let ge = alloc_and_prime_order_check(cs.ns(|| "alloc and prime order check"), value_gen)?;

        Ok(ge)
    }

    #[inline]
    fn alloc_input<FN, T, CS: ConstraintSystem<ConstraintF>>(
        mut cs: CS,
        value_gen: FN,
    ) -> Result<Self, SynthesisError>
    where
        FN: FnOnce() -> Result<T, SynthesisError>,
        T: Borrow<SWProjective<P>>,
    {
        let (x, y, infinity) = match value_gen() {
            Ok(ge) => {
                let ge = ge.borrow().into_affine();
                (Ok(ge.x), Ok(ge.y), Ok(ge.infinity))
            }
            _ => (
                Err(SynthesisError::AssignmentMissing),
                Err(SynthesisError::AssignmentMissing),
                Err(SynthesisError::AssignmentMissing),
            ),
        };

        let x = NonNativeFieldGadget::alloc_input(&mut cs.ns(|| "x"), || x)?;
        let y = NonNativeFieldGadget::alloc_input(&mut cs.ns(|| "y"), || y)?;
        let infinity = Boolean::alloc_input(&mut cs.ns(|| "infinity"), || infinity)?;

        Ok(Self::new(x, y, infinity))
    }
}<|MERGE_RESOLUTION|>--- conflicted
+++ resolved
@@ -3,19 +3,11 @@
 //! as well as the following auxiliary traits:
 //!     - PartialEq, Eq, ToBitsGadget, ToBytesGagdet, EqGadget
 //!     - CondSelectGadget, ConstantGadget, AllocGadget.
-<<<<<<< HEAD
-use algebra::{AffineCurve, BitIterator, Field, PrimeField, ProjectiveCurve, SWModelParameters, EndoMulParameters, SquareRootField, curves::short_weierstrass_jacobian::{GroupAffine as SWAffine, GroupProjective as SWProjective}};
-
-use r1cs_core::{ConstraintSystem, SynthesisError};
-
-use crate::{Assignment, ToBitsGadget, ToBytesGadget, alloc::{AllocGadget, ConstantGadget}, boolean::Boolean, fields::{FieldGadget, nonnative::nonnative_field_gadget::NonNativeFieldGadget}, groups::{GroupGadget, EndoMulCurveGadget, check_mul_bits_fixed_base_inputs, check_mul_bits_inputs}, prelude::EqGadget, select::{CondSelectGadget, TwoBitLookupGadget}, uint8::UInt8};
-use std::{borrow::Borrow, marker::PhantomData, ops::{Add, Mul, Neg}};
-=======
 use algebra::{
     curves::short_weierstrass_jacobian::{
         GroupAffine as SWAffine, GroupProjective as SWProjective,
     },
-    AffineCurve, BitIterator, Field, PrimeField, ProjectiveCurve, SWModelParameters,
+    AffineCurve, BitIterator, Field, PrimeField, ProjectiveCurve, SWModelParameters, EndoMulParameters,
     SquareRootField,
 };
 
@@ -25,7 +17,7 @@
     alloc::{AllocGadget, ConstantGadget},
     boolean::Boolean,
     fields::{nonnative::nonnative_field_gadget::NonNativeFieldGadget, FieldGadget},
-    groups::{check_mul_bits_fixed_base_inputs, check_mul_bits_inputs, GroupGadget},
+    groups::{check_mul_bits_fixed_base_inputs, check_mul_bits_inputs, GroupGadget, EndoMulCurveGadget},
     prelude::EqGadget,
     select::{CondSelectGadget, TwoBitLookupGadget},
     uint8::UInt8,
@@ -36,7 +28,6 @@
     marker::PhantomData,
     ops::{Add, Mul, Neg},
 };
->>>>>>> e10cb027
 
 #[derive(Derivative)]
 #[derivative(Debug, Clone)]
