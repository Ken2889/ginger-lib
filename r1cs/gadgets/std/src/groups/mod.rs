use crate::prelude::*;
use algebra::{BigInteger, Field, FpParameters, Group, PrimeField};
use r1cs_core::{ConstraintSystem, SynthesisError};

use std::{borrow::Borrow, fmt::Debug};

pub mod curves;

pub use self::curves::short_weierstrass::{bls12, bn, mnt};

#[cfg(feature = "nonnative")]
pub mod nonnative;

pub trait GroupGadget<G: Group, ConstraintF: Field>:
    Sized
    + ToBytesGadget<ConstraintF>
    + EqGadget<ConstraintF>
    + ToBitsGadget<ConstraintF>
    + CondSelectGadget<ConstraintF>
    + AllocGadget<G, ConstraintF>
    + ConstantGadget<G, ConstraintF>
    + Clone
    + Debug
{
    type Value: Debug;
    type Variable;

    fn get_value(&self) -> Option<Self::Value>;

    fn get_variable(&self) -> Self::Variable;

    fn zero<CS: ConstraintSystem<ConstraintF>>(cs: CS) -> Result<Self, SynthesisError>;

    fn is_zero<CS: ConstraintSystem<ConstraintF>>(&self, cs: CS)
        -> Result<Boolean, SynthesisError>;

    fn add<CS: ConstraintSystem<ConstraintF>>(
        &self,
        cs: CS,
        other: &Self,
    ) -> Result<Self, SynthesisError>;

    fn sub<CS: ConstraintSystem<ConstraintF>>(
        &self,
        mut cs: CS,
        other: &Self,
    ) -> Result<Self, SynthesisError> {
        let neg_other = other.negate(cs.ns(|| "Negate other"))?;
        self.add(cs.ns(|| "Self - other"), &neg_other)
    }

    fn add_constant<CS: ConstraintSystem<ConstraintF>>(
        &self,
        cs: CS,
        other: &G,
    ) -> Result<Self, SynthesisError>;

    fn sub_constant<CS: ConstraintSystem<ConstraintF>>(
        &self,
        mut cs: CS,
        other: &G,
    ) -> Result<Self, SynthesisError> {
        let neg_other = -(*other);
        self.add_constant(cs.ns(|| "Self - other"), &neg_other)
    }

    fn double_in_place<CS: ConstraintSystem<ConstraintF>>(
        &mut self,
        cs: CS,
    ) -> Result<(), SynthesisError>;

    fn negate<CS: ConstraintSystem<ConstraintF>>(&self, cs: CS) -> Result<Self, SynthesisError>;

    /// Variable base exponentiation.
    /// Inputs must be specified in *little-endian* form.
    /// If the addition law is incomplete for the identity element,
    /// `result` must not be the identity element.
    fn mul_bits<'a, CS: ConstraintSystem<ConstraintF>>(
        &self,
        mut cs: CS,
        bits: impl Iterator<Item = &'a Boolean>,
    ) -> Result<Self, SynthesisError> {
        let mut power = self.clone();
        let mut acc = Self::zero(cs.ns(|| "alloc acc"))?;
        for (i, bit) in bits.enumerate() {
            let new_encoded = acc.add(&mut cs.ns(|| format!("Add {}-th power", i)), &power)?;
            acc = Self::conditionally_select(
                &mut cs.ns(|| format!("Select {}", i)),
                bit.borrow(),
                &new_encoded,
                &acc,
            )?;
            power.double_in_place(&mut cs.ns(|| format!("{}-th Doubling", i)))?;
        }
        Ok(acc)
    }

    fn precomputed_base_scalar_mul<'a, CS, I, B>(
        &mut self,
        mut cs: CS,
        scalar_bits_with_base_powers: I,
    ) -> Result<(), SynthesisError>
    where
        CS: ConstraintSystem<ConstraintF>,
        I: Iterator<Item = (B, &'a G)>,
        B: Borrow<Boolean>,
        G: 'a,
    {
        for (i, (bit, base_power)) in scalar_bits_with_base_powers.enumerate() {
            let new_encoded = self.add_constant(
                &mut cs.ns(|| format!("Add {}-th base power", i)),
                &base_power,
            )?;
            *self = Self::conditionally_select(
                &mut cs.ns(|| format!("Conditional Select {}", i)),
                bit.borrow(),
                &new_encoded,
                &self,
            )?;
        }
        Ok(())
    }

    /// Fixed base exponentiation, slighlty different interface from
    /// `precomputed_base_scalar_mul`. Inputs must be specified in
    /// *little-endian* form. If the addition law is incomplete for
    /// the identity element, `result` must not be the identity element.
    fn mul_bits_fixed_base<CS: ConstraintSystem<ConstraintF>>(
        base: &G,
        mut cs: CS,
        bits: &[Boolean],
    ) -> Result<Self, SynthesisError> {
        let base_g = Self::from_value(cs.ns(|| "hardcode base"), base);
        base_g.mul_bits(cs, bits.iter())
    }

    fn precomputed_base_3_bit_signed_digit_scalar_mul<'a, CS, I, J, B>(
        _: CS,
        _: &[B],
        _: &[J],
    ) -> Result<Self, SynthesisError>
    where
        CS: ConstraintSystem<ConstraintF>,
        I: Borrow<[Boolean]>,
        J: Borrow<[I]>,
        B: Borrow<[G]>,
    {
        Err(SynthesisError::AssignmentMissing)
    }

    fn precomputed_base_multiscalar_mul<'a, CS, T, I, B>(
        mut cs: CS,
        bases: &[B],
        scalars: I,
    ) -> Result<Self, SynthesisError>
    where
        CS: ConstraintSystem<ConstraintF>,
        T: 'a + ToBitsGadget<ConstraintF> + ?Sized,
        I: Iterator<Item = &'a T>,
        B: Borrow<[G]>,
    {
        let mut result = Self::zero(&mut cs.ns(|| "Declare Result"))?;
        // Compute ∏(h_i^{m_i}) for all i.
        for (i, (bits, base_powers)) in scalars.zip(bases).enumerate() {
            let base_powers = base_powers.borrow();
            let bits = bits.to_bits(&mut cs.ns(|| format!("Convert Scalar {} to bits", i)))?;
            result.precomputed_base_scalar_mul(
                cs.ns(|| format!("Chunk {}", i)),
                bits.iter().zip(base_powers),
            )?;
        }
        Ok(result)
    }

    fn cost_of_add() -> usize;

    fn cost_of_double() -> usize;
}

pub trait EndoMulCurveGadget<G: Group, ConstraintF: Field>: GroupGadget<G, ConstraintF> {

    fn apply_endomorphism<CS: ConstraintSystem<ConstraintF>>(
        &self,
        cs: CS,
    ) -> Result<Self, SynthesisError>;

    fn endo_mul<CS: ConstraintSystem<ConstraintF>>(
        &self,
        cs: CS,
        bits: &[Boolean],
    ) -> Result<Self, SynthesisError>;
}

/// Pre-checks for vbSM with incomplete arithmetic using Hopwood algorithm (https://github.com/zcash/zcash/issues/3924) :
/// - 'self' must be non-trivial and in the prime order subgroup
/// - 'bits', in little endian, must be of length <= than the scalar field modulus.
///           and must not be equal to {0, p-2, p-1, p, p+1}.
#[inline]
pub(crate) fn check_mul_bits_inputs<G: Group>(
    base: &G,
    mut bits: Vec<bool>,
) -> Result<(), SynthesisError> {
    // bits must be smaller than the scalar field modulus
    if bits.len() > G::ScalarField::size_in_bits() {
        return Err(SynthesisError::Other(format!(
            "Input bits size: {}, max allowed size: {}",
            bits.len(),
            G::ScalarField::size_in_bits()
        )));
    }

    // Reverse bits
    bits.reverse();

    // self must not be trivial
    if base.is_zero() {
        return Err(SynthesisError::Other("Base point is trivial".to_owned()));
    }

    // self must be on curve and in the prime order subgroup
    if !base.is_valid() {
        return Err(SynthesisError::Other("Invalid base point".to_owned()));
    }

    // Read Bigint from bits
    let bits_val = <G::ScalarField as PrimeField>::BigInt::from_bits(bits.as_slice());

    // bits_val != 0
    if bits_val.is_zero() {
        return Err(SynthesisError::Other("Scalar must not be zero".to_owned()));
    }

    // bits_val != p
    let mut to_compare = <G::ScalarField as PrimeField>::Params::MODULUS;
    if bits_val == to_compare {
        return Err(SynthesisError::Other(
            "Scalar must not be equal to modulus".to_owned(),
        ));
    }

    // bits_val != p + 1
    assert!(!to_compare.add_nocarry(&<G::ScalarField as PrimeField>::BigInt::from(1)));
    if bits_val == to_compare {
        return Err(SynthesisError::Other(
            "Scalar must not be equal to modulus + 1".to_owned(),
        ));
    }

    // bits_val != p - 1
    assert!(!to_compare.sub_noborrow(&<G::ScalarField as PrimeField>::BigInt::from(2)));
    if bits_val == to_compare {
        return Err(SynthesisError::Other(
            "Scalar must not be equal to modulus - 1".to_owned(),
        ));
    }

    // bits_val != p - 2
    assert!(!to_compare.sub_noborrow(&<G::ScalarField as PrimeField>::BigInt::from(1)));
    if bits_val == to_compare {
        return Err(SynthesisError::Other(
            "Scalar must not be equal to modulus - 2".to_owned(),
        ));
    }

    Ok(())
}

/// Pre-checks for fbSM due to incomplete arithmetic as in our implementation.
/// [b_{n-1},...,b_0] are big endian scalar bits, padded with zeros to
/// the next multiple of two bits.
///     1. [b_n-1, ..., b_1, b_0] != 0 mod p
///     2. [b_n-1, ..., b_1, b_0] != 3*(2^n - 1) mod p
/// If n >= len(scalar field modulus), then we must check additionally
///     3. 2 * [b_n-1, ..., b_1, b_0] != 3*(2^n - 1) mod p
///     4. 2 *  [b_n-1, ..., b_1, b_0] != [b_n-1, b_n-2] * (2^n) - 3 mod p.
#[inline]
pub(crate) fn check_mul_bits_fixed_base_inputs<G: Group>(
    base: &G,
    bits: Vec<bool>,
) -> Result<(), SynthesisError> {
    use algebra::FromBits;

    // base must not be trivial
    if base.is_zero() {
        return Err(SynthesisError::Other("Base point is trivial".to_owned()));
    }

    // base must be on curve and in the prime order subgroup
    if !base.is_valid() {
        return Err(SynthesisError::Other("Invalid base point".to_owned()));
    }

    // Read FE from bits (read_bits() will remove leading zeros)
    let bits_val = G::ScalarField::read_bits(bits.clone())
        .map_err(|e| SynthesisError::Other(e.to_string()))?;

    let one = G::ScalarField::one();
    let two = one.double();
    let two_to_n = two.pow(&[bits.len() as u64]);
    let three = two + &one;
    let three_times_two_to_n_minus_one = three * &(two_to_n - &one);

    // [b_n-1, ..., b_1, b_0] != 0
    if bits_val == G::ScalarField::zero() {
        return Err(SynthesisError::Other(
            "[b_n-1, ..., b_1, b_0] != 0".to_owned(),
        ));
    }

    // [b_n-1, ..., b_1, b_0] != 3*(2^n - 1)
    if bits_val == three_times_two_to_n_minus_one {
        return Err(SynthesisError::Other(
            "[b_n-1, ..., b_1, b_0] != 3*(2^n - 1)".to_owned(),
        ));
    }

    if bits.len() >= G::ScalarField::size_in_bits() {
        // 2 *  [b_n-1, ..., b_1, b_0] != 3*(2^n - 1)
        if bits_val.double() == three_times_two_to_n_minus_one {
            return Err(SynthesisError::Other(
                "2 *  [b_n-1, ..., b_1, b_0] != 3*(2^n - 1)".to_owned(),
            ));
        }

        // 2 *  [b_n-1, ..., b_1, b_0] != [b_n-1, b_n-2] * (2^n) - 3
        let msb_val = G::ScalarField::read_bits((&bits[..2]).to_vec()).unwrap();
        let rhs = (msb_val * &two_to_n) - &three;
        if bits_val.double() == rhs {
            return Err(SynthesisError::Other(
                "2 *  [b_n-1, ..., b_1, b_0] != [b_n-1, b_n-2] * (2^n) - 3".to_owned(),
            ));
        }
    }

    Ok(())
}

/// The 'constant' length transformation for scalar multiplication in a group
/// with scalar field `ScalarF`.
/// Implements the non-native big integer addition of the scalar, given as
/// little endian vector of Boolean gadgets `bits`, and the modulus of the
/// scalar field. The result is a vector of Booleans in little-endian
/// always one bit longer than the scalar field modulus, possibly having
/// a leading zero.
/// This costs roughly ( n + 1 ) * num_limbs constraints
pub(crate) fn scalar_bits_to_constant_length<
    'a,
    ConstraintF: PrimeField,
    ScalarF: PrimeField,
    CS: ConstraintSystem<ConstraintF>,
>(
    mut cs: CS,
    bits: Vec<Boolean>,
) -> Result<Vec<Boolean>, SynthesisError> {
    use crate::fields::fp::FpGadget;

    if bits.len() > ScalarF::size_in_bits() {
        Err(SynthesisError::Other(format!(
            "Input bits size: {}, max allowed size: {}",
            bits.len(),
            ScalarF::size_in_bits()
        )))?
    }

    // bits per limb must not exceed the CAPACITY minus one bit, which is
    // reserved for the addition.
    let bits_per_limb = std::cmp::min(
        (ConstraintF::Params::CAPACITY - 1) as usize,
        ScalarF::size_in_bits(),
    );
    // ceil(ScalarF::size_in_bits()/bits_per_limb)
    // let num_limbs = (ScalarF::size_in_bits() + bits_per_limb - 1)/bits_per_limb;

    // Convert the scalar field modulus `MODULUS` to its vector of limbs,
    // little endian ordered.

    let scalar_char = &ScalarF::Params::MODULUS;
    let mut char_bits = scalar_char.to_bits();
    char_bits.reverse(); // little endian, including trailing zeros

    let char_limbs: Vec<ConstraintF> = char_bits[..ScalarF::size_in_bits()]
        .chunks(bits_per_limb)
        .map(|chunk| {
            // read_bits for PrimeField takes big endian order
            let mut chunk_rev = chunk.to_vec();
            chunk_rev.reverse();
            let limb = ConstraintF::read_bits(chunk_rev.to_vec());

            limb
        })
        .collect::<Result<_, _>>()?;

    // Pad `bits` to the same length as the scalar field characteristic,
    // and pack them into its limbs.
    let to_append = ScalarF::size_in_bits() - bits.len();
    let mut bits_padded = bits;
    bits_padded.append(&mut vec![Boolean::Constant(false); to_append]);

    let scalar_limbs = bits_padded
        .chunks(bits_per_limb)
        .enumerate()
        .map(|(i, chunk)| {
            // from_bits() assumes big endian vector of bits
            let mut chunk_rev = chunk.to_vec();
            chunk_rev.reverse();
            let limb = FpGadget::<ConstraintF>::from_bits(
                cs.ns(|| format!("packing scalar limb {}", i)),
                &chunk_rev.to_vec(),
            )?;

            Ok(limb)
        })
        .collect::<Result<Vec<FpGadget<ConstraintF>>, SynthesisError>>()?;

    // We compute the sum over the limbs taking carries into account
    let mut sum_limbs_bits: Vec<Boolean> = Vec::with_capacity(ScalarF::size_in_bits() + 1); // LE
    let mut carry_bit = Boolean::Constant(false);
    let mut to_be_processed = ScalarF::size_in_bits();
    let mut used_in_limb: usize;

    for (i, (scalar_limb, char_limb)) in scalar_limbs
        .into_iter()
        .zip(char_limbs.into_iter())
        .enumerate()
    {
        if to_be_processed < bits_per_limb {
            used_in_limb = to_be_processed;
        } else {
            used_in_limb = bits_per_limb;
        }

        // add the limb of the scalar with that of `MODULUS`
        let mut sum_limb = scalar_limb.add_constant(
            cs.ns(|| format!("scalar_limb + char_limb {}", i)),
            &char_limb,
        )?;

        // add the previous carry to the limb
        sum_limb = sum_limb.conditionally_add_constant(
            cs.ns(|| format!("add carry {}", i)),
            &carry_bit,
            ConstraintF::one(),
        )?;

        // unpack `sum_limb` into its `used_in_limb + 1` many bits.
        let to_skip =
            <ConstraintF::BasePrimeField as PrimeField>::size_in_bits() - (used_in_limb + 1);
        let mut sum_limb_bits = sum_limb.to_bits_with_length_restriction(
            cs.ns(|| format!("sum_limb to_bits_with_length_restriction {}", i)),
            to_skip,
        )?;
        sum_limb_bits.reverse();
        // The leading bit is the carry for the next significant limb
        carry_bit = sum_limb_bits.pop().unwrap();

        sum_limbs_bits.append(&mut sum_limb_bits);
        to_be_processed -= used_in_limb;
    }

    assert_eq!(to_be_processed, 0, "not all bits processed");

    // The last carry is part of the result.
    sum_limbs_bits.push(carry_bit);

    assert_eq!(sum_limbs_bits.len(), ScalarF::size_in_bits() + 1);
    Ok(sum_limbs_bits)
}

#[cfg(test)]
pub(crate) mod test {
<<<<<<< HEAD
    use algebra::{Field, PrimeField, FpParameters, BigInteger, Group, UniformRand, ToBits, EndoMulCurve, ProjectiveCurve};
=======
    use algebra::{BigInteger, Field, FpParameters, Group, PrimeField, ToBits, UniformRand};
>>>>>>> e10cb027
    use r1cs_core::ConstraintSystem;

    use crate::{prelude::*, test_constraint_system::TestConstraintSystem};
    use rand::thread_rng;
    use crate::groups::EndoMulCurveGadget;

    #[allow(dead_code)]
    pub(crate) fn group_test<
        ConstraintF: Field,
        G: Group,
        GG: GroupGadget<G, ConstraintF, Value = G>,
    >() {
        let mut cs = TestConstraintSystem::<ConstraintF>::new();

        let a: G = UniformRand::rand(&mut thread_rng());
        let b: G = UniformRand::rand(&mut thread_rng());

        let a = GG::alloc(&mut cs.ns(|| "generate_a"), || Ok(a)).unwrap();
        let b = GG::alloc(&mut cs.ns(|| "generate_b"), || Ok(b)).unwrap();

        let zero = GG::zero(cs.ns(|| "Zero")).unwrap();

        // a + 0 = a
        assert_eq!(a.add(cs.ns(|| "a_plus_zero"), &zero).unwrap(), a);
        // a - 0 = a
        assert_eq!(a.sub(cs.ns(|| "a_minus_zero"), &zero).unwrap(), a);
        // a - a = 0
        assert_eq!(a.sub(cs.ns(|| "a_minus_a"), &a).unwrap(), zero);

        // a + b = b + a
        let a_b = a.add(cs.ns(|| "a_plus_b"), &b).unwrap();
        let b_a = b.add(cs.ns(|| "b_plus_a"), &a).unwrap();
        assert_eq!(a_b, b_a);
        // (a + b) + a = a + (b + a)
        let ab_a = a_b.add(&mut cs.ns(|| "a_b_plus_a"), &a).unwrap();
        let a_ba = a.add(&mut cs.ns(|| "a_plus_b_a"), &b_a).unwrap();
        assert_eq!(ab_a, a_ba);

        // a.double() = a + a
        let a_a = a.add(cs.ns(|| "a + a"), &a).unwrap();
        let mut a2 = a.clone();
        a2.double_in_place(cs.ns(|| "2a")).unwrap();
        assert_eq!(a2, a_a);
        // b.double() = b + b
        let mut b2 = b.clone();
        b2.double_in_place(cs.ns(|| "2b")).unwrap();
        let b_b = b.add(cs.ns(|| "b + b"), &b).unwrap();
        assert_eq!(b2, b_b);

        let _ = a.to_bytes(&mut cs.ns(|| "ToBytes")).unwrap();
        let _ = a.to_bytes_strict(&mut cs.ns(|| "ToBytes Strict")).unwrap();

        let _ = b.to_bytes(&mut cs.ns(|| "b ToBytes")).unwrap();
        let _ = b
            .to_bytes_strict(&mut cs.ns(|| "b ToBytes Strict"))
            .unwrap();
        assert!(cs.is_satisfied());

        scalar_bits_to_constant_length_test::<<ConstraintF as Field>::BasePrimeField, G>();
    }

    // To be called by curves with incomplete arithmetics. It is equal to the one above minus
    // checks that trigger exceptional cases due to incomplete arithmetic
    // (e.g a + a = a.double(), a + 0 = a, and so on).
    #[allow(dead_code)]
    pub(crate) fn group_test_with_incomplete_add<
        ConstraintF: Field,
        G: Group,
        GG: GroupGadget<G, ConstraintF, Value = G>,
    >() {
        let mut cs = TestConstraintSystem::<ConstraintF>::new();

        let a_native: G = UniformRand::rand(&mut thread_rng());
        let b_native: G = UniformRand::rand(&mut thread_rng());

        let a = GG::alloc(&mut cs.ns(|| "generate_a"), || Ok(a_native)).unwrap();
        let b = GG::alloc(&mut cs.ns(|| "generate_b"), || Ok(b_native)).unwrap();

        let _zero = GG::zero(cs.ns(|| "Zero")).unwrap();

        // a + b = b + a
        let a_b = a.add(cs.ns(|| "a_plus_b"), &b).unwrap();
        let b_a = b.add(cs.ns(|| "b_plus_a"), &a).unwrap();
        assert_eq!(a_b, b_a);

        // (a + b) + a = a + (b + a)
        let ab_a = a_b.add(&mut cs.ns(|| "a_b_plus_a"), &a).unwrap();
        let a_ba = a.add(&mut cs.ns(|| "a_plus_b_a"), &b_a).unwrap();
        assert_eq!(ab_a, a_ba);

        // a.double() + b = (a + b) + a: Testing double() using b as shift
        let mut a2 = a.clone();
        a2.double_in_place(cs.ns(|| "2a")).unwrap();
        let a2_b = a2.add(cs.ns(|| "2a + b"), &b).unwrap();

        let a_b_a = a
            .add(cs.ns(|| "a + b"), &b)
            .unwrap()
            .add(cs.ns(|| "a + b + a"), &a)
            .unwrap();
        assert_eq!(a2_b, a_b_a);

        // (b.double() + a) = (b + a) + b: Testing double() using a as shift
        let mut b2 = b.clone();
        b2.double_in_place(cs.ns(|| "2b")).unwrap();
        let b2_a = b2.add(cs.ns(|| "2b + a"), &a).unwrap();

        let b_a_b = b
            .add(cs.ns(|| "b + a"), &a)
            .unwrap()
            .add(cs.ns(|| "b + a + b"), &b)
            .unwrap();
        assert_eq!(b2_a, b_a_b);

        let _ = a.to_bytes(&mut cs.ns(|| "ToBytes")).unwrap();
        let _ = a.to_bytes_strict(&mut cs.ns(|| "ToBytes Strict")).unwrap();

        let _ = b.to_bytes(&mut cs.ns(|| "b ToBytes")).unwrap();
        let _ = b
            .to_bytes_strict(&mut cs.ns(|| "b ToBytes Strict"))
            .unwrap();
        assert!(cs.is_satisfied());

        scalar_bits_to_constant_length_test::<<ConstraintF as Field>::BasePrimeField, G>();
    }

    /// Tests the 'constant' length transformation of `scalar_bits_to_constant_length` against
    /// the result of 'native' big integer arithmetics.
    #[allow(dead_code)]
    fn scalar_bits_to_constant_length_test<ConstraintF: PrimeField, G: Group>() {
        for _ in 0..30 {
            let mut cs = TestConstraintSystem::<ConstraintF>::new();
            let rng = &mut thread_rng();

            let a = G::ScalarField::rand(rng);
            let mut a_bigint = a.into_repr();
            println!("scalar bigint: {}", a_bigint);
            println!(
                "modulus bigint: {}",
                <G::ScalarField as PrimeField>::Params::MODULUS
            );
            // the 'native' addition of the scalar a and the scalar field modulus
            let carry = a_bigint.add_nocarry(&<G::ScalarField as PrimeField>::Params::MODULUS);
            println!("sum bigint: {}", a_bigint);
            // add_nocarry should never return a non-zero as the BigInt's are always oversized to
            // prevent this.
            assert_eq!(carry, false, "add_nocarry overflow.");

            // get the bits in little endian order.
            // Note: `to_bits()` seems not to skip leading zeroes
            let mut native_result = a_bigint.to_bits();
            native_result.reverse();

            // Checking plausability of native sum
            let expected_len = <G::ScalarField as PrimeField>::size_in_bits() + 1;
            assert_eq!(
                native_result[expected_len..],
                vec![false; native_result.len() - expected_len],
                "unexpected large native result"
            );
            assert!(
                native_result[expected_len - 1]
                    || (!native_result[expected_len - 1]
                        && native_result[expected_len - 2]),
                "unexpected value of native result"
            );

            // Alloc a vector of Boolean Gadgets with values according to the scalar bits, little endian.
            let mut a_bits_gadget =
                Vec::<Boolean>::alloc(cs.ns(|| "a bits"), || Ok(a.write_bits())).unwrap();
            a_bits_gadget.reverse();

            // Compute the sum by means of the arithmetic circuit of `scalar_bits_to_constant_length()`
            let gadget_result =
                crate::groups::scalar_bits_to_constant_length::<_, G::ScalarField, _>(
                    cs.ns(|| "a bits to constant length"),
                    a_bits_gadget,
                )
                .unwrap()
                .into_iter()
                .map(|b| b.get_value().unwrap())
                .collect::<Vec<bool>>();

            // check equality with the native sum
            assert_eq!(
                expected_len,
                gadget_result.len(),
                "Native and circuit length not equal"
            );
            assert_eq!(
                native_result[..expected_len],
                gadget_result,
                "Native and circuit value not equal"
            );

            assert!(cs.is_satisfied());
        }
    }

    #[allow(dead_code)]
    pub(crate) fn mul_bits_native_test<
        ConstraintF: Field,
        G: Group,
        GG: GroupGadget<G, ConstraintF, Value = G>,
    >() {
        let mut cs: TestConstraintSystem<ConstraintF> = TestConstraintSystem::<ConstraintF>::new();
        let rng = &mut thread_rng();

        // Sample random base
        let g: G = UniformRand::rand(rng);
        let gg = GG::alloc(cs.ns(|| "generate_g"), || Ok(g)).unwrap();

        // Sample random scalar
        let a = G::ScalarField::rand(rng);

        // Alloc its bits on the circuit
        let mut a_bits = Vec::<Boolean>::alloc(cs.ns(|| "a bits"), || Ok(a.write_bits())).unwrap();
        a_bits.reverse();

        // Variable base scalar multiplication
        let x = cs.num_constraints();
        let a_times_gg_vb = gg.mul_bits(cs.ns(|| "a * G"), a_bits.iter()).unwrap();
        println!(
            "Variable base SM exponent len {}, num_constraints: {}",
            a_bits.len(),
            cs.num_constraints() - x
        );

        // Fixed base scalar multiplication
        let x = cs.num_constraints();
        let a_times_gg_fb =
            GG::mul_bits_fixed_base(&g, cs.ns(|| "fb a * G"), a_bits.as_slice()).unwrap();
        println!(
            "Fixed base SM exponent len {}, num_constraints: {}",
            a_bits.len(),
            cs.num_constraints() - x
        );

        // Compare with native results
        assert_eq!(a_times_gg_vb.get_value().unwrap(), g.mul(&a));
        assert_eq!(a_times_gg_fb.get_value().unwrap(), g.mul(&a));

        assert!(cs.is_satisfied());
    }

    #[allow(dead_code)]
    pub(crate) fn mul_bits_additivity_test<
        ConstraintF: Field,
        G: Group,
        GG: GroupGadget<G, ConstraintF, Value = G>,
    >() {
        let mut cs = TestConstraintSystem::<ConstraintF>::new();
        let rng = &mut thread_rng();

        let g: G = UniformRand::rand(rng);
        let gg = GG::alloc(cs.ns(|| "generate_g"), || Ok(g)).unwrap();

        let a = G::ScalarField::rand(rng);
        let b = G::ScalarField::rand(rng);
        //let ab = a * &b;
        let a_plus_b = a + &b;

        let mut a_bits = Vec::<Boolean>::alloc(cs.ns(|| "a bits"), || Ok(a.write_bits())).unwrap();
        a_bits.reverse();

        let mut b_bits = Vec::<Boolean>::alloc(cs.ns(|| "b bits"), || Ok(b.write_bits())).unwrap();
        b_bits.reverse();

        //let ab_bits = Vec::<Boolean>::alloc(cs.ns(|| "ab bits"), ||Ok(ab.write_bits())).unwrap();
        let mut a_plus_b_bits =
            Vec::<Boolean>::alloc(cs.ns(|| "a_plus_b bits"), || Ok(a_plus_b.write_bits())).unwrap();
        a_plus_b_bits.reverse();

        // Additivity test: a * G + b * G = (a + b) * G
        let a_times_gg_vb = gg.mul_bits(cs.ns(|| "a * G"), a_bits.iter()).unwrap();
        let a_times_gg_fb =
            GG::mul_bits_fixed_base(&g, cs.ns(|| "fb a * G"), a_bits.as_slice()).unwrap();

        let b_times_gg_vb = gg.mul_bits(cs.ns(|| "b * G"), b_bits.iter()).unwrap();
        let b_times_gg_fb =
            GG::mul_bits_fixed_base(&g, cs.ns(|| "fb b * G"), b_bits.as_slice()).unwrap();

        let a_plus_b_times_gg_vb = gg
            .mul_bits(cs.ns(|| "(a + b) * G"), a_plus_b_bits.iter())
            .unwrap();
        let a_plus_b_times_gg_fb =
            GG::mul_bits_fixed_base(&g, cs.ns(|| "fb (a + b) * G"), a_plus_b_bits.as_slice())
                .unwrap();

        a_times_gg_vb
            .add(cs.ns(|| "a * G + b * G"), &b_times_gg_vb)
            .unwrap()
            .enforce_equal(
                cs.ns(|| "a * G + b * G = (a + b) * G"),
                &a_plus_b_times_gg_vb,
            )
            .unwrap();

        a_times_gg_fb
            .add(cs.ns(|| "fb a * G + b * G"), &b_times_gg_fb)
            .unwrap()
            .enforce_equal(
                cs.ns(|| "fb a * G + b * G = (a + b) * G"),
                &a_plus_b_times_gg_fb,
            )
            .unwrap();
        assert!(cs.is_satisfied());
    }

    #[allow(dead_code)]
    pub(crate) fn mul_bits_test<
        ConstraintF: Field,
        G: Group,
        GG: GroupGadget<G, ConstraintF, Value = G>,
    >() {
        for _ in 0..10 {
            mul_bits_native_test::<ConstraintF, G, GG>();
            mul_bits_additivity_test::<ConstraintF, G, GG>();
        }
    }

    #[allow(dead_code)]
    pub(crate) fn endo_mul_test<
        ConstraintF: Field + PrimeField,
        G: ProjectiveCurve<Affine = GE>,
        GG: EndoMulCurveGadget<G, ConstraintF, Value = G>,
        GE: EndoMulCurve<Projective = G>,
    >()
    {
        let mut cs = TestConstraintSystem::<ConstraintF>::new();

        let a_native_proj = G::rand(&mut thread_rng());
        let a_native: GE = a_native_proj.into_affine();
        let a = GG::alloc(&mut cs.ns(|| "generate_a"), || Ok(a_native_proj)).unwrap();

        let scalar: G::ScalarField = u128::rand(&mut thread_rng()).into();

        let b_native = scalar.into_repr().to_bits().as_slice()[0..128].to_vec();
        let b = b_native
            .iter()
            .map(|&bit| Boolean::constant(bit))
            .collect::<Vec<_>>();

        let r_native = a_native.endo_mul(b_native).unwrap();
        let r = a.endo_mul(cs.ns(|| "endo mul"), &b).unwrap().get_value().unwrap();

        assert_eq!(r_native, r);
    }
}<|MERGE_RESOLUTION|>--- conflicted
+++ resolved
@@ -468,11 +468,7 @@
 
 #[cfg(test)]
 pub(crate) mod test {
-<<<<<<< HEAD
     use algebra::{Field, PrimeField, FpParameters, BigInteger, Group, UniformRand, ToBits, EndoMulCurve, ProjectiveCurve};
-=======
-    use algebra::{BigInteger, Field, FpParameters, Group, PrimeField, ToBits, UniformRand};
->>>>>>> e10cb027
     use r1cs_core::ConstraintSystem;
 
     use crate::{prelude::*, test_constraint_system::TestConstraintSystem};
