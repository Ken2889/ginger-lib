--- conflicted
+++ resolved
@@ -273,11 +273,7 @@
 
         //TODO: Implement this using enforce_verdict
         #[inline]
-<<<<<<< HEAD
         fn is_zero<CS: ConstraintSystemAbstract<ConstraintF>>(
-=======
-        fn is_zero<CS: ConstraintSystem<ConstraintF>>(
->>>>>>> e10cb027
             &self,
             _: CS,
         ) -> Result<Boolean, SynthesisError> {
@@ -691,14 +687,10 @@
         Self: GroupGadget<TEAffine<P>, ConstraintF>,
     {
         #[inline]
-<<<<<<< HEAD
         fn from_value<CS: ConstraintSystemAbstract<ConstraintF>>(
             mut cs: CS,
             value: &TEAffine<P>,
         ) -> Self {
-=======
-        fn from_value<CS: ConstraintSystem<ConstraintF>>(mut cs: CS, value: &TEAffine<P>) -> Self {
->>>>>>> e10cb027
             let x = F::from_value(cs.ns(|| "hardcode x"), &value.x);
             let y = F::from_value(cs.ns(|| "hardcode y"), &value.y);
 
@@ -759,11 +751,7 @@
 
         //TODO: Implement this using enforce_verdict
         #[inline]
-<<<<<<< HEAD
         fn is_zero<CS: ConstraintSystemAbstract<ConstraintF>>(
-=======
-        fn is_zero<CS: ConstraintSystem<ConstraintF>>(
->>>>>>> e10cb027
             &self,
             _: CS,
         ) -> Result<Boolean, SynthesisError> {
@@ -1526,10 +1514,7 @@
 {
     use crate::{boolean::AllocatedBit, groups::test::group_test, prelude::*};
     use algebra::{Group, PrimeField, UniformRand};
-<<<<<<< HEAD
     use r1cs_core::{ConstraintSystem, ConstraintSystemDebugger, SynthesisMode};
-=======
->>>>>>> e10cb027
     use rand::{thread_rng, Rng};
 
     group_test::<ConstraintF, TEAffine<P>, GG>();
