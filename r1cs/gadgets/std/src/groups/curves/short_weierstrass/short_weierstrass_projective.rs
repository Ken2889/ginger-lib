use algebra::{
    groups::Group,
    fields::{Field, PrimeField, BitIterator},
    curves::{
        Curve,
        SWModelParameters, EndoMulParameters,
        short_weierstrass_projective::{AffineRep, Projective}
    },
};
<<<<<<< HEAD

use r1cs_core::{ConstraintSystem, SynthesisError};
=======
use r1cs_core::{ConstraintSystemAbstract, SynthesisError};
>>>>>>> d41aef65
use std::ops::{Add, Mul};
use std::{borrow::Borrow, marker::PhantomData, ops::Neg};

use crate::{
    groups::{check_mul_bits_fixed_base_inputs, check_mul_bits_inputs, EndoMulCurveGadget},
    prelude::*,
    Assignment,
};

#[derive(Derivative)]
#[derivative(Debug, Clone)]
#[must_use]
pub struct AffineGadget<
    P: SWModelParameters,
    ConstraintF: PrimeField,
    F: FieldGadget<P::BaseField, ConstraintF>,
> {
    pub x: F,
    pub y: F,
    pub infinity: Boolean,
    _params: PhantomData<P>,
    _engine: PhantomData<ConstraintF>,
}

impl<P, ConstraintF, F> AffineGadget<P, ConstraintF, F>
where
    P: SWModelParameters,
    ConstraintF: PrimeField,
    F: FieldGadget<P::BaseField, ConstraintF>,
{
    pub fn new(x: F, y: F, infinity: Boolean) -> Self {
        Self {
            x,
            y,
            infinity,
            _params: PhantomData,
            _engine: PhantomData,
        }
    }

    #[inline]
    /// Incomplete addition: neither `self` nor `other` can be the neutral
    /// element, and other != ±self.
    /// If `safe` is set, enforce in the circuit exceptional cases not occurring.
    fn add_internal<CS: ConstraintSystemAbstract<ConstraintF>>(
        &self,
        mut cs: CS,
        other: &Self,
        safe: bool,
    ) -> Result<Self, SynthesisError> {
        // lambda = (B.y - A.y)/(B.x - A.x)
        // C.x = lambda^2 - A.x - B.x
        // C.y = lambda(A.x - C.x) - A.y
        //
        // Special cases:
        //
        // doubling: if B.y = A.y and B.x = A.x then lambda is unbound and
        // C = (lambda^2, lambda^3)
        //
        // addition of negative point: if B.y = -A.y and B.x = A.x then no
        // lambda can satisfy the first equation unless B.y - A.y = 0. But
        // then this reduces to doubling.
        let x2_minus_x1 = other.x.sub(cs.ns(|| "x2 - x1"), &self.x)?;
        let y2_minus_y1 = other.y.sub(cs.ns(|| "y2 - y1"), &self.y)?;

        let lambda = if safe {
            // Check that A.x - B.x != 0, which can be done by
            // enforcing I * (B.x - A.x) = 1
            // This is done below when we calculate inv (by F::inverse)
            let inv = x2_minus_x1.inverse(cs.ns(|| "compute inv"))?;
            F::alloc(cs.ns(|| "lambda"), || {
                Ok(y2_minus_y1.get_value().get()? * &inv.get_value().get()?)
            })
        } else {
            F::alloc(cs.ns(|| "lambda"), || {
                Ok(y2_minus_y1.get_value().get()?
                    * &x2_minus_x1.get_value().get()?.inverse().get()?)
            })
        }?;

        let x_3 = F::alloc(&mut cs.ns(|| "x_3"), || {
            let lambda_val = lambda.get_value().get()?;
            let x1 = self.x.get_value().get()?;
            let x2 = other.x.get_value().get()?;
            Ok((lambda_val.square() - &x1) - &x2)
        })?;

        let y_3 = F::alloc(&mut cs.ns(|| "y_3"), || {
            let lambda_val = lambda.get_value().get()?;
            let x_1 = self.x.get_value().get()?;
            let y_1 = self.y.get_value().get()?;
            let x_3 = x_3.get_value().get()?;
            Ok(lambda_val * &(x_1 - &x_3) - &y_1)
        })?;

        // Check lambda
        lambda.mul_equals(cs.ns(|| "check lambda"), &x2_minus_x1, &y2_minus_y1)?;

        // Check x3
        let x3_plus_x1_plus_x2 = x_3
            .add(cs.ns(|| "x3 + x1"), &self.x)?
            .add(cs.ns(|| "x3 + x1 + x2"), &other.x)?;
        lambda.mul_equals(cs.ns(|| "check x3"), &lambda, &x3_plus_x1_plus_x2)?;

        // Check y3
        let y3_plus_y1 = y_3.add(cs.ns(|| "y3 + y1"), &self.y)?;
        let x1_minus_x3 = self.x.sub(cs.ns(|| "x1 - x3"), &x_3)?;
        lambda.mul_equals(cs.ns(|| ""), &x1_minus_x3, &y3_plus_y1)?;

        Ok(Self::new(x_3, y_3, Boolean::Constant(false)))
    }

    #[inline]
    /// Incomplete, unsafe, addition: neither `self` nor `other` can be the neutral
    /// element, and other != ±self.
    pub fn add_unsafe<CS: ConstraintSystemAbstract<ConstraintF>>(
        &self,
        cs: CS,
        other: &Self,
    ) -> Result<Self, SynthesisError> {
        self.add_internal(cs, other, false)
    }

    #[inline]
    /// Compute 2 * self + other as (self + other) + self: this requires less constraints
    /// than computing self.double().add(other).
    /// Incomplete add: neither `self` nor `other` can be the neutral element, and other != ±self;
    /// If `safe` is set, enforce in the circuit that exceptional cases not occurring.
    fn double_and_add_internal<CS: ConstraintSystemAbstract<ConstraintF>>(
        &self,
        mut cs: CS,
        other: &Self,
        safe: bool,
    ) -> Result<Self, SynthesisError> {
        // The double-and-add sum P_4 = P_3 + P_1, where P_3 = P_1 + P_2,
        // under the above presumptions on P_1 and P_2 is enforced by just 5
        // constraints
        //      1. (x2 - x1) * lambda_1 = y2 - y1;
        //      2. lambda_1^2 = x1 +  x2 + x3;
        //      3. (x1 - x3) * (lambda1 + lambda_2) = 2·y1
        //      4. lambda_2^2 =   x1 + x3 + x4;
        //      5. lambda_2 * (x1 - x4) = y_1 + y_4;
        // Note that 3. is the result of adding the two equations
        //      3a. (x_1 - x_3) * lambda_1 = y_1 + y_3
        //      3b. (x_1 - x_3) * lambda_2 = y_1 - y_3.
        // This reduction is valid as x_2 - x_1 is non-zero and hence 1. uniquely
        // determines lambda_1, and thus x3 is determined by 2.
        // Again, since x_1-x_3 is non-zero equation 3. uniquely determines lambda_2
        // and hence being of the same unique value as enforced by 3a. and 3b.
        let x2_minus_x1 = other.x.sub(cs.ns(|| "x2 - x1"), &self.x)?;
        let y2_minus_y1 = other.y.sub(cs.ns(|| "y2 - y1"), &self.y)?;

        // Allocate lambda_1
        let lambda_1 = if safe {
            // Enforce the extra constraint for x_2 - x_1 != 0 by using the inverse gadget
            let inv_1 = x2_minus_x1.inverse(cs.ns(|| "enforce inv 1"))?;
            F::alloc(cs.ns(|| "lambda_1"), || {
                Ok(y2_minus_y1.get_value().get()? * &inv_1.get_value().get()?)
            })
        } else {
            // By our presumptions, x_2 - x_1 != 0
            F::alloc(cs.ns(|| "lambda_1"), || {
                Ok(y2_minus_y1.get_value().get()?
                    * &x2_minus_x1.get_value().get()?.inverse().get()?)
            })
        }?;

        // Constraint 1.
        lambda_1.mul_equals(cs.ns(|| "check lambda_1"), &x2_minus_x1, &y2_minus_y1)?;

        let x_3 = F::alloc(&mut cs.ns(|| "x_3"), || {
            let lambda_1_val = lambda_1.get_value().get()?;
            let x1 = self.x.get_value().get()?;
            let x2 = other.x.get_value().get()?;
            Ok((lambda_1_val.square() - &x1) - &x2)
        })?;

        // Constraint 2.
        let x3_plus_x1_plus_x2 = x_3
            .add(cs.ns(|| "x3 + x1"), &self.x)?
            .add(cs.ns(|| "x3 + x1 + x2"), &other.x)?;
        lambda_1.mul_equals(cs.ns(|| "check x3"), &lambda_1, &x3_plus_x1_plus_x2)?;

        // Allocate lambda_2.
        let x1_minus_x3 = &self.x.sub(cs.ns(|| "x1 - x3"), &x_3)?;
        let two_y1 = self.y.double(cs.ns(|| "2y1"))?;

        let lambda_2 = if safe {
            // Set the extra constraint for x_1 - x_3 != 0
            let inv_2 = x1_minus_x3.inverse(cs.ns(|| "enforce inv 2"))?;
            F::alloc(cs.ns(|| "lambda_2"), || {
                let lambda_val = lambda_1.get_value().get()?;
                let two_y1_val = two_y1.get_value().get()?;

                let two_y1_div_x1_minus_x3 = two_y1_val * &inv_2.get_value().get()?;
                Ok(two_y1_div_x1_minus_x3 - &lambda_val)
            })
        } else {
            F::alloc(cs.ns(|| "lambda_2"), || {
                let lambda_val = lambda_1.get_value().get()?;
                let two_y1_val = two_y1.get_value().get()?;

                let x1_minus_x3_inv = (x1_minus_x3.get_value().get()?).inverse().get()?;
                let two_y1_div_x1_minus_x3 = two_y1_val * &x1_minus_x3_inv;
                Ok(two_y1_div_x1_minus_x3 - &lambda_val)
            })
        }?;

        // Constraint 3.
        let lambda_2_plus_lambda_1 = lambda_2.add(cs.ns(|| "lambda_2 + lambda_1"), &lambda_1)?;

        lambda_2_plus_lambda_1.mul_equals(
            cs.ns(|| "(lambda_2 + lambda) * (x1 - x3) = 2y1"),
            &x1_minus_x3,
            &two_y1,
        )?;

        // Allocate the final x
        let x_4 = F::alloc(&mut cs.ns(|| "x_4"), || {
            let lambda_2_val = lambda_2.get_value().get()?;
            let x1_val = self.x.get_value().get()?;
            let x3_val = x_3.get_value().get()?;
            Ok((lambda_2_val.square() - &x1_val) - &x3_val)
        })?;

        // Constraint 4.
        let x4_plus_x1_plus_x3 = x_4
            .add(cs.ns(|| "x4 + x1"), &self.x)?
            .add(cs.ns(|| "x3 + x1 + x3"), &x_3)?;
        lambda_2.mul_equals(cs.ns(|| "check x4"), &lambda_2, &x4_plus_x1_plus_x3)?;

        // alloc the final y
        let y_4 = F::alloc(&mut cs.ns(|| "y_4"), || {
            let lambda_2_val = lambda_2.get_value().get()?;
            let x_1_val = self.x.get_value().get()?;
            let y_1_val = self.y.get_value().get()?;
            let x_4_val = x_4.get_value().get()?;
            Ok(lambda_2_val * &(x_1_val - &x_4_val) - &y_1_val)
        })?;

        // Constraint 5.
        let y4_plus_y1 = y_4.add(cs.ns(|| "y4 + y1"), &self.y)?;
        let x1_minus_x4 = self.x.sub(cs.ns(|| "x1 - x4"), &x_4)?;
        lambda_2.mul_equals(cs.ns(|| ""), &x1_minus_x4, &y4_plus_y1)?;

        Ok(Self::new(x_4, y_4, Boolean::Constant(false)))
    }

    #[inline]
    /// Compute 2 * self + other.
    /// Incomplete, safe, addition: neither `self` nor `other` can be the neutral
    /// element, and other != ±self.
    pub fn double_and_add<CS: ConstraintSystemAbstract<ConstraintF>>(
        &self,
        cs: CS,
        other: &Self,
    ) -> Result<Self, SynthesisError> {
        self.double_and_add_internal(cs, other, true)
    }

    #[inline]
    /// Compute 2 * self + other.
    /// Incomplete, unsafe, addition: neither `self` nor `other` can be the neutral
    /// element, and other != ±self.
    pub fn double_and_add_unsafe<CS: ConstraintSystemAbstract<ConstraintF>>(
        &self,
        cs: CS,
        other: &Self,
    ) -> Result<Self, SynthesisError> {
        self.double_and_add_internal(cs, other, false)
    }
}

impl<P, ConstraintF, F> PartialEq for AffineGadget<P, ConstraintF, F>
where
    P: SWModelParameters,
    ConstraintF: PrimeField,
    F: FieldGadget<P::BaseField, ConstraintF>,
{
    fn eq(&self, other: &Self) -> bool {
        self.x == other.x && self.y == other.y
    }
}

impl<P, ConstraintF, F> Eq for AffineGadget<P, ConstraintF, F>
where
    P: SWModelParameters,
    ConstraintF: PrimeField,
    F: FieldGadget<P::BaseField, ConstraintF>,
{
}

impl<P, ConstraintF, F> GroupGadget<Projective<P>, ConstraintF>
    for AffineGadget<P, ConstraintF, F>
where
    P: SWModelParameters,
    ConstraintF: PrimeField,
    F: FieldGadget<P::BaseField, ConstraintF>,
{
    type Value = Projective<P>;
    type Variable = (F::Variable, F::Variable);

    #[inline]
    fn get_value(&self) -> Option<Self::Value> {
        match (
            self.x.get_value(),
            self.y.get_value(),
            self.infinity.get_value(),
        ) {
            (Some(x), Some(y), Some(infinity)) => {
                Some(
                    if infinity {
                        Projective::<P>::zero()
                    } else {
                        Projective::<P>::from_affine(&AffineRep::<P>::new(x, y))
                    }
                )
            }
            (None, None, None) => None,
            _ => unreachable!(),
        }
    }

    #[inline]
    fn get_variable(&self) -> Self::Variable {
        (self.x.get_variable(), self.y.get_variable())
    }

    #[inline]
    fn zero<CS: ConstraintSystemAbstract<ConstraintF>>(mut cs: CS) -> Result<Self, SynthesisError> {
        Ok(Self::new(
            F::zero(cs.ns(|| "zero"))?,
            F::one(cs.ns(|| "one"))?,
            Boolean::constant(true),
        ))
    }

    #[inline]
    fn is_zero<CS: ConstraintSystemAbstract<ConstraintF>>(
        &self,
        _: CS,
    ) -> Result<Boolean, SynthesisError> {
        Ok(self.infinity)
    }

    #[inline]
    /// Incomplete, safe, addition: neither `self` nor `other` can be the neutral
    /// element.
    fn add<CS: ConstraintSystemAbstract<ConstraintF>>(
        &self,
        cs: CS,
        other: &Self,
    ) -> Result<Self, SynthesisError> {
        self.add_internal(cs, other, true)
    }

    /// Incomplete addition: neither `self` nor `other` can be the neutral
    /// element.
    fn add_constant<CS: ConstraintSystemAbstract<ConstraintF>>(
        &self,
        mut cs: CS,
        other: &Projective<P>,
    ) -> Result<Self, SynthesisError> {
        // lambda = (B.y - A.y)/(B.x - A.x)
        // C.x = lambda^2 - A.x - B.x
        // C.y = lambda(A.x - C.x) - A.y
        //
        // Special cases:
        //
        // doubling: if B.y = A.y and B.x = A.x then lambda is unbound and
        // C = (lambda^2, lambda^3)
        //
        // addition of negative point: if B.y = -A.y and B.x = A.x then no
        // lambda can satisfy the first equation unless B.y - A.y = 0. But
        // then this reduces to doubling.
        //
        // So we need to check that A.x - B.x != 0, which can be done by
        // enforcing I * (B.x - A.x) = 1
        if other.is_zero() {
            return Err(SynthesisError::AssignmentMissing);
        }
        let other = other.into_affine().unwrap();
        let other_x = other.x;
        let other_y = other.y;

        let x2_minus_x1 = self
            .x
            .sub_constant(cs.ns(|| "x2 - x1"), &other_x)?
            .negate(cs.ns(|| "neg1"))?;
        let y2_minus_y1 = self
            .y
            .sub_constant(cs.ns(|| "y2 - y1"), &other_y)?
            .negate(cs.ns(|| "neg2"))?;

        let inv = x2_minus_x1.inverse(cs.ns(|| "compute inv"))?;

        let lambda = F::alloc(cs.ns(|| "lambda"), || {
            Ok(y2_minus_y1.get_value().get()? * &inv.get_value().get()?)
        })?;

        let x_3 = F::alloc(&mut cs.ns(|| "x_3"), || {
            let lambda_val = lambda.get_value().get()?;
            let x1 = self.x.get_value().get()?;
            let x2 = other_x;
            Ok((lambda_val.square() - &x1) - &x2)
        })?;

        let y_3 = F::alloc(&mut cs.ns(|| "y_3"), || {
            let lambda_val = lambda.get_value().get()?;
            let x_1 = self.x.get_value().get()?;
            let y_1 = self.y.get_value().get()?;
            let x_3 = x_3.get_value().get()?;
            Ok(lambda_val * &(x_1 - &x_3) - &y_1)
        })?;

        // Check lambda
        lambda.mul_equals(cs.ns(|| "check lambda"), &x2_minus_x1, &y2_minus_y1)?;

        // Check x3
        let x3_plus_x1_plus_x2 = x_3
            .add(cs.ns(|| "x3 + x1"), &self.x)?
            .add_constant(cs.ns(|| "x3 + x1 + x2"), &other_x)?;
        lambda.mul_equals(cs.ns(|| "check x3"), &lambda, &x3_plus_x1_plus_x2)?;

        // Check y3
        let y3_plus_y1 = y_3.add(cs.ns(|| "y3 + y1"), &self.y)?;
        let x1_minus_x3 = self.x.sub(cs.ns(|| "x1 - x3"), &x_3)?;

        lambda.mul_equals(cs.ns(|| ""), &x1_minus_x3, &y3_plus_y1)?;

        Ok(Self::new(x_3, y_3, Boolean::Constant(false)))
    }

    #[inline]
    fn double_in_place<CS: ConstraintSystemAbstract<ConstraintF>>(
        &mut self,
        mut cs: CS,
    ) -> Result<(), SynthesisError> {
        let a = P::COEFF_A;
        let x_squared = self.x.square(cs.ns(|| "x^2"))?;

        let one = P::BaseField::one();
        let two = one.double();
        let three = two + &one;

        let three_x_squared = x_squared.mul_by_constant(cs.ns(|| "3 * x^2"), &three)?;
        let three_x_squared_plus_a = three_x_squared.add_constant(cs.ns(|| "3 * x^2 + a"), &a)?;

        let two_y = self.y.double(cs.ns(|| "2y"))?;

        let lambda = F::alloc(cs.ns(|| "lambda"), || {
            let y_doubled_inv = two_y.get_value().get()?.inverse().get()?;
            Ok(three_x_squared_plus_a.get_value().get()? * &y_doubled_inv)
        })?;

        // Check lambda
        lambda.mul_equals(cs.ns(|| "check lambda"), &two_y, &three_x_squared_plus_a)?;

        // Allocate fresh x and y as a temporary workaround to reduce the R1CS density.
        let x = F::alloc(cs.ns(|| "new x"), || {
            let lambda_val = lambda.get_value().get()?;
            let x_val = self.x.get_value().get()?;
            Ok((lambda_val * &lambda_val) - &x_val - &x_val)
        })?;

        // lambda * lambda = new_x + 2_old_x
        let new_x_plus_two_x = self
            .x
            .add(cs.ns(|| "2old_x"), &self.x)?
            .add(cs.ns(|| "new_x + 2old_x"), &x)?;
        lambda.mul_equals(cs.ns(|| "check new x"), &lambda, &new_x_plus_two_x)?;

        let y = F::alloc(cs.ns(|| "new y"), || {
            let lambda_val = lambda.get_value().get()?;
            let x_val = self.x.get_value().get()?;
            let y_val = self.y.get_value().get()?;
            let new_x_val = x.get_value().get()?;
            Ok(((x_val - &new_x_val) * &lambda_val) - &y_val)
        })?;

        //lambda * (old_x - new_x) = new_y + old_y
        let old_x_minus_new_x = self.x.sub(cs.ns(|| "old_x - new_x"), &x)?;
        let old_y_plus_new_y = self.y.add(cs.ns(|| "old_y + new_y"), &y)?;
        lambda.mul_equals(
            cs.ns(|| "check new y"),
            &old_x_minus_new_x,
            &old_y_plus_new_y,
        )?;

        *self = Self::new(x, y, Boolean::constant(false));
        Ok(())
    }

    fn negate<CS: ConstraintSystemAbstract<ConstraintF>>(
        &self,
        mut cs: CS,
    ) -> Result<Self, SynthesisError> {
        Ok(Self::new(
            self.x.clone(),
            self.y.negate(cs.ns(|| "negate y"))?,
            self.infinity,
        ))
    }

    /// [Hopwood]'s optimized scalar multiplication, adapted to the general case of no
    /// leading-one assumption. This is achieved by transforming the scalar to (almost)
    /// constant length by adding the scalar field modulus, and applying the Hopwood algorithm
    /// to a bit sequence of length `n+1`, where `n` is the length of the scalar field modulus.
    /// Takes `7*n + O(1)` number of constraints instead of `6*n+O(1)`.
    ///
    /// Given a little-endian sequence `bits` of at most `n` Boolean gadgets, computes
    /// the scalar multiple of `&self`, assuming the latter is assured to be in the prime order
    /// subgroup. Due to incomplete arithmetics, is not satifiable for the scalars from the set
    /// {0, p-2, p-1, p, p+1}.
    ///
    /// [Hopwood] https://github.com/zcash/zcash/issues/3924
    /// Implementation adapted from https://github.com/ebfull/halo/blob/master/src/gadgets/ecc.rs#L1762.
    fn mul_bits<'a, CS: ConstraintSystemAbstract<ConstraintF>>(
        // variable base point, must be non-trivial and in the prime order subgroup
        &self,
        mut cs: CS,
        // little endian, of length <= than the scalar field modulus.
        // Should not be equal to {0, p-2, p-1, p, p+1}.
        bits: impl Iterator<Item = &'a Boolean>,
    ) -> Result<Self, SynthesisError> {
        assert!(P::ScalarField::size_in_bits() >= 3);

        let double_and_add_step = |mut cs: r1cs_core::Namespace<_, _>,
                                   bit: &Boolean,
                                   acc: &mut Self,
                                   t: &Self,
                                   safe_arithmetics: bool|
         -> Result<(), SynthesisError> {
            // Q := k[i+1] ? T : −T
            let neg_y = t.y.negate(cs.ns(|| "neg y"))?;
            let selected_y =
                F::conditionally_select(cs.ns(|| "select y or -y"), bit, &t.y, &neg_y)?;
            let q = Self::new(t.x.clone(), selected_y, t.infinity);

            // Acc := (Acc + Q) + Acc using double_and_add_internal
            *acc = acc.double_and_add_internal(cs.ns(|| "double and add"), &q, safe_arithmetics)?;

            Ok(())
        };

        let mut bits = bits.cloned().collect::<Vec<Boolean>>();
        if self.get_value().is_some() && bits.iter().all(|b| b.get_value().is_some()) {
            check_mul_bits_inputs(
                &self.get_value().unwrap(),
                bits.iter().map(|b| b.get_value().unwrap()).collect(),
            )?;
        }

        // Length normalization by adding the scalar field modulus.
        // The result is alway n + 1 bits long, although the leading bit might be zero.
        // Costs ~ 1*n + O(1) many constraints.
        bits = crate::groups::scalar_bits_to_constant_length::<_, P::ScalarField, _>(
            cs.ns(|| "scalar bits to constant length"),
            bits,
        )?;

        let t = self.clone();

        // Acc := [3] T = [2]*T + T
        let init = {
            let mut t_copy = t.clone();
            t_copy.double_in_place(cs.ns(|| "[2] * T"))?;
            t_copy.add_unsafe(cs.ns(|| "[3] * T"), &t)
        }?;

        /* Separate treatment of the two leading bits.
        Assuming that T is in the correct subgroup, no exceptions for affine arithmetic
        are met.
        */

        // This processes the most significant bit for the case
        // bits[n]=1.
        let mut acc = init.clone();
        let leading_bit = bits.pop().unwrap();

        // Processing bits[n-1] for the case bits[n] = 1
        double_and_add_step(
            cs.ns(|| "Processing bits[n-1] for the case bits[n] == 1"),
            &bits.pop().unwrap(),
            &mut acc,
            &t,
            false,
        )?;

        // If leading_bit is one we reset acc to the case bits[n-1]==1
        acc = Self::conditionally_select(
            cs.ns(|| "reset acc if leading_bit == 1"),
            &leading_bit,
            &acc,
            &init,
        )?;

        /* The next bits bits[n-2],...,bits[3] (i.e. except the three least significant)
        are treated as in Hopwoods' algorithm.
        */

        // No exceptions can be hit here either, so we are allowed to use unsafe add.
        // (For T = 0 we don't care.)
        for (i, bit) in bits
            .iter()
            .enumerate()
            // Skip the two least significant bits (we handle them after the loop)
            .skip(3)
            // Scan over the scalar bits in big-endian order
            .rev()
        {
            double_and_add_step(cs.ns(|| format!("bit {}", i + 2)), bit, &mut acc, &t, false)?;
        }

        /* The last three bits are treated by a careful decision between add()
        and add_unsafe().
        */

        // Why the step processing bit[2] needs to be treated with a
        // secure add: The scalar after adding p consists of n+1 bits
        //             n-1 bits
        //     /-----------------------------\
        //     (bits[n], ... ,bits[3], bits[2], bits[1], bits[0])
        //
        // and the result of `acc` after processing bit[2] is
        //
        //                 n bits
        //     /---------------------------------\
        //     [bits[n], bits[n-1],..., bits[2], 1] * T.
        //
        // This output is equal to 0 (and hence causes an exception in the
        // last add when processing bits[2]) iff
        //
        //     [bits[n], bits[n-1],....,bits[2], 1] = p,
        //
        // or equivalently [bit[n],...,bits[2],bits[1]] = {p or p-1}.
        // This corresponds to
        //     scalar + p  = 2 * {p or p-1} + bits[0]
        // or  scalar being from {p-2, p-1, p, p + 1}.
        // A more detailed exploration shows that this set is the complete set
        // of exceptions.
        double_and_add_step(cs.ns(|| "bit 2"), &bits[2], &mut acc, &t, true)?;

        // Why the step processing bit[1] needs to be treated with a
        // secure add:
        // After processing bit[1] `acc` is equal to
        //
        //                 n+1 bits
        //     /---------------------------------------\
        //     [bits[n], bits[n-1],..., bits[2], bits[1], 1] * T
        //
        // which is 0 iff
        //
        //     [bits[n], bits[n-1],....,bits[2],bits[1], 1] = p,
        //
        // or equivalently [bit[n],...,bits[2],bits[1],bits[0]] = {p or p-1}.
        // These cases corresponds to
        //     scalar + p  = {p or p-1}
        // or a scalar from  {0 , -1}. The latter cannot be achieved by an
        // unsigned integer representation. The case scalar = 0 is not
        // covered by the secure add from the step of bits[2].
        double_and_add_step(cs.ns(|| "bit 1"), &bits[1], &mut acc, &t, true)?;

        // The final bit is taken into account by correcting the `1` in
        //
        //     [bits[n], bits[n-1],....,bits[2],bits[1], 1] * T,
        //
        // via substracting T and a subsequent conditional choice
        //
        //      return (k[0] = 0) ? (Acc - T) : Acc.
        //
        // We hit exceptions in this sub if and only if
        //
        //   [bits[n], bits[n-1],....,bits[2],bits[1], 1]*T = +/- T,
        // or
        //  [bits[n], bits[n-1],....,bits[2],bits[1], 1] = +/- 1  mod p.
        // Hence
        //
        //  [bits[n], bits[n-1],....,bits[2],bits[1], 0] = {-2,0} mod p,
        //
        // and [bits[n],...,bits[1],bits[0]] is contained in {-2,-1,0,1} mod p.
        // As this case is already covered by the secure add of step bit[2],
        // we may use add_unsafe() here.
        let neg_t = t.negate(cs.ns(|| "neg T"))?;
        let acc_minus_t = acc.add_unsafe(cs.ns(|| "Acc - T"), &neg_t)?;

        let result = Self::conditionally_select(
            cs.ns(|| "select acc or acc - T"),
            &bits[0],
            &acc,
            &acc_minus_t,
        )?;

        Ok(result)
    }

    /// Fixed base scalar multiplication as mentioned by [Hopwood] using a signed
    /// digit representation. Takes roughly 2 constraints per scalar bit.
    /// Bits must be in little endian form, and as most as long as the scalar field
    /// modulus.
    /// CAUTION: Due to the use of incomplete arithemtics, there are few exceptions
    /// described in `fn check_mul_bits_fixed_base_inputs()`.
    ///
    /// [Hopwood]: https://github.com/zcash/zcash/issues/3924
    #[inline]
<<<<<<< HEAD
    fn mul_bits_fixed_base<'a, CS: ConstraintSystem<ConstraintF>>(
        base: &'a Projective<P>,
=======
    fn mul_bits_fixed_base<'a, CS: ConstraintSystemAbstract<ConstraintF>>(
        base: &'a SWProjective<P>,
>>>>>>> d41aef65
        mut cs: CS,
        bits: &[Boolean],
    ) -> Result<Self, SynthesisError> {
        // bits must not exceed the length the scalar field modulus
        if bits.len() > P::ScalarField::size_in_bits() {
            return Err(SynthesisError::Other(format!(
                "Input bits size: {}, max allowed size: {}",
                bits.len(),
                P::ScalarField::size_in_bits()
            )));
        }

        // After padding to the next multiple of two we compute
        //
        //  acc = sum_{i=0}^{m-1} ((2*b_{2i+1} + b_i) - 3/2) * 4^i * T
        //      = sum_{i=0}^{m-1} (2*(2*b_{2i+1} + b_i) - 3) * 4^i * T',
        //
        // with T' = 1/2 T, and then correct the result by substracting
        //  - 3* sum_{i=0}^{m-1} * 4^i * T' = -3* (4^m -1) * T'.
        // This signed representation with digits from the symmetric
        // set {-3,-1,+1,+3} allows to use add_unsafe in a controlled
        // way.

        // Init
        let mut to_sub = Projective::<P>::zero();

        // T = 2^{-1} * base
        let mut t = {
            let two_inv = P::ScalarField::one().double().inverse().unwrap();
            (*base).mul(&two_inv)
        };

        // Init to 0 to avoid compilation errors ("usage of possibily uninitialized variable").
        // The 0 val will never be used and acc will be initialized to proper value in the first
        // iteration of the loop below.
        let mut acc = Self::zero(cs.ns(|| "initialize acc"))?;

        // Pad bits with 0s if not even
        let mut bits = bits.to_vec();
        if bits.len() % 2 != 0 {
            bits.push(Boolean::constant(false));
        }

        // Pre-checks
        if bits.iter().all(|b| b.get_value().is_some()) {
            check_mul_bits_fixed_base_inputs(
                base,
                bits.iter().rev().map(|b| b.get_value().unwrap()).collect(),
            )?;
        };

        let num_chunks = bits.len() / 2;

        for (i, bits) in bits.chunks(2).enumerate() {
            // Compute table for this chunk
            let ti = t;
            let three_ti = ti.double().add(&ti);
            let mut table = [three_ti.neg(), ti.neg(), ti, three_ti];

            //Compute constants
            Projective::batch_normalization(&mut table);
            let x_coords = [table[0].x, table[1].x, table[2].x, table[3].x];
            let y_coords = [table[0].y, table[1].y, table[2].y, table[3].y];
            let precomp = Boolean::and(cs.ns(|| format!("b0 AND b1_{}", i)), &bits[0], &bits[1])?;

            //Lookup x and y
            let x = F::two_bit_lookup_lc(
                cs.ns(|| format!("Lookup x_{}", i)),
                &precomp,
                &[bits[0], bits[1]],
                &x_coords,
            )?;
            let y = F::two_bit_lookup_lc(
                cs.ns(|| format!("Lookup y_{}", i)),
                &precomp,
                &[bits[0], bits[1]],
                &y_coords,
            )?;

            // Add the value computed in this chunk to the accumulator
            match i {
                // First chunk -> initialize acc
                chunk if chunk == 0 => {
                    acc = Self::new(x, y, Boolean::constant(false));
                }

                // We can use unsafe add, no exception occur
                chunk if chunk < num_chunks => {
                    let adder: Self = Self::new(x, y, Boolean::constant(false));
                    acc = acc.add_unsafe(cs.ns(|| format!("Add_{}", i)), &adder)?;
                }

                // Last chunk we must use safe add
                _ => {
                    let adder: Self = Self::new(x, y, Boolean::constant(false));
                    acc = acc.add(cs.ns(|| format!("Add_{}", i)), &adder)?;
                }
            }

            // Update values for next chunk
            t = t.double().double();
            to_sub += &table[0];
        }
        acc = acc.sub_constant(cs.ns(|| "acc - to_sub"), &to_sub)?;
        Ok(acc)
    }

    /// Useful in context when you have some signed representation of the scalar's digits, like
    /// in BH hash. I decided here to keep the same logic as TE implementation  for future extensibility:
    /// in fact there is no actual difference between "outer" and "inner" sums since they all
    /// are SW unsafe additions. The code could be simplified, but nothing changes from a number
    /// of constraints point of view.
    fn precomputed_base_3_bit_signed_digit_scalar_mul<'a, CS, I, J, B>(
        mut cs: CS,
        bases: &[B],
        scalars: &[J],
    ) -> Result<Self, SynthesisError>
    where
        CS: ConstraintSystemAbstract<ConstraintF>,
        I: Borrow<[Boolean]>,
        J: Borrow<[I]>,
        B: Borrow<[Projective<P>]>,
    {
        const CHUNK_SIZE: usize = 3;
        let mut sw_result: Option<AffineGadget<P, ConstraintF, F>> = None;
        let mut result: Option<AffineGadget<P, ConstraintF, F>> = None;
        let mut process_segment_result = |mut cs: r1cs_core::Namespace<_, _>,
                                          result: &AffineGadget<P, ConstraintF, F>|
         -> Result<(), SynthesisError> {
            let segment_result = result.clone();
            match sw_result {
                None => {
                    sw_result = Some(segment_result);
                }
                Some(ref mut sw_result) => {
                    *sw_result =
                        segment_result.add_unsafe(cs.ns(|| "sw outer addition"), sw_result)?;
                }
            }
            Ok(())
        };
        // Compute ∏(h_i^{m_i}) for all i.
        for (segment_i, (segment_bits_chunks, segment_powers)) in
            scalars.iter().zip(bases.iter()).enumerate()
        {
            for (i, (bits, base_power)) in segment_bits_chunks
                .borrow()
                .iter()
                .zip(segment_powers.borrow().iter())
                .enumerate()
            {
                let base_power = base_power.borrow();
                let mut acc_power = *base_power;
                let mut coords = vec![];
                for _ in 0..4 {
                    coords.push(acc_power);
                    acc_power += base_power;
                }
                let bits = bits.borrow().to_bits(
                    &mut cs.ns(|| format!("Convert Scalar {}, {} to bits", segment_i, i)),
                )?;
                if bits.len() != CHUNK_SIZE {
                    return Err(SynthesisError::Unsatisfiable);
                }
                // TODO: check if zero possible
                let coords = coords.iter().map(|p| p.into_affine()).collect::<Result<Vec<_>, _>>()?;
                let x_coeffs = coords.iter().map(|p| p.x).collect::<Vec<_>>();
                let y_coeffs = coords.iter().map(|p| p.y).collect::<Vec<_>>();
                let precomp = Boolean::and(
                    cs.ns(|| format!("precomp in window {}, {}", segment_i, i)),
                    &bits[0],
                    &bits[1],
                )?;
                let x = F::two_bit_lookup_lc(
                    cs.ns(|| format!("x in window {}, {}", segment_i, i)),
                    &precomp,
                    &[bits[0], bits[1]],
                    &x_coeffs,
                )?;
                let y = F::three_bit_cond_neg_lookup(
                    cs.ns(|| format!("y lookup in window {}, {}", segment_i, i)),
                    &bits,
                    &precomp,
                    &y_coeffs,
                )?;
                let tmp = Self::new(x, y, Boolean::constant(false));
                match result {
                    None => {
                        result = Some(tmp);
                    }
                    Some(ref mut result) => {
                        *result = tmp.add_unsafe(
                            cs.ns(|| format!("addition of window {}, {}", segment_i, i)),
                            result,
                        )?;
                    }
                }
            }
            process_segment_result(cs.ns(|| format!("window {}", segment_i)), &result.unwrap())?;
            result = None;
        }
        if result.is_some() {
            process_segment_result(cs.ns(|| "leftover"), &result.unwrap())?;
        }
        Ok(sw_result.unwrap())
    }

    fn cost_of_add() -> usize {
        3 * F::cost_of_mul_equals() + F::cost_of_inv()
    }

    fn cost_of_double() -> usize {
        3 * F::cost_of_mul() + F::cost_of_mul_equals()
    }
}

impl<P, ConstraintF, F> EndoMulCurveGadget<Projective<P>, ConstraintF>
    for AffineGadget<P, ConstraintF, F>
where
    P: EndoMulParameters,
    ConstraintF: PrimeField,
    F: FieldGadget<P::BaseField, ConstraintF>,
{
    /// Given an arbitrary curve element `&self`, applies the endomorphism
    /// defined by `ENDO_COEFF`.
    fn apply_endomorphism<CS: ConstraintSystemAbstract<ConstraintF>>(
        &self,
        mut cs: CS,
    ) -> Result<Self, SynthesisError> {
        Ok(Self::new(
            self.x.mul_by_constant(cs.ns(|| "endo x"), &P::ENDO_COEFF)?,
            self.y.clone(),
            self.infinity,
        ))
    }

    /// The endomorphism-based scalar multiplication circuit from [Halo],taking only
    /// 3.5 constraints per "scalar" bit. Assumes that `ENDO_SCALAR` satisfies the minimal
    /// distance property as mentioned in `SWModelParameters`.
    /// Given any non-trivial point `P= &self` of the prime order r subgroup, and a slice
    /// of an even number of at most `lambda` Booleans `bits`, enforces that the result equals
    ///     phi(bits) * P,
    /// where `phi(bits)` is the equivalent scalar representation of `bits`.
    ///
    /// [Halo]: https://eprint.iacr.org/2019/1021
    fn endo_mul<CS: ConstraintSystemAbstract<ConstraintF>>(
        &self,
        mut cs: CS,
        bits: &[Boolean],
    ) -> Result<Self, SynthesisError> {
        let mut bits = bits.to_vec();
        if bits.len() % 2 == 1 {
            bits.push(Boolean::constant(false));
        }

        if bits.len() > P::LAMBDA {
            Err(SynthesisError::Other(
                "Endo mul bits length exceeds LAMBDA".to_owned(),
            ))?
        }

        let endo_self = self.apply_endomorphism(cs.ns(|| "endo self"))?;
        let self_y_neg = self.y.negate(cs.ns(|| "self y negate"))?;

        let mut acc = endo_self.clone();
        acc = acc.add(cs.ns(|| "add"), &self)?;
        acc.double_in_place(cs.ns(|| "double"))?;

        for i in (0..(bits.len() / 2)).rev() {
            // Conditional select between (-1)^b_0 * Phi^{b_1}(&self), according
            // to [b_1,b_0] = bits[2i+1, 2i].
            // Takes 2 constraints.
            let add = Self::new(
                F::conditionally_select(
                    cs.ns(|| format!("conditional bit1 select endo {}", i)),
                    &bits[i * 2 + 1],
                    &endo_self.x,
                    &self.x,
                )?,
                F::conditionally_select(
                    cs.ns(|| format!("conditional bit0 select negate {}", i)),
                    &bits[i * 2],
                    &self.y,
                    &self_y_neg,
                )?,
                self.infinity,
            );

            // The unsafe double and add, takes 5 constraints.
            acc = acc.double_and_add_unsafe(cs.ns(|| format!("double_and_add {}", i)), &add)?;
        }

        Ok(acc)
    }
}

impl<P, ConstraintF, F> CondSelectGadget<ConstraintF> for AffineGadget<P, ConstraintF, F>
where
    P: SWModelParameters,
    ConstraintF: PrimeField,
    F: FieldGadget<P::BaseField, ConstraintF>,
{
    #[inline]
    fn conditionally_select<CS: ConstraintSystemAbstract<ConstraintF>>(
        mut cs: CS,
        cond: &Boolean,
        first: &Self,
        second: &Self,
    ) -> Result<Self, SynthesisError> {
        let x = F::conditionally_select(&mut cs.ns(|| "x"), cond, &first.x, &second.x)?;
        let y = F::conditionally_select(&mut cs.ns(|| "y"), cond, &first.y, &second.y)?;
        let infinity = Boolean::conditionally_select(
            &mut cs.ns(|| "infinity"),
            cond,
            &first.infinity,
            &second.infinity,
        )?;

        Ok(Self::new(x, y, infinity))
    }

    fn cost() -> usize {
        2 * <F as CondSelectGadget<ConstraintF>>::cost()
            + <Boolean as CondSelectGadget<ConstraintF>>::cost()
    }
}

impl<P, ConstraintF, F> EqGadget<ConstraintF> for AffineGadget<P, ConstraintF, F>
where
    P: SWModelParameters,
    ConstraintF: PrimeField,
    F: FieldGadget<P::BaseField, ConstraintF>,
{
    fn is_eq<CS: ConstraintSystemAbstract<ConstraintF>>(
        &self,
        mut cs: CS,
        other: &Self,
    ) -> Result<Boolean, SynthesisError> {
        let b0 = self.x.is_eq(cs.ns(|| "x"), &other.x)?;
        let b1 = self.y.is_eq(cs.ns(|| "y"), &other.y)?;
        let coordinates_equal = Boolean::and(cs.ns(|| "x AND y"), &b0, &b1)?;
        let both_are_zero = Boolean::and(
            cs.ns(|| "self.infinity AND other.infinity"),
            &self.infinity,
            &other.infinity,
        )?;
        Boolean::or(
            cs.ns(|| "coordinates_equal OR both_are_zero"),
            &coordinates_equal,
            &both_are_zero,
        )
    }

    #[inline]
    fn conditional_enforce_equal<CS: ConstraintSystemAbstract<ConstraintF>>(
        &self,
        mut cs: CS,
        other: &Self,
        should_enforce: &Boolean,
    ) -> Result<(), SynthesisError> {
        self.is_eq(cs.ns(|| "is_eq(self, other)"), &other)?
            .conditional_enforce_equal(
                cs.ns(|| "enforce condition"),
                &Boolean::constant(true),
                &should_enforce,
            )?;
        Ok(())
    }

    #[inline]
    fn conditional_enforce_not_equal<CS: ConstraintSystemAbstract<ConstraintF>>(
        &self,
        mut cs: CS,
        other: &Self,
        should_enforce: &Boolean,
    ) -> Result<(), SynthesisError> {
        let is_equal = self.is_eq(cs.ns(|| "is_eq(self, other)"), other)?;
        Boolean::and(
            cs.ns(|| "is_equal AND should_enforce"),
            &is_equal,
            should_enforce,
        )?
        .enforce_equal(
            cs.ns(|| "is_equal AND should_enforce == false"),
            &Boolean::Constant(false),
        )
    }
}

impl<P, ConstraintF, F> AllocGadget<Projective<P>, ConstraintF>
    for AffineGadget<P, ConstraintF, F>
where
    P: SWModelParameters,
    ConstraintF: PrimeField,
    F: FieldGadget<P::BaseField, ConstraintF>,
{
    #[inline]
    fn alloc<FN, T, CS: ConstraintSystemAbstract<ConstraintF>>(
        mut cs: CS,
        value_gen: FN,
    ) -> Result<Self, SynthesisError>
    where
        FN: FnOnce() -> Result<T, SynthesisError>,
        T: Borrow<Projective<P>>,
    {
        let (x, y, infinity) = match value_gen() {
            Ok(ge) => {
                let ge = ge.borrow();
                if ge.is_zero() {
                    (Ok(P::BaseField::zero()), Ok(P::BaseField::one()), Ok(true))
                } else {
                    let ge = ge.into_affine().unwrap();
                    (Ok(ge.x), Ok(ge.y), Ok(false))
                }
            }
            _ => (
                Err(SynthesisError::AssignmentMissing),
                Err(SynthesisError::AssignmentMissing),
                Err(SynthesisError::AssignmentMissing),
            ),
        };

        // Perform on-curve check.
        let b = P::COEFF_B;
        let a = P::COEFF_A;

        let x = F::alloc(&mut cs.ns(|| "x"), || x)?;
        let y = F::alloc(&mut cs.ns(|| "y"), || y)?;
        let infinity = Boolean::alloc(&mut cs.ns(|| "infinity"), || infinity)?;

        // Check that y^2 = x^3 + ax +b
        // We do this by checking that y^2 - b = x * (x^2 +a)
        let x2 = x.square(&mut cs.ns(|| "x^2"))?;
        let y2 = y.square(&mut cs.ns(|| "y^2"))?;

        let x2_plus_a = x2.add_constant(cs.ns(|| "x^2 + a"), &a)?;
        let y2_minus_b = y2.add_constant(cs.ns(|| "y^2 - b"), &b.neg())?;

        let x2_plus_a_times_x = x2_plus_a.mul(cs.ns(|| "(x^2 + a)*x"), &x)?;

        x2_plus_a_times_x.conditional_enforce_equal(
            cs.ns(|| "on curve check"),
            &y2_minus_b,
            &infinity.not(),
        )?;

        Ok(Self::new(x, y, infinity))
    }

    #[inline]
    fn alloc_without_check<FN, T, CS: ConstraintSystemAbstract<ConstraintF>>(
        mut cs: CS,
        value_gen: FN,
    ) -> Result<Self, SynthesisError>
    where
        FN: FnOnce() -> Result<T, SynthesisError>,
        T: Borrow<Projective<P>>,
    {
        let (x, y, infinity) = match value_gen() {
            Ok(ge) => {
                let ge = ge.borrow();
                if ge.is_zero() {
                    (Ok(P::BaseField::zero()), Ok(P::BaseField::one()), Ok(true))
                } else {
                    let ge = ge.into_affine().unwrap();
                    (Ok(ge.x), Ok(ge.y), Ok(false))
                }
            }
            _ => (
                Err(SynthesisError::AssignmentMissing),
                Err(SynthesisError::AssignmentMissing),
                Err(SynthesisError::AssignmentMissing),
            ),
        };

        let x = F::alloc(&mut cs.ns(|| "x"), || x)?;
        let y = F::alloc(&mut cs.ns(|| "y"), || y)?;
        let infinity = Boolean::alloc(&mut cs.ns(|| "infinity"), || infinity)?;

        Ok(Self::new(x, y, infinity))
    }

    #[inline]
    fn alloc_checked<FN, T, CS: ConstraintSystemAbstract<ConstraintF>>(
        mut cs: CS,
        value_gen: FN,
    ) -> Result<Self, SynthesisError>
    where
        FN: FnOnce() -> Result<T, SynthesisError>,
        T: Borrow<Projective<P>>,
    {
        let alloc_and_prime_order_check =
            |mut cs: r1cs_core::Namespace<_, _>, value_gen: FN| -> Result<Self, SynthesisError> {
                let cofactor_weight = BitIterator::new(P::COFACTOR).filter(|b| *b).count();
                // If we multiply by r, we actually multiply by r - 2.
                let r_minus_1 = (-P::ScalarField::one()).into_repr();
                let r_weight = BitIterator::new(&r_minus_1).filter(|b| *b).count();
                // We pick the most efficient method of performing the prime order check:
                // If the cofactor has lower hamming weight than the scalar field's modulus,
                // we first multiply by the inverse of the cofactor, and then, after allocating,
                // multiply by the cofactor. This ensures the resulting point has no cofactors
                //
                // Else, we multiply by the scalar field's modulus and ensure that the result
                // is zero.
                if cofactor_weight < r_weight {
                    let ge = Self::alloc(cs.ns(|| "Alloc checked"), || {
                        value_gen().map(|ge| {
                            ge.borrow()
                                .scale_by_cofactor_inv()
                        })
                    })?;
                    let mut seen_one = false;
                    let mut result = Self::zero(cs.ns(|| "result"))?;
                    for (i, b) in BitIterator::new(P::COFACTOR).enumerate() {
                        let mut cs = cs.ns(|| format!("Iteration {}", i));
                        let old_seen_one = seen_one;
                        if seen_one {
                            result.double_in_place(cs.ns(|| "Double"))?;
                        } else {
                            seen_one = b;
                        }
                        if b {
                            result = if old_seen_one {
                                result.add(cs.ns(|| "Add"), &ge)?
                            } else {
                                ge.clone()
                            };
                        }
                    }
                    Ok(result)
                } else {
                    let ge = Self::alloc(cs.ns(|| "Alloc checked"), value_gen)?;
                    let mut seen_one = false;
                    let mut result = Self::zero(cs.ns(|| "result"))?;
                    // Returns bits in big-endian order
                    for (i, b) in BitIterator::new(r_minus_1).enumerate() {
                        let mut cs = cs.ns(|| format!("Iteration {}", i));
                        let old_seen_one = seen_one;
                        if seen_one {
                            result.double_in_place(cs.ns(|| "Double"))?;
                        } else {
                            seen_one = b;
                        }
                        if b {
                            result = if old_seen_one {
                                result.add(cs.ns(|| "Add"), &ge)?
                            } else {
                                ge.clone()
                            };
                        }
                    }
                    let neg_ge = ge.negate(cs.ns(|| "Negate ge"))?;
                    neg_ge.enforce_equal(cs.ns(|| "Check equals"), &result)?;
                    Ok(ge)
                }
            };
        let ge = alloc_and_prime_order_check(cs.ns(|| "alloc and prime order check"), value_gen)?;

        Ok(ge)
    }

    #[inline]
    fn alloc_input<FN, T, CS: ConstraintSystemAbstract<ConstraintF>>(
        mut cs: CS,
        value_gen: FN,
    ) -> Result<Self, SynthesisError>
    where
        FN: FnOnce() -> Result<T, SynthesisError>,
        T: Borrow<Projective<P>>,
    {
        let (x, y, infinity) = match value_gen() {
            Ok(ge) => {
                let ge = ge.borrow();
                if ge.is_zero() {
                    (Ok(P::BaseField::zero()), Ok(P::BaseField::one()), Ok(true))
                } else {
                    let ge = ge.into_affine().unwrap();
                    (Ok(ge.x), Ok(ge.y), Ok(false))
                }
            }
            _ => (
                Err(SynthesisError::AssignmentMissing),
                Err(SynthesisError::AssignmentMissing),
                Err(SynthesisError::AssignmentMissing),
            ),
        };

        let b = P::COEFF_B;
        let a = P::COEFF_A;

        let x = F::alloc_input(&mut cs.ns(|| "x"), || x)?;
        let y = F::alloc_input(&mut cs.ns(|| "y"), || y)?;
        let infinity = Boolean::alloc_input(&mut cs.ns(|| "infinity"), || infinity)?;

        // Check that y^2 = x^3 + ax +b
        // We do this by checking that y^2 - b = x * (x^2 +a)
        let x2 = x.square(&mut cs.ns(|| "x^2"))?;
        let y2 = y.square(&mut cs.ns(|| "y^2"))?;

        let x2_plus_a = x2.add_constant(cs.ns(|| "x^2 + a"), &a)?;
        let y2_minus_b = y2.add_constant(cs.ns(|| "y^2 - b"), &b.neg())?;

        let x2_plus_a_times_x = x2_plus_a.mul(cs.ns(|| "(x^2 + a)*x"), &x)?;

        x2_plus_a_times_x.conditional_enforce_equal(
            cs.ns(|| "on curve check"),
            &y2_minus_b,
            &infinity.not(),
        )?;

        Ok(Self::new(x, y, infinity))
    }
}

impl<P, ConstraintF, F> ConstantGadget<Projective<P>, ConstraintF>
    for AffineGadget<P, ConstraintF, F>
where
    P: SWModelParameters,
    ConstraintF: PrimeField,
    F: FieldGadget<P::BaseField, ConstraintF>,
{
<<<<<<< HEAD
    fn from_value<CS: ConstraintSystem<ConstraintF>>(mut cs: CS, value: &Projective<P>) -> Self {
        if value.is_zero() {
            Self::zero(cs).unwrap()
        } else {
            let value = value.into_affine().unwrap();
            let x = F::from_value(cs.ns(|| "hardcode x"), &value.x);
            let y = F::from_value(cs.ns(|| "hardcode y"), &value.y);
            let infinity = Boolean::constant(false);
            Self::new(x, y, infinity)
        }
=======
    fn from_value<CS: ConstraintSystemAbstract<ConstraintF>>(
        mut cs: CS,
        value: &SWProjective<P>,
    ) -> Self {
        let value = value.into_affine();
        let x = F::from_value(cs.ns(|| "hardcode x"), &value.x);
        let y = F::from_value(cs.ns(|| "hardcode y"), &value.y);
        let infinity = Boolean::constant(value.infinity);

        Self::new(x, y, infinity)
>>>>>>> d41aef65
    }

    fn get_constant(&self) -> Projective<P> {
        let value_proj = if self.infinity.get_value().unwrap() {
            Projective::<P>::zero()
        } else {
            Projective::<P>::from_affine(&AffineRep::<P>::new(
                self.x.get_value().unwrap(),
                self.y.get_value().unwrap(),
            ))
        };
        let x = value_proj.x;
        let y = value_proj.y;
        let z = value_proj.z;
        Projective::<P>::new(x, y, z)
    }
}

impl<P, ConstraintF, F> ToBitsGadget<ConstraintF> for AffineGadget<P, ConstraintF, F>
where
    P: SWModelParameters,
    ConstraintF: PrimeField,
    F: FieldGadget<P::BaseField, ConstraintF>,
{
    fn to_bits<CS: ConstraintSystemAbstract<ConstraintF>>(
        &self,
        mut cs: CS,
    ) -> Result<Vec<Boolean>, SynthesisError> {
        let mut x_bits = self.x.to_bits(&mut cs.ns(|| "X Coordinate To Bits"))?;
        let y_bits = self.y.to_bits(&mut cs.ns(|| "Y Coordinate To Bits"))?;
        x_bits.extend_from_slice(&y_bits);
        x_bits.push(self.infinity);
        Ok(x_bits)
    }

    fn to_bits_strict<CS: ConstraintSystemAbstract<ConstraintF>>(
        &self,
        mut cs: CS,
    ) -> Result<Vec<Boolean>, SynthesisError> {
        let mut x_bits = self
            .x
            .to_bits_strict(&mut cs.ns(|| "X Coordinate To Bits"))?;
        let y_bits = self
            .y
            .to_bits_strict(&mut cs.ns(|| "Y Coordinate To Bits"))?;
        x_bits.extend_from_slice(&y_bits);
        x_bits.push(self.infinity);

        Ok(x_bits)
    }
}

impl<P, ConstraintF, F> ToBytesGadget<ConstraintF> for AffineGadget<P, ConstraintF, F>
where
    P: SWModelParameters,
    ConstraintF: PrimeField,
    F: FieldGadget<P::BaseField, ConstraintF>,
{
    fn to_bytes<CS: ConstraintSystemAbstract<ConstraintF>>(
        &self,
        mut cs: CS,
    ) -> Result<Vec<UInt8>, SynthesisError> {
        let mut x_bytes = self.x.to_bytes(&mut cs.ns(|| "X Coordinate To Bytes"))?;
        let y_bytes = self.y.to_bytes(&mut cs.ns(|| "Y Coordinate To Bytes"))?;
        let inf_bytes = self.infinity.to_bytes(&mut cs.ns(|| "Infinity to Bytes"))?;
        x_bytes.extend_from_slice(&y_bytes);
        x_bytes.extend_from_slice(&inf_bytes);
        Ok(x_bytes)
    }

    fn to_bytes_strict<CS: ConstraintSystemAbstract<ConstraintF>>(
        &self,
        mut cs: CS,
    ) -> Result<Vec<UInt8>, SynthesisError> {
        let mut x_bytes = self
            .x
            .to_bytes_strict(&mut cs.ns(|| "X Coordinate To Bytes"))?;
        let y_bytes = self
            .y
            .to_bytes_strict(&mut cs.ns(|| "Y Coordinate To Bytes"))?;
        let inf_bytes = self.infinity.to_bytes(&mut cs.ns(|| "Infinity to Bytes"))?;
        x_bytes.extend_from_slice(&y_bytes);
        x_bytes.extend_from_slice(&inf_bytes);

        Ok(x_bytes)
    }
}

#[derive(Derivative)]
#[derivative(Debug, Clone)]
#[must_use]
pub struct CompressAffinePointGadget<ConstraintF: PrimeField> {
    pub x: FpGadget<ConstraintF>,
    pub y: FpGadget<ConstraintF>,
    pub infinity: Boolean,
    _engine: PhantomData<ConstraintF>,
}

impl<ConstraintF> CompressAffinePointGadget<ConstraintF>
where
    ConstraintF: PrimeField,
{
    pub fn new(x: FpGadget<ConstraintF>, y: FpGadget<ConstraintF>, infinity: Boolean) -> Self {
        Self {
            x,
            y,
            infinity,
            _engine: PhantomData,
        }
    }
}

use crate::fields::fp::FpGadget;
use crate::ToCompressedBitsGadget;
impl<ConstraintF> ToCompressedBitsGadget<ConstraintF> for CompressAffinePointGadget<ConstraintF>
where
    ConstraintF: PrimeField,
{
    /// Enforce compression of a point through serialization of the x coordinate and storing
    /// a sign bit for the y coordinate.
    fn to_compressed<CS: ConstraintSystemAbstract<ConstraintF>>(
        &self,
        mut cs: CS,
    ) -> Result<Vec<Boolean>, SynthesisError> {
        //Enforce x_coordinate to bytes
        let mut compressed_bits = self.x.to_bits_strict(cs.ns(|| "x_to_bits_strict"))?;
        compressed_bits.push(self.infinity);
        let is_odd = self.y.is_odd(cs.ns(|| "y parity"))?;
        compressed_bits.push(is_odd);
        Ok(compressed_bits)
    }
}<|MERGE_RESOLUTION|>--- conflicted
+++ resolved
@@ -1,18 +1,12 @@
 use algebra::{
+    curves::{
+        short_weierstrass_projective::{AffineRep, Projective},
+        Curve, EndoMulParameters, SWModelParameters,
+    },
+    fields::{BitIterator, Field, PrimeField},
     groups::Group,
-    fields::{Field, PrimeField, BitIterator},
-    curves::{
-        Curve,
-        SWModelParameters, EndoMulParameters,
-        short_weierstrass_projective::{AffineRep, Projective}
-    },
 };
-<<<<<<< HEAD
-
-use r1cs_core::{ConstraintSystem, SynthesisError};
-=======
 use r1cs_core::{ConstraintSystemAbstract, SynthesisError};
->>>>>>> d41aef65
 use std::ops::{Add, Mul};
 use std::{borrow::Borrow, marker::PhantomData, ops::Neg};
 
@@ -305,8 +299,7 @@
 {
 }
 
-impl<P, ConstraintF, F> GroupGadget<Projective<P>, ConstraintF>
-    for AffineGadget<P, ConstraintF, F>
+impl<P, ConstraintF, F> GroupGadget<Projective<P>, ConstraintF> for AffineGadget<P, ConstraintF, F>
 where
     P: SWModelParameters,
     ConstraintF: PrimeField,
@@ -322,15 +315,11 @@
             self.y.get_value(),
             self.infinity.get_value(),
         ) {
-            (Some(x), Some(y), Some(infinity)) => {
-                Some(
-                    if infinity {
-                        Projective::<P>::zero()
-                    } else {
-                        Projective::<P>::from_affine(&AffineRep::<P>::new(x, y))
-                    }
-                )
-            }
+            (Some(x), Some(y), Some(infinity)) => Some(if infinity {
+                Projective::<P>::zero()
+            } else {
+                Projective::<P>::from_affine(&AffineRep::<P>::new(x, y))
+            }),
             (None, None, None) => None,
             _ => unreachable!(),
         }
@@ -718,13 +707,8 @@
     ///
     /// [Hopwood]: https://github.com/zcash/zcash/issues/3924
     #[inline]
-<<<<<<< HEAD
-    fn mul_bits_fixed_base<'a, CS: ConstraintSystem<ConstraintF>>(
+    fn mul_bits_fixed_base<'a, CS: ConstraintSystemAbstract<ConstraintF>>(
         base: &'a Projective<P>,
-=======
-    fn mul_bits_fixed_base<'a, CS: ConstraintSystemAbstract<ConstraintF>>(
-        base: &'a SWProjective<P>,
->>>>>>> d41aef65
         mut cs: CS,
         bits: &[Boolean],
     ) -> Result<Self, SynthesisError> {
@@ -890,7 +874,10 @@
                     return Err(SynthesisError::Unsatisfiable);
                 }
                 // TODO: check if zero possible
-                let coords = coords.iter().map(|p| p.into_affine()).collect::<Result<Vec<_>, _>>()?;
+                let coords = coords
+                    .iter()
+                    .map(|p| p.into_affine())
+                    .collect::<Result<Vec<_>, _>>()?;
                 let x_coeffs = coords.iter().map(|p| p.x).collect::<Vec<_>>();
                 let y_coeffs = coords.iter().map(|p| p.y).collect::<Vec<_>>();
                 let precomp = Boolean::and(
@@ -1114,8 +1101,7 @@
     }
 }
 
-impl<P, ConstraintF, F> AllocGadget<Projective<P>, ConstraintF>
-    for AffineGadget<P, ConstraintF, F>
+impl<P, ConstraintF, F> AllocGadget<Projective<P>, ConstraintF> for AffineGadget<P, ConstraintF, F>
 where
     P: SWModelParameters,
     ConstraintF: PrimeField,
@@ -1231,10 +1217,7 @@
                 // is zero.
                 if cofactor_weight < r_weight {
                     let ge = Self::alloc(cs.ns(|| "Alloc checked"), || {
-                        value_gen().map(|ge| {
-                            ge.borrow()
-                                .scale_by_cofactor_inv()
-                        })
+                        value_gen().map(|ge| ge.borrow().scale_by_cofactor_inv())
                     })?;
                     let mut seen_one = false;
                     let mut result = Self::zero(cs.ns(|| "result"))?;
@@ -1346,8 +1329,10 @@
     ConstraintF: PrimeField,
     F: FieldGadget<P::BaseField, ConstraintF>,
 {
-<<<<<<< HEAD
-    fn from_value<CS: ConstraintSystem<ConstraintF>>(mut cs: CS, value: &Projective<P>) -> Self {
+    fn from_value<CS: ConstraintSystemAbstract<ConstraintF>>(
+        mut cs: CS,
+        value: &Projective<P>,
+    ) -> Self {
         if value.is_zero() {
             Self::zero(cs).unwrap()
         } else {
@@ -1357,18 +1342,6 @@
             let infinity = Boolean::constant(false);
             Self::new(x, y, infinity)
         }
-=======
-    fn from_value<CS: ConstraintSystemAbstract<ConstraintF>>(
-        mut cs: CS,
-        value: &SWProjective<P>,
-    ) -> Self {
-        let value = value.into_affine();
-        let x = F::from_value(cs.ns(|| "hardcode x"), &value.x);
-        let y = F::from_value(cs.ns(|| "hardcode y"), &value.y);
-        let infinity = Boolean::constant(value.infinity);
-
-        Self::new(x, y, infinity)
->>>>>>> d41aef65
     }
 
     fn get_constant(&self) -> Projective<P> {
