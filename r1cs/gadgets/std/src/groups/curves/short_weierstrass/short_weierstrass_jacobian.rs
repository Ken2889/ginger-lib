--- conflicted
+++ resolved
@@ -39,17 +39,7 @@
         }
     }
 
-<<<<<<< HEAD
-
-    #[inline]
-    /// Incomplete addition: neither `self` nor `other` can be the neutral
-    /// element.
-    pub fn add_unsafe<CS: ConstraintSystem<ConstraintF>>(
-        &self,
-        mut cs: CS,
-        other: &Self,
-    ) -> Result<Self, SynthesisError> {
-=======
+
     #[inline]
     /// Incomplete addition: neither `self` nor `other` can be the neutral
     /// element.
@@ -61,7 +51,6 @@
         safe: bool,
     ) -> Result<Self, SynthesisError>
     {
->>>>>>> e4e9a595
         // lambda = (B.y - A.y)/(B.x - A.x)
         // C.x = lambda^2 - A.x - B.x
         // C.y = lambda(A.x - C.x) - A.y
@@ -76,11 +65,6 @@
         // then this reduces to doubling.
         let x2_minus_x1 = other.x.sub(cs.ns(|| "x2 - x1"), &self.x)?;
         let y2_minus_y1 = other.y.sub(cs.ns(|| "y2 - y1"), &self.y)?;
-<<<<<<< HEAD
-        let lambda = F::alloc(cs.ns(|| "lambda"), || {
-            Ok(y2_minus_y1.get_value().get()? * &x2_minus_x1.get_value().get()?.inverse().get()?)
-        })?;
-=======
 
         let lambda = if safe {
             // Check that A.x - B.x != 0, which can be done by
@@ -96,17 +80,13 @@
             })
         }?;
 
->>>>>>> e4e9a595
         let x_3 = F::alloc(&mut cs.ns(|| "x_3"), || {
             let lambda_val = lambda.get_value().get()?;
             let x1 = self.x.get_value().get()?;
             let x2 = other.x.get_value().get()?;
             Ok((lambda_val.square() - &x1) - &x2)
         })?;
-<<<<<<< HEAD
-=======
-
->>>>>>> e4e9a595
+
         let y_3 = F::alloc(&mut cs.ns(|| "y_3"), || {
             let lambda_val = lambda.get_value().get()?;
             let x_1 = self.x.get_value().get()?;
@@ -114,34 +94,20 @@
             let x_3 = x_3.get_value().get()?;
             Ok(lambda_val * &(x_1 - &x_3) - &y_1)
         })?;
-<<<<<<< HEAD
+
         // Check lambda
         lambda.mul_equals(cs.ns(|| "check lambda"), &x2_minus_x1, &y2_minus_y1)?;
-=======
-
-        // Check lambda
-        lambda.mul_equals(cs.ns(|| "check lambda"), &x2_minus_x1, &y2_minus_y1)?;
-
->>>>>>> e4e9a595
+
         // Check x3
         let x3_plus_x1_plus_x2 = x_3
             .add(cs.ns(|| "x3 + x1"), &self.x)?
             .add(cs.ns(|| "x3 + x1 + x2"), &other.x)?;
         lambda.mul_equals(cs.ns(|| "check x3"), &lambda, &x3_plus_x1_plus_x2)?;
-<<<<<<< HEAD
+
         // Check y3
         let y3_plus_y1 = y_3.add(cs.ns(|| "y3 + y1"), &self.y)?;
         let x1_minus_x3 = self.x.sub(cs.ns(|| "x1 - x3"), &x_3)?;
         lambda.mul_equals(cs.ns(|| ""), &x1_minus_x3, &y3_plus_y1)?;
-        Ok(Self::new(x_3, y_3, Boolean::Constant(false)))
-    }
-=======
-
-        // Check y3
-        let y3_plus_y1 = y_3.add(cs.ns(|| "y3 + y1"), &self.y)?;
-        let x1_minus_x3 = self.x.sub(cs.ns(|| "x1 - x3"), &x_3)?;
-
-        lambda.mul_equals(cs.ns(|| ""), &x1_minus_x3, &y3_plus_y1)?;
 
         Ok(Self::new(x_3, y_3, Boolean::Constant(false)))
     }
@@ -156,7 +122,6 @@
     ) -> Result<Self, SynthesisError> {
         self.add_internal(cs, other, false)
     }
->>>>>>> e4e9a595
 }
 
 impl<P, ConstraintF, F> PartialEq for AffineGadget<P, ConstraintF, F>
@@ -219,11 +184,7 @@
     }
 
     #[inline]
-<<<<<<< HEAD
-    /// Incomplete addition: neither `self` nor `other` can be the neutral
-=======
     /// Incomplete, safe, addition: neither `self` nor `other` can be the neutral
->>>>>>> e4e9a595
     /// element.
     fn add<CS: ConstraintSystem<ConstraintF>>(
         &self,
@@ -435,10 +396,6 @@
         const CHUNK_SIZE: usize = 3;
         let mut sw_result: Option<AffineGadget<P, ConstraintF, F>> = None;
         let mut result: Option<AffineGadget<P, ConstraintF, F>> = None;
-<<<<<<< HEAD
-=======
-
->>>>>>> e4e9a595
         let mut process_segment_result =
             |mut cs: r1cs_core::Namespace<_, _>,
              result: &AffineGadget<P, ConstraintF, F>|
@@ -457,10 +414,6 @@
                 }
                 Ok(())
             };
-<<<<<<< HEAD
-=======
-
->>>>>>> e4e9a595
         // Compute ∏(h_i^{m_i}) for all i.
         for (segment_i, (segment_bits_chunks, segment_powers)) in
             scalars.into_iter().zip(bases.iter()).enumerate()
@@ -478,67 +431,38 @@
                             coords.push(acc_power);
                             acc_power = acc_power + base_power;
                         }
-<<<<<<< HEAD
-=======
-
->>>>>>> e4e9a595
                         let bits = bits.borrow().to_bits(
                             &mut cs.ns(|| format!("Convert Scalar {}, {} to bits", segment_i, i)),
                         )?;
                         if bits.len() != CHUNK_SIZE {
                             return Err(SynthesisError::Unsatisfiable);
                         }
-<<<<<<< HEAD
-=======
-
->>>>>>> e4e9a595
                         let coords = coords
                             .iter()
                             .map(|p| {
                                 p.into_affine()
                             })
                             .collect::<Vec<_>>();
-<<<<<<< HEAD
                         let x_coeffs = coords.iter().map(|p| p.x).collect::<Vec<_>>();
                         let y_coeffs = coords.iter().map(|p| p.y).collect::<Vec<_>>();
-=======
-
-                        let x_coeffs = coords.iter().map(|p| p.x).collect::<Vec<_>>();
-                        let y_coeffs = coords.iter().map(|p| p.y).collect::<Vec<_>>();
-
->>>>>>> e4e9a595
                         let precomp = Boolean::and(
                             cs.ns(|| format!("precomp in window {}, {}", segment_i, i)),
                             &bits[0],
                             &bits[1],
                         )?;
-<<<<<<< HEAD
-=======
-
->>>>>>> e4e9a595
                         let x = F::two_bit_lookup_lc(
                             cs.ns(|| format!("x in window {}, {}", segment_i, i)),
                             &precomp,
                             &[bits[0], bits[1]],
                             &x_coeffs
                         )?;
-<<<<<<< HEAD
-=======
-
->>>>>>> e4e9a595
                         let y = F::three_bit_cond_neg_lookup(
                             cs.ns(|| format!("y lookup in window {}, {}", segment_i, i)),
                             &bits,
                             &precomp,
                             &y_coeffs,
                         )?;
-<<<<<<< HEAD
                         let tmp = Self::new(x, y, Boolean::constant(false));
-=======
-
-                        let tmp = Self::new(x, y, Boolean::constant(false));
-
->>>>>>> e4e9a595
                         match result {
                             None => {
                                 result = Some(tmp);
@@ -551,10 +475,6 @@
                             },
                         }
                     }
-<<<<<<< HEAD
-=======
-
->>>>>>> e4e9a595
                 process_segment_result(
                     cs.ns(|| format!("window {}", segment_i)),
                     &result.unwrap(),
@@ -746,10 +666,6 @@
                 // If we multiply by r, we actually multiply by r - 2.
                 let r_minus_1 = (-P::ScalarField::one()).into_repr();
                 let r_weight = BitIterator::new(&r_minus_1).filter(|b| *b).count();
-<<<<<<< HEAD
-=======
-
->>>>>>> e4e9a595
                 // We pick the most efficient method of performing the prime order check:
                 // If the cofactor has lower hamming weight than the scalar field's modulus,
                 // we first multiply by the inverse of the cofactor, and then, after allocating,
@@ -770,20 +686,12 @@
                     let mut result = Self::zero(cs.ns(|| "result"))?;
                     for (i, b) in BitIterator::new(P::COFACTOR).enumerate() {
                         let mut cs = cs.ns(|| format!("Iteration {}", i));
-<<<<<<< HEAD
-=======
-
->>>>>>> e4e9a595
                         let old_seen_one = seen_one;
                         if seen_one {
                             result.double_in_place(cs.ns(|| "Double"))?;
                         } else {
                             seen_one = b;
                         }
-<<<<<<< HEAD
-=======
-
->>>>>>> e4e9a595
                         if b {
                             result = if old_seen_one {
                                 result.add(cs.ns(|| "Add"), &ge)?
@@ -800,20 +708,12 @@
                     // Returns bits in big-endian order
                     for (i, b) in BitIterator::new(r_minus_1).enumerate() {
                         let mut cs = cs.ns(|| format!("Iteration {}", i));
-<<<<<<< HEAD
-=======
-
->>>>>>> e4e9a595
                         let old_seen_one = seen_one;
                         if seen_one {
                             result.double_in_place(cs.ns(|| "Double"))?;
                         } else {
                             seen_one = b;
                         }
-<<<<<<< HEAD
-=======
-
->>>>>>> e4e9a595
                         if b {
                             result = if old_seen_one {
                                 result.add(cs.ns(|| "Add"), &ge)?
@@ -827,10 +727,6 @@
                     Ok(ge)
                 }
             };
-<<<<<<< HEAD
-=======
-
->>>>>>> e4e9a595
         let ge = alloc_and_prime_order_check(
             cs.ns(|| "alloc and prime order check"),
             value_gen
@@ -983,10 +879,6 @@
     }
 }
 
-<<<<<<< HEAD
-=======
-
->>>>>>> e4e9a595
 #[derive(Derivative)]
 #[derivative(Debug, Clone)]
 #[must_use]
@@ -1015,18 +907,10 @@
 
 use crate::ToCompressedBitsGadget;
 use crate::fields::fp::FpGadget;
-<<<<<<< HEAD
-=======
-
->>>>>>> e4e9a595
 impl<ConstraintF> ToCompressedBitsGadget<ConstraintF> for CompressAffinePointGadget<ConstraintF>
     where
         ConstraintF: PrimeField,
 {
-<<<<<<< HEAD
-=======
-
->>>>>>> e4e9a595
     /// Enforce compression of a point through serialization of the x coordinate and storing
     /// a sign bit for the y coordinate.
     fn to_compressed<CS: ConstraintSystem<ConstraintF>>(&self, mut cs: CS)
@@ -1034,15 +918,8 @@
         //Enforce x_coordinate to bytes
         let mut compressed_bits = self.x.to_bits_strict(cs.ns(|| "x_to_bits_strict"))?;
         compressed_bits.push(self.infinity);
-<<<<<<< HEAD
         let is_odd = self.y.is_odd(cs.ns(|| "y parity"))?;
         compressed_bits.push(is_odd);
-=======
-
-        let is_odd = self.y.is_odd(cs.ns(|| "y parity"))?;
-        compressed_bits.push(is_odd);
-
->>>>>>> e4e9a595
         Ok(compressed_bits)
     }
 }