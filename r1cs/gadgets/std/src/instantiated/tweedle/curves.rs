--- conflicted
+++ resolved
@@ -12,20 +12,12 @@
 
 #[test]
 fn test_dee() {
-<<<<<<< HEAD
-    crate::groups::test::group_test_with_unsafe_add::<_, _, TweedleDeeGadget>();
-=======
     crate::groups::test::group_test_with_incomplete_add::<_, _, TweedleDeeGadget>();
     crate::groups::test::mul_bits_test::<_, _, TweedleDeeGadget>();
->>>>>>> e10cb027
 }
 
 #[test]
 fn test_dum() {
-<<<<<<< HEAD
-    crate::groups::test::group_test_with_unsafe_add::<_, _, TweedleDumGadget>();
-=======
     crate::groups::test::group_test_with_incomplete_add::<_, _, TweedleDumGadget>();
     crate::groups::test::mul_bits_test::<_, _, TweedleDumGadget>();
->>>>>>> e10cb027
 }