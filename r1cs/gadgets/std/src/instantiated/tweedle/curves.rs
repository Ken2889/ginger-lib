--- conflicted
+++ resolved
@@ -1,10 +1,3 @@
-<<<<<<< HEAD
-use algebra::{fields::tweedle::{Fq, Fr}, curves::tweedle::{
-    dee::TweedledeeParameters,
-    dum::TweedledumParameters,
-}};
-=======
->>>>>>> 24c4f327
 use crate::{
     groups::curves::short_weierstrass::short_weierstrass_jacobian::AffineGadget,
     instantiated::tweedle::{FqGadget, FrGadget},
