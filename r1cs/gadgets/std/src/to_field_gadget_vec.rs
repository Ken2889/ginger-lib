use algebra::{curves::models::SWModelParameters,/* curves::models::TEModelParameters,*/ PrimeField};

use crate::fields::fp::FpGadget;
use crate::{
    fields::FieldGadget,
    groups::curves::short_weierstrass::short_weierstrass_jacobian::AffineGadget as SWJAffineGadget,
    // groups::curves::short_weierstrass::{
    //     short_weierstrass_jacobian::AffineGadget as SWJAffineGadget,
    //     short_weierstrass_projective::AffineGadget as SWPAffineGadget,
    // },
    // groups::curves::twisted_edwards::AffineGadget as TEAffineGadget,
};
use r1cs_core::{ConstraintSystemAbstract, SynthesisError as Error};

/// Types that can be converted to a vector of elements that implement the `Field Gadget` trait.
pub trait ToConstraintFieldGadget<ConstraintF: PrimeField> {
    type FieldGadget: FieldGadget<ConstraintF, ConstraintF>;

    fn to_field_gadget_elements<CS: ConstraintSystemAbstract<ConstraintF>>(
        &self,
        cs: CS,
    ) -> Result<Vec<Self::FieldGadget>, Error>;
}

impl<ConstraintF: PrimeField> ToConstraintFieldGadget<ConstraintF> for FpGadget<ConstraintF> {
    type FieldGadget = Self;

    fn to_field_gadget_elements<CS: ConstraintSystemAbstract<ConstraintF>>(
        &self,
        _cs: CS,
    ) -> Result<Vec<Self::FieldGadget>, Error> {
        Ok(vec![self.clone()])
    }
}

impl<ConstraintF: PrimeField> ToConstraintFieldGadget<ConstraintF> for [FpGadget<ConstraintF>] {
    type FieldGadget = FpGadget<ConstraintF>;

    #[inline]
    fn to_field_gadget_elements<CS: ConstraintSystemAbstract<ConstraintF>>(
        &self,
        _cs: CS,
    ) -> Result<Vec<Self::FieldGadget>, Error> {
        Ok(self.to_vec())
    }
}

impl<ConstraintF: PrimeField> ToConstraintFieldGadget<ConstraintF> for () {
    type FieldGadget = FpGadget<ConstraintF>;

    #[inline]
    fn to_field_gadget_elements<CS: ConstraintSystemAbstract<ConstraintF>>(
        &self,
        _cs: CS,
    ) -> Result<Vec<Self::FieldGadget>, Error> {
        Ok(Vec::new())
    }
}

<<<<<<< HEAD
// impl<M, ConstraintF, FG> ToConstraintFieldGadget<ConstraintF>
//     for SWPAffineGadget<M, ConstraintF, FG>
// where
//     M: SWModelParameters,
//     ConstraintF: PrimeField,
//     FG: FieldGadget<M::BaseField, ConstraintF>
//         + ToConstraintFieldGadget<ConstraintF, FieldGadget = FpGadget<ConstraintF>>,
// {
//     type FieldGadget = FpGadget<ConstraintF>;
//
//     #[inline]
//     fn to_field_gadget_elements<CS: ConstraintSystem<ConstraintF>>(
//         &self,
//         mut cs: CS,
//     ) -> Result<Vec<Self::FieldGadget>, Error> {
//         let mut x_fe = self.x.to_field_gadget_elements(cs.ns(|| "x"))?;
//         let y_fe = self.y.to_field_gadget_elements(cs.ns(|| "y"))?;
//         x_fe.extend_from_slice(&y_fe);
//         Ok(x_fe)
//     }
// }
=======
impl<M, ConstraintF, FG> ToConstraintFieldGadget<ConstraintF>
    for SWPAffineGadget<M, ConstraintF, FG>
where
    M: SWModelParameters,
    ConstraintF: PrimeField,
    FG: FieldGadget<M::BaseField, ConstraintF>
        + ToConstraintFieldGadget<ConstraintF, FieldGadget = FpGadget<ConstraintF>>,
{
    type FieldGadget = FpGadget<ConstraintF>;

    #[inline]
    fn to_field_gadget_elements<CS: ConstraintSystemAbstract<ConstraintF>>(
        &self,
        mut cs: CS,
    ) -> Result<Vec<Self::FieldGadget>, Error> {
        let mut x_fe = self.x.to_field_gadget_elements(cs.ns(|| "x"))?;
        let y_fe = self.y.to_field_gadget_elements(cs.ns(|| "y"))?;
        x_fe.extend_from_slice(&y_fe);
        Ok(x_fe)
    }
}
>>>>>>> d41aef65

impl<M, ConstraintF, FG> ToConstraintFieldGadget<ConstraintF>
    for SWJAffineGadget<M, ConstraintF, FG>
where
    M: SWModelParameters,
    ConstraintF: PrimeField,
    FG: FieldGadget<M::BaseField, ConstraintF>
        + ToConstraintFieldGadget<ConstraintF, FieldGadget = FpGadget<ConstraintF>>,
{
    type FieldGadget = FpGadget<ConstraintF>;

    #[inline]
    fn to_field_gadget_elements<CS: ConstraintSystemAbstract<ConstraintF>>(
        &self,
        mut cs: CS,
    ) -> Result<Vec<Self::FieldGadget>, Error> {
        let mut x_fe = self.x.to_field_gadget_elements(cs.ns(|| "x"))?;
        let y_fe = self.y.to_field_gadget_elements(cs.ns(|| "y"))?;
        x_fe.extend_from_slice(&y_fe);
        Ok(x_fe)
    }
}

<<<<<<< HEAD
// impl<M, ConstraintF, FG> ToConstraintFieldGadget<ConstraintF> for TEAffineGadget<M, ConstraintF, FG>
// where
//     M: TEModelParameters,
//     ConstraintF: PrimeField,
//     FG: FieldGadget<M::BaseField, ConstraintF>
//         + ToConstraintFieldGadget<ConstraintF, FieldGadget = FpGadget<ConstraintF>>,
// {
//     type FieldGadget = FpGadget<ConstraintF>;
//
//     #[inline]
//     fn to_field_gadget_elements<CS: ConstraintSystem<ConstraintF>>(
//         &self,
//         mut cs: CS,
//     ) -> Result<Vec<Self::FieldGadget>, Error> {
//         let mut x_fe = self.x.to_field_gadget_elements(cs.ns(|| "x"))?;
//         let y_fe = self.y.to_field_gadget_elements(cs.ns(|| "y"))?;
//         x_fe.extend_from_slice(&y_fe);
//         Ok(x_fe)
//     }
// }
=======
impl<M, ConstraintF, FG> ToConstraintFieldGadget<ConstraintF> for TEAffineGadget<M, ConstraintF, FG>
where
    M: TEModelParameters,
    ConstraintF: PrimeField,
    FG: FieldGadget<M::BaseField, ConstraintF>
        + ToConstraintFieldGadget<ConstraintF, FieldGadget = FpGadget<ConstraintF>>,
{
    type FieldGadget = FpGadget<ConstraintF>;

    #[inline]
    fn to_field_gadget_elements<CS: ConstraintSystemAbstract<ConstraintF>>(
        &self,
        mut cs: CS,
    ) -> Result<Vec<Self::FieldGadget>, Error> {
        let mut x_fe = self.x.to_field_gadget_elements(cs.ns(|| "x"))?;
        let y_fe = self.y.to_field_gadget_elements(cs.ns(|| "y"))?;
        x_fe.extend_from_slice(&y_fe);
        Ok(x_fe)
    }
}
>>>>>>> d41aef65
<|MERGE_RESOLUTION|>--- conflicted
+++ resolved
@@ -1,4 +1,6 @@
-use algebra::{curves::models::SWModelParameters,/* curves::models::TEModelParameters,*/ PrimeField};
+use algebra::{
+    curves::models::SWModelParameters, /* curves::models::TEModelParameters,*/ PrimeField,
+};
 
 use crate::fields::fp::FpGadget;
 use crate::{
@@ -57,7 +59,6 @@
     }
 }
 
-<<<<<<< HEAD
 // impl<M, ConstraintF, FG> ToConstraintFieldGadget<ConstraintF>
 //     for SWPAffineGadget<M, ConstraintF, FG>
 // where
@@ -69,7 +70,7 @@
 //     type FieldGadget = FpGadget<ConstraintF>;
 //
 //     #[inline]
-//     fn to_field_gadget_elements<CS: ConstraintSystem<ConstraintF>>(
+//     fn to_field_gadget_elements<CS: ConstraintSystemAbstract<ConstraintF>>(
 //         &self,
 //         mut cs: CS,
 //     ) -> Result<Vec<Self::FieldGadget>, Error> {
@@ -79,29 +80,6 @@
 //         Ok(x_fe)
 //     }
 // }
-=======
-impl<M, ConstraintF, FG> ToConstraintFieldGadget<ConstraintF>
-    for SWPAffineGadget<M, ConstraintF, FG>
-where
-    M: SWModelParameters,
-    ConstraintF: PrimeField,
-    FG: FieldGadget<M::BaseField, ConstraintF>
-        + ToConstraintFieldGadget<ConstraintF, FieldGadget = FpGadget<ConstraintF>>,
-{
-    type FieldGadget = FpGadget<ConstraintF>;
-
-    #[inline]
-    fn to_field_gadget_elements<CS: ConstraintSystemAbstract<ConstraintF>>(
-        &self,
-        mut cs: CS,
-    ) -> Result<Vec<Self::FieldGadget>, Error> {
-        let mut x_fe = self.x.to_field_gadget_elements(cs.ns(|| "x"))?;
-        let y_fe = self.y.to_field_gadget_elements(cs.ns(|| "y"))?;
-        x_fe.extend_from_slice(&y_fe);
-        Ok(x_fe)
-    }
-}
->>>>>>> d41aef65
 
 impl<M, ConstraintF, FG> ToConstraintFieldGadget<ConstraintF>
     for SWJAffineGadget<M, ConstraintF, FG>
@@ -125,7 +103,6 @@
     }
 }
 
-<<<<<<< HEAD
 // impl<M, ConstraintF, FG> ToConstraintFieldGadget<ConstraintF> for TEAffineGadget<M, ConstraintF, FG>
 // where
 //     M: TEModelParameters,
@@ -136,7 +113,7 @@
 //     type FieldGadget = FpGadget<ConstraintF>;
 //
 //     #[inline]
-//     fn to_field_gadget_elements<CS: ConstraintSystem<ConstraintF>>(
+//     fn to_field_gadget_elements<CS: ConstraintSystemAbstract<ConstraintF>>(
 //         &self,
 //         mut cs: CS,
 //     ) -> Result<Vec<Self::FieldGadget>, Error> {
@@ -145,26 +122,4 @@
 //         x_fe.extend_from_slice(&y_fe);
 //         Ok(x_fe)
 //     }
-// }
-=======
-impl<M, ConstraintF, FG> ToConstraintFieldGadget<ConstraintF> for TEAffineGadget<M, ConstraintF, FG>
-where
-    M: TEModelParameters,
-    ConstraintF: PrimeField,
-    FG: FieldGadget<M::BaseField, ConstraintF>
-        + ToConstraintFieldGadget<ConstraintF, FieldGadget = FpGadget<ConstraintF>>,
-{
-    type FieldGadget = FpGadget<ConstraintF>;
-
-    #[inline]
-    fn to_field_gadget_elements<CS: ConstraintSystemAbstract<ConstraintF>>(
-        &self,
-        mut cs: CS,
-    ) -> Result<Vec<Self::FieldGadget>, Error> {
-        let mut x_fe = self.x.to_field_gadget_elements(cs.ns(|| "x"))?;
-        let y_fe = self.y.to_field_gadget_elements(cs.ns(|| "y"))?;
-        x_fe.extend_from_slice(&y_fe);
-        Ok(x_fe)
-    }
-}
->>>>>>> d41aef65
+// }