--- conflicted
+++ resolved
@@ -15,11 +15,7 @@
         F: FnOnce() -> Result<T, SynthesisError>,
         T: Borrow<V>;
 
-<<<<<<< HEAD
     fn alloc_without_check<F, T, CS: ConstraintSystemAbstract<ConstraintF>>(
-=======
-    fn alloc_without_check<F, T, CS: ConstraintSystem<ConstraintF>>(
->>>>>>> e10cb027
         cs: CS,
         f: F,
     ) -> Result<Self, SynthesisError>
@@ -143,11 +139,7 @@
     Self: Sized,
     V: Sized,
 {
-<<<<<<< HEAD
     fn from_value<CS: ConstraintSystemAbstract<ConstraintF>>(cs: CS, value: &V) -> Self;
-=======
-    fn from_value<CS: ConstraintSystem<ConstraintF>>(cs: CS, value: &V) -> Self;
->>>>>>> e10cb027
 
     fn get_constant(&self) -> V;
 }
@@ -155,7 +147,7 @@
 impl<I, ConstraintF: Field, A: ConstantGadget<I, ConstraintF>> ConstantGadget<Vec<I>, ConstraintF>
     for Vec<A>
 {
-    fn from_value<CS: ConstraintSystem<ConstraintF>>(mut cs: CS, value: &Vec<I>) -> Self {
+    fn from_value<CS: ConstraintSystemAbstract<ConstraintF>>(mut cs: CS, value: &Vec<I>) -> Self {
         let mut vec = Vec::new();
 
         for (i, value) in value.iter().enumerate() {
