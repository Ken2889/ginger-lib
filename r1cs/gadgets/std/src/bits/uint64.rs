--- conflicted
+++ resolved
@@ -380,7 +380,6 @@
     }
 }
 
-<<<<<<< HEAD
 impl<ConstraintF: Field> CondSelectGadget<ConstraintF> for UInt64 {
     fn conditionally_select<CS: ConstraintSystemAbstract<ConstraintF>>(
         mut cs: CS,
@@ -419,10 +418,7 @@
     }
 }
 
-#[cfg(test)]
-=======
 #[cfg(all(test, feature = "bls12_381"))]
->>>>>>> b8dd43a8
 mod test {
     use super::UInt64;
     use crate::{alloc::AllocGadget, bits::boolean::Boolean, boolean::AllocatedBit, select::CondSelectGadget};
