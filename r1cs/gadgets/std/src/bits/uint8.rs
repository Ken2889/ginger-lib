--- conflicted
+++ resolved
@@ -391,11 +391,7 @@
     }
 }
 
-<<<<<<< HEAD
 #[cfg(all(test, feature = "tweedle"))]
-=======
-#[cfg(all(test, feature = "bls12_381"))]
->>>>>>> d24012ec
 mod test {
     use super::UInt8;
     use crate::{boolean::AllocatedBit, prelude::*};
