//! A module for representing 32 bit unsigned integers over a prime constraint field.
//! Besides elementary gadgets (such as toBits, toBytes, etc.) implements the bitwise
//! operations
//!     - rotl, rotr, shr, xor,
//! as well as
//!     - add_many, which performs the addition modulo 2^32 of a slice of operands,
//!     the result of which does exceed in length the capacity bound of the constraint
//!     field.
use algebra::{Field, FpParameters, PrimeField};

use r1cs_core::{ConstraintSystemAbstract, LinearCombination, SynthesisError};

use crate::{
    boolean::{AllocatedBit, Boolean},
    eq::MultiEq,
    prelude::*,
    Assignment,
};

/// Represents an interpretation of 32 `Boolean` objects as an
/// unsigned integer.
#[derive(Clone, Debug)]
pub struct UInt32 {
    // Least significant bit_gadget first
    pub bits: Vec<Boolean>,
    pub value: Option<u32>,
}

impl UInt32 {
    /// Construct a constant `UInt32` from a `u32`
    pub fn constant(value: u32) -> Self {
        let mut bits = Vec::with_capacity(32);

        let mut tmp = value;
        for _ in 0..32 {
            if tmp & 1 == 1 {
                bits.push(Boolean::constant(true))
            } else {
                bits.push(Boolean::constant(false))
            }

            tmp >>= 1;
        }

        UInt32 {
            bits,
            value: Some(value),
        }
    }

    /// Allocate a `UInt32` in the constraint system
    pub fn alloc<ConstraintF, CS>(mut cs: CS, value: Option<u32>) -> Result<Self, SynthesisError>
    where
        ConstraintF: Field,
        CS: ConstraintSystemAbstract<ConstraintF>,
    {
        let values = match value {
            Some(mut val) => {
                let mut v = Vec::with_capacity(32);

                for _ in 0..32 {
                    v.push(Some(val & 1 == 1));
                    val >>= 1;
                }

                v
            }
            None => vec![None; 32],
        };

        let bits = values
            .into_iter()
            .enumerate()
            .map(|(i, v)| {
                Ok(Boolean::from(AllocatedBit::alloc(
                    cs.ns(|| format!("allocated bit_gadget {}", i)),
                    || v.get(),
                )?))
            })
            .collect::<Result<Vec<_>, SynthesisError>>()?;

        Ok(UInt32 { bits, value })
    }

    /// Turns this `UInt32` into its little-endian byte order representation.
    pub fn to_bits_le(&self) -> Vec<Boolean> {
        self.bits.clone()
    }

    /// Converts a little-endian byte order representation of bits into a
    /// `UInt32`.
    pub fn from_bits_le(bits: &[Boolean]) -> Self {
        assert_eq!(bits.len(), 32);

        let bits = bits.to_vec();

        let mut value = Some(0u32);
        for b in bits.iter().rev() {
            value.as_mut().map(|v| *v <<= 1);

            match b {
                &Boolean::Constant(b) => {
                    if b {
                        value.as_mut().map(|v| *v |= 1);
                    }
                }
                &Boolean::Is(ref b) => match b.get_value() {
                    Some(true) => {
                        value.as_mut().map(|v| *v |= 1);
                    }
                    Some(false) => {}
                    None => value = None,
                },
                &Boolean::Not(ref b) => match b.get_value() {
                    Some(false) => {
                        value.as_mut().map(|v| *v |= 1);
                    }
                    Some(true) => {}
                    None => value = None,
                },
            }
        }

        Self { bits, value }
    }

    pub fn into_bits_be(self) -> Vec<Boolean> {
        let mut ret = self.bits;
        ret.reverse();
        ret
    }

    pub fn from_bits_be(bits: &[Boolean]) -> Self {
        assert_eq!(bits.len(), 32);

        let mut value = Some(0u32);
        for b in bits {
            value.as_mut().map(|v| *v <<= 1);

            match b.get_value() {
                Some(true) => {
                    value.as_mut().map(|v| *v |= 1);
                }
                Some(false) => {}
                None => {
                    value = None;
                }
            }
        }

        UInt32 {
            value,
            bits: bits.iter().rev().cloned().collect(),
        }
    }

    pub fn rotl(&self, by: usize) -> Self {
        let by = by % 32;

        let new_bits = self
            .bits
            .iter()
            .skip(32 - by)
            .chain(self.bits.iter())
            .take(32)
            .cloned()
            .collect();

        UInt32 {
            bits: new_bits,
            value: self.value.map(|v| v.rotate_left(by as u32)),
        }
    }

    pub fn rotr(&self, by: usize) -> Self {
        let by = by % 32;

        let new_bits = self
            .bits
            .iter()
            .skip(by)
            .chain(self.bits.iter())
            .take(32)
            .cloned()
            .collect();

        UInt32 {
            bits: new_bits,
            value: self.value.map(|v| v.rotate_right(by as u32)),
        }
    }

    pub fn shr(&self, by: usize) -> Self {
        let by = by % 32;

        let fill = Boolean::constant(false);

        let new_bits = self
            .bits
            .iter() // The bits are least significant first
            .skip(by) // Skip the bits that will be lost during the shift
            .chain(Some(&fill).into_iter().cycle()) // Rest will be zeros
            .take(32) // Only 32 bits needed!
            .cloned()
            .collect();

        UInt32 {
            bits: new_bits,
            value: self.value.map(|v| v >> by as u32),
        }
    }

    /// XOR this `UInt32` with another `UInt32`
    pub fn xor<ConstraintF, CS>(&self, mut cs: CS, other: &Self) -> Result<Self, SynthesisError>
    where
        ConstraintF: Field,
        CS: ConstraintSystemAbstract<ConstraintF>,
    {
        let new_value = match (self.value, other.value) {
            (Some(a), Some(b)) => Some(a ^ b),
            _ => None,
        };

        let bits = self
            .bits
            .iter()
            .zip(other.bits.iter())
            .enumerate()
            .map(|(i, (a, b))| Boolean::xor(cs.ns(|| format!("xor of bit_gadget {}", i)), a, b))
            .collect::<Result<_, _>>()?;

        Ok(UInt32 {
            bits,
            value: new_value,
        })
    }

    /// Perform addition modulo 2^32 of several `UInt32` objects.
    pub fn addmany<ConstraintF, CS, M>(mut cs: M, operands: &[Self]) -> Result<Self, SynthesisError>
    where
        ConstraintF: PrimeField,
        CS: ConstraintSystemAbstract<ConstraintF>,
        M: ConstraintSystemAbstract<ConstraintF, Root = MultiEq<ConstraintF, CS>>,
    {
        // Make some arbitrary bounds for ourselves to avoid overflows
        // in the scalar field

        assert!(ConstraintF::Params::MODULUS_BITS >= 64);
        assert!(operands.len() >= 2); // Weird trivial cases that should never happen
                                      // TODO: Check this bound. Is it really needed ?
        assert!(operands.len() <= 10);

        // Compute the maximum value of the sum so we allocate enough bits for
        // the result
        let mut max_value = (operands.len() as u64) * (u64::from(u32::max_value()));

        // Keep track of the resulting value
        let mut result_value = Some(0u64);

        // This is a linear combination that we will enforce to equal the
        // output
        let mut lc = LinearCombination::zero();

        let mut all_constants = true;

        // Iterate over the operands
        for op in operands {
            // Accumulate the value
            match op.value {
                Some(val) => {
                    result_value.as_mut().map(|v| *v += u64::from(val));
                }
                None => {
                    // If any of our operands have unknown value, we won't
                    // know the value of the result
                    result_value = None;
                }
            }

            // Cumulate the terms that correspond to the bits in op to the
            // overall LC
            let mut coeff = ConstraintF::one();
            for bit in &op.bits {
                // adds 2^i * bit[i] to the lc
                lc = lc + &bit.lc(CS::one(), coeff);

                // all_constants = all_constants & bit.is_constant()
                all_constants &= bit.is_constant();

                coeff = coeff.double();
            }
        }

        // The value of the actual result is modulo 2^32
        let modular_value = result_value.map(|v| v as u32);

        // In case that all operants are constant UInt32 it is enough to return a constant.
        if all_constants && modular_value.is_some() {
            // We can just return a constant, rather than
            // unpacking the result into allocated bits.

            return Ok(UInt32::constant(modular_value.unwrap()));
        }

        // Storage area for the resulting bits
        let mut result_bits = vec![];

        // Linear combination representing the output,
        // for comparison with the sum of the operands
        let mut result_lc = LinearCombination::zero();

        // Allocate each bit of the result from result_val
        let mut coeff = ConstraintF::one();
        let mut i = 0;
        while max_value != 0 {
            // Allocate the bit using result_value
            let b = AllocatedBit::alloc(cs.ns(|| format!("result bit {}", i)), || {
                result_value.map(|v| (v >> i) & 1 == 1).get()
            })?;

            // Add this bit to the result combination
            result_lc += (coeff, b.get_variable());

            result_bits.push(b.into());

            max_value >>= 1;
            i += 1;
            coeff = coeff.double();
        }

        // Enforce equality between the sum and result by aggregating it
        // in the MultiEq
        cs.get_root().enforce_equal(i, &lc, &result_lc);

        // Discard carry bits that we don't care about
        result_bits.truncate(32);

        Ok(UInt32 {
            bits: result_bits,
            value: modular_value,
        })
    }
}

impl<ConstraintF: Field> ToBytesGadget<ConstraintF> for UInt32 {
    #[inline]
    fn to_bytes<CS: ConstraintSystemAbstract<ConstraintF>>(
        &self,
        _cs: CS,
    ) -> Result<Vec<UInt8>, SynthesisError> {
        let value_chunks = match self.value.map(|val| {
            use algebra::bytes::ToBytes;
            let mut bytes = [0u8; 4];
            val.write(bytes.as_mut()).unwrap();
            bytes
        }) {
            Some(chunks) => [
                Some(chunks[0]),
                Some(chunks[1]),
                Some(chunks[2]),
                Some(chunks[3]),
            ],
            None => [None, None, None, None],
        };
        let mut bytes = Vec::new();
        for (i, chunk8) in self.to_bits_le().chunks(8).into_iter().enumerate() {
            let byte = UInt8 {
                bits: chunk8.to_vec(),
                value: value_chunks[i],
            };
            bytes.push(byte);
        }

        Ok(bytes)
    }

    fn to_bytes_strict<CS: ConstraintSystemAbstract<ConstraintF>>(
        &self,
        cs: CS,
    ) -> Result<Vec<UInt8>, SynthesisError> {
        self.to_bytes(cs)
    }
}

impl PartialEq for UInt32 {
    fn eq(&self, other: &Self) -> bool {
        self.value.is_some() && other.value.is_some() && self.value == other.value
    }
}

impl Eq for UInt32 {}

impl<ConstraintF: Field> EqGadget<ConstraintF> for UInt32 {
    fn is_eq<CS: ConstraintSystemAbstract<ConstraintF>>(
        &self,
        cs: CS,
        other: &Self,
    ) -> Result<Boolean, SynthesisError> {
        self.bits.as_slice().is_eq(cs, &other.bits)
    }

    fn conditional_enforce_equal<CS: ConstraintSystemAbstract<ConstraintF>>(
        &self,
        cs: CS,
        other: &Self,
        should_enforce: &Boolean,
    ) -> Result<(), SynthesisError> {
        self.bits
            .conditional_enforce_equal(cs, &other.bits, should_enforce)
    }

    fn conditional_enforce_not_equal<CS: ConstraintSystemAbstract<ConstraintF>>(
        &self,
        cs: CS,
        other: &Self,
        should_enforce: &Boolean,
    ) -> Result<(), SynthesisError> {
        self.bits
            .conditional_enforce_not_equal(cs, &other.bits, should_enforce)
    }
}

#[cfg(all(test, feature = "bls12_381"))]
mod test {
    use super::UInt32;
    use crate::{bits::boolean::Boolean, eq::MultiEq};
<<<<<<< HEAD
    use algebra::{
        fields::{tweedle::Fr, Field},
        Group,
    };
=======
    use algebra::fields::{bls12_381::Fr, Field};
>>>>>>> c046f0d4
    use r1cs_core::{
        ConstraintSystem, ConstraintSystemAbstract, ConstraintSystemDebugger, SynthesisMode,
    };
    use rand::{Rng, SeedableRng};
    use rand_xorshift::XorShiftRng;

    #[test]
    fn test_uint32_from_bits() {
        let mut rng = XorShiftRng::seed_from_u64(1231275789u64);

        for _ in 0..1000 {
            let v = (0..32)
                .map(|_| Boolean::constant(rng.gen()))
                .collect::<Vec<_>>();

            let b = UInt32::from_bits_le(&v);

            for (i, bit_gadget) in b.bits.iter().enumerate() {
                match bit_gadget {
                    &Boolean::Constant(bit_gadget) => {
                        assert!(bit_gadget == ((b.value.unwrap() >> i) & 1 == 1));
                    }
                    _ => unreachable!(),
                }
            }

            let expected_to_be_same = b.to_bits_le();

            for x in v.iter().zip(expected_to_be_same.iter()) {
                match x {
                    (&Boolean::Constant(true), &Boolean::Constant(true)) => {}
                    (&Boolean::Constant(false), &Boolean::Constant(false)) => {}
                    _ => unreachable!(),
                }
            }
        }
    }

    #[test]
    fn test_uint32_xor() {
        let mut rng = XorShiftRng::seed_from_u64(1231275789u64);

        for _ in 0..1000 {
            let mut cs = ConstraintSystem::<Fr>::new(SynthesisMode::Debug);

            let a: u32 = rng.gen();
            let b: u32 = rng.gen();
            let c: u32 = rng.gen();

            let mut expected = a ^ b ^ c;

            let a_bit = UInt32::alloc(cs.ns(|| "a_bit"), Some(a)).unwrap();
            let b_bit = UInt32::constant(b);
            let c_bit = UInt32::alloc(cs.ns(|| "c_bit"), Some(c)).unwrap();

            let r = a_bit.xor(cs.ns(|| "first xor"), &b_bit).unwrap();
            let r = r.xor(cs.ns(|| "second xor"), &c_bit).unwrap();

            assert!(cs.is_satisfied());

            assert!(r.value == Some(expected));

            for b in r.bits.iter() {
                match b {
                    &Boolean::Is(ref b) => {
                        assert!(b.get_value().unwrap() == (expected & 1 == 1));
                    }
                    &Boolean::Not(ref b) => {
                        assert!(b.get_value().unwrap() != (expected & 1 == 1));
                    }
                    &Boolean::Constant(b) => {
                        assert!(b == (expected & 1 == 1));
                    }
                }

                expected >>= 1;
            }
        }
    }

    #[test]
    fn test_uint32_addmany_constants() {
        let mut rng = XorShiftRng::seed_from_u64(1231275789u64);

        for _ in 0..1000 {
            let mut cs = ConstraintSystem::<Fr>::new(SynthesisMode::Debug);

            let num_operands = 10;

            let operands_val = (0..num_operands).map(|_| rng.gen()).collect::<Vec<u32>>();
            let mut expected = operands_val.iter().fold(0u32, |acc, x| x.wrapping_add(acc));

            let operands_gadget = operands_val
                .into_iter()
                .map(UInt32::constant)
                .collect::<Vec<UInt32>>();

            let r = {
                let mut cs = MultiEq::new(&mut cs);
                let r = UInt32::addmany(cs.ns(|| "addition"), operands_gadget.as_slice()).unwrap();
                r
            };
            assert!(r.value == Some(expected));

            for b in r.bits.iter() {
                match b {
                    &Boolean::Is(_) => panic!(),
                    &Boolean::Not(_) => panic!(),
                    &Boolean::Constant(b) => {
                        assert!(b == (expected & 1 == 1));
                    }
                }

                expected >>= 1;
            }

            assert!(cs.is_satisfied());
        }
    }

    #[test]
    fn test_uint32_addmany() {
        let mut rng = XorShiftRng::seed_from_u64(1231275789u64);

        for _ in 0..1000 {
            let mut cs = ConstraintSystem::<Fr>::new(SynthesisMode::Debug);

            let num_operands = 10;

            let operands_val = (0..num_operands).map(|_| rng.gen()).collect::<Vec<u32>>();
            let mut expected = operands_val.iter().fold(0u32, |acc, x| x.wrapping_add(acc));

            let operands_gadget = operands_val
                .into_iter()
                .enumerate()
                .map(|(i, val)| {
                    UInt32::alloc(cs.ns(|| format!("alloc u32 {}", i)), Some(val)).unwrap()
                })
                .collect::<Vec<UInt32>>();

            let r = {
                let mut cs = MultiEq::new(&mut cs);
                let r = UInt32::addmany(cs.ns(|| "addition"), operands_gadget.as_slice()).unwrap();
                r
            };

            assert!(cs.is_satisfied());

            assert!(r.value == Some(expected));

            for b in r.bits.iter() {
                match b {
                    &Boolean::Is(ref b) => {
                        assert!(b.get_value().unwrap() == (expected & 1 == 1));
                    }
                    &Boolean::Not(ref b) => {
                        assert!(b.get_value().unwrap() != (expected & 1 == 1));
                    }
                    &Boolean::Constant(_) => unreachable!(),
                }

                expected >>= 1;
            }

            // Flip a bit_gadget and see if the addition constraint still works
            if cs.get("addition/result bit 0/boolean").is_zero() {
                cs.set("addition/result bit 0/boolean", Fr::one());
            } else {
                cs.set("addition/result bit 0/boolean", Fr::zero());
            }

            assert!(!cs.is_satisfied());
        }
    }

    #[test]
    fn test_uint32_rotr() {
        let mut rng = XorShiftRng::seed_from_u64(1231275789u64);

        let mut num = rng.gen();

        let a = UInt32::constant(num);

        for i in 0..32 {
            let b = a.rotr(i);

            assert!(b.value.unwrap() == num);

            let mut tmp = num;
            for b in &b.bits {
                match b {
                    &Boolean::Constant(b) => {
                        assert_eq!(b, tmp & 1 == 1);
                    }
                    _ => unreachable!(),
                }

                tmp >>= 1;
            }

            num = num.rotate_right(1);
        }
    }

    #[test]
    fn test_uint32_rotl() {
        let mut rng = XorShiftRng::seed_from_u64(1231275789u64);

        let mut num = rng.gen();

        let a = UInt32::constant(num);

        for i in 0..32 {
            let b = a.rotl(i);

            assert!(b.value.unwrap() == num);

            let mut tmp = num;
            for b in &b.bits {
                match b {
                    &Boolean::Constant(b) => {
                        assert_eq!(b, tmp & 1 == 1);
                    }
                    _ => unreachable!(),
                }

                tmp >>= 1;
            }

            num = num.rotate_left(1);
        }
    }
}<|MERGE_RESOLUTION|>--- conflicted
+++ resolved
@@ -420,18 +420,14 @@
     }
 }
 
-#[cfg(all(test, feature = "bls12_381"))]
+#[cfg(all(test, feature = "tweedle"))]
 mod test {
     use super::UInt32;
     use crate::{bits::boolean::Boolean, eq::MultiEq};
-<<<<<<< HEAD
     use algebra::{
         fields::{tweedle::Fr, Field},
         Group,
     };
-=======
-    use algebra::fields::{bls12_381::Fr, Field};
->>>>>>> c046f0d4
     use r1cs_core::{
         ConstraintSystem, ConstraintSystemAbstract, ConstraintSystemDebugger, SynthesisMode,
     };
