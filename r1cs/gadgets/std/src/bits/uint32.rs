--- conflicted
+++ resolved
@@ -420,11 +420,7 @@
     }
 }
 
-<<<<<<< HEAD
 #[cfg(all(test, feature = "tweedle"))]
-=======
-#[cfg(all(test, feature = "bls12_381"))]
->>>>>>> d24012ec
 mod test {
     use super::UInt32;
     use crate::{bits::boolean::Boolean, eq::MultiEq};
