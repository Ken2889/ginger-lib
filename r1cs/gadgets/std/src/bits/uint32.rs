//! A module for representing 32 bit unsigned integers over a prime constraint field.
//! Besides elementary gadgets (such as toBits, toBytes, etc.) implements the bitwise
//! operations
//!     - rotl, rotr, shr, xor,
//! as well as
//!     - add_many, which performs the addition modulo 2^32 of a slice of operands,
//!     the result of which does exceed in length the capacity bound of the constraint
//!     field.
use algebra::{Field, FpParameters, PrimeField};

use r1cs_core::{ConstraintSystemAbstract, LinearCombination, SynthesisError};

use crate::{
    boolean::{AllocatedBit, Boolean},
    eq::MultiEq,
    prelude::*,
    Assignment,
};

/// Represents an interpretation of 32 `Boolean` objects as an
/// unsigned integer.
#[derive(Clone, Debug)]
pub struct UInt32 {
    // Least significant bit_gadget first
    pub bits: Vec<Boolean>,
    pub value: Option<u32>,
}

impl UInt32 {
    /// Construct a constant `UInt32` from a `u32`
    pub fn constant(value: u32) -> Self {
        let mut bits = Vec::with_capacity(32);

        let mut tmp = value;
        for _ in 0..32 {
            if tmp & 1 == 1 {
                bits.push(Boolean::constant(true))
            } else {
                bits.push(Boolean::constant(false))
            }

            tmp >>= 1;
        }

        UInt32 {
            bits,
            value: Some(value),
        }
    }

    /// Allocate a `UInt32` in the constraint system
    pub fn alloc<ConstraintF, CS>(mut cs: CS, value: Option<u32>) -> Result<Self, SynthesisError>
    where
        ConstraintF: Field,
        CS: ConstraintSystemAbstract<ConstraintF>,
    {
        let values = match value {
            Some(mut val) => {
                let mut v = Vec::with_capacity(32);

                for _ in 0..32 {
                    v.push(Some(val & 1 == 1));
                    val >>= 1;
                }

                v
            }
            None => vec![None; 32],
        };

        let bits = values
            .into_iter()
            .enumerate()
            .map(|(i, v)| {
                Ok(Boolean::from(AllocatedBit::alloc(
                    cs.ns(|| format!("allocated bit_gadget {}", i)),
                    || v.get(),
                )?))
            })
            .collect::<Result<Vec<_>, SynthesisError>>()?;

        Ok(UInt32 { bits, value })
    }

    /// Turns this `UInt32` into its little-endian byte order representation.
    pub fn to_bits_le(&self) -> Vec<Boolean> {
        self.bits.clone()
    }

    /// Converts a little-endian byte order representation of bits into a
    /// `UInt32`.
    pub fn from_bits_le(bits: &[Boolean]) -> Self {
        assert_eq!(bits.len(), 32);

        let bits = bits.to_vec();

        let mut value = Some(0u32);
        for b in bits.iter().rev() {
            value.as_mut().map(|v| *v <<= 1);

            match b {
                &Boolean::Constant(b) => {
                    if b {
                        value.as_mut().map(|v| *v |= 1);
                    }
                }
                &Boolean::Is(ref b) => match b.get_value() {
                    Some(true) => {
                        value.as_mut().map(|v| *v |= 1);
                    }
                    Some(false) => {}
                    None => value = None,
                },
                &Boolean::Not(ref b) => match b.get_value() {
                    Some(false) => {
                        value.as_mut().map(|v| *v |= 1);
                    }
                    Some(true) => {}
                    None => value = None,
                },
            }
        }

        Self { bits, value }
    }

    pub fn into_bits_be(self) -> Vec<Boolean> {
        let mut ret = self.bits;
        ret.reverse();
        ret
    }

    pub fn from_bits_be(bits: &[Boolean]) -> Self {
        assert_eq!(bits.len(), 32);

        let mut value = Some(0u32);
        for b in bits {
            value.as_mut().map(|v| *v <<= 1);

            match b.get_value() {
                Some(true) => {
                    value.as_mut().map(|v| *v |= 1);
                }
                Some(false) => {}
                None => {
                    value = None;
                }
            }
        }

        UInt32 {
            value,
            bits: bits.iter().rev().cloned().collect(),
        }
    }

    pub fn rotl(&self, by: usize) -> Self {
        let by = by % 32;

        let new_bits = self
            .bits
            .iter()
            .skip(32 - by)
            .chain(self.bits.iter())
            .take(32)
            .cloned()
            .collect();

        UInt32 {
            bits: new_bits,
            value: self.value.map(|v| v.rotate_left(by as u32)),
        }
    }

    pub fn rotr(&self, by: usize) -> Self {
        let by = by % 32;

        let new_bits = self
            .bits
            .iter()
            .skip(by)
            .chain(self.bits.iter())
            .take(32)
            .cloned()
            .collect();

        UInt32 {
            bits: new_bits,
            value: self.value.map(|v| v.rotate_right(by as u32)),
        }
    }

    pub fn shr(&self, by: usize) -> Self {
        let by = by % 32;

        let fill = Boolean::constant(false);

        let new_bits = self
            .bits
            .iter() // The bits are least significant first
            .skip(by) // Skip the bits that will be lost during the shift
            .chain(Some(&fill).into_iter().cycle()) // Rest will be zeros
            .take(32) // Only 32 bits needed!
            .cloned()
            .collect();

        UInt32 {
            bits: new_bits,
            value: self.value.map(|v| v >> by as u32),
        }
    }

    /// XOR this `UInt32` with another `UInt32`
    pub fn xor<ConstraintF, CS>(&self, mut cs: CS, other: &Self) -> Result<Self, SynthesisError>
    where
        ConstraintF: Field,
        CS: ConstraintSystemAbstract<ConstraintF>,
    {
        let new_value = match (self.value, other.value) {
            (Some(a), Some(b)) => Some(a ^ b),
            _ => None,
        };

        let bits = self
            .bits
            .iter()
            .zip(other.bits.iter())
            .enumerate()
            .map(|(i, (a, b))| Boolean::xor(cs.ns(|| format!("xor of bit_gadget {}", i)), a, b))
            .collect::<Result<_, _>>()?;

        Ok(UInt32 {
            bits,
            value: new_value,
        })
    }

    /// Perform addition modulo 2^32 of several `UInt32` objects.
    pub fn addmany<ConstraintF, CS, M>(mut cs: M, operands: &[Self]) -> Result<Self, SynthesisError>
    where
        ConstraintF: PrimeField,
        CS: ConstraintSystemAbstract<ConstraintF>,
        M: ConstraintSystemAbstract<ConstraintF, Root = MultiEq<ConstraintF, CS>>,
    {
        // Make some arbitrary bounds for ourselves to avoid overflows
        // in the scalar field

        assert!(ConstraintF::Params::MODULUS_BITS >= 64);
        assert!(operands.len() >= 2); // Weird trivial cases that should never happen
                                      // TODO: Check this bound. Is it really needed ?
        assert!(operands.len() <= 10);

        // Compute the maximum value of the sum so we allocate enough bits for
        // the result
        let mut max_value = (operands.len() as u64) * (u64::from(u32::max_value()));

        // Keep track of the resulting value
        let mut result_value = Some(0u64);

        // This is a linear combination that we will enforce to equal the
        // output
        let mut lc = LinearCombination::zero();

        let mut all_constants = true;

        // Iterate over the operands
        for op in operands {
            // Accumulate the value
            match op.value {
                Some(val) => {
                    result_value.as_mut().map(|v| *v += u64::from(val));
                }
                None => {
                    // If any of our operands have unknown value, we won't
                    // know the value of the result
                    result_value = None;
                }
            }

            // Cumulate the terms that correspond to the bits in op to the
            // overall LC
            let mut coeff = ConstraintF::one();
            for bit in &op.bits {
                // adds 2^i * bit[i] to the lc
                lc = lc + &bit.lc(CS::one(), coeff);

                // all_constants = all_constants & bit.is_constant()
                all_constants &= bit.is_constant();

                coeff = coeff.double();
            }
        }

        // The value of the actual result is modulo 2^32
        let modular_value = result_value.map(|v| v as u32);

        // In case that all operants are constant UInt32 it is enough to return a constant.
        if all_constants && modular_value.is_some() {
            // We can just return a constant, rather than
            // unpacking the result into allocated bits.

            return Ok(UInt32::constant(modular_value.unwrap()));
        }

        // Storage area for the resulting bits
        let mut result_bits = vec![];

        // Linear combination representing the output,
        // for comparison with the sum of the operands
        let mut result_lc = LinearCombination::zero();

        // Allocate each bit of the result from result_val
        let mut coeff = ConstraintF::one();
        let mut i = 0;
        while max_value != 0 {
            // Allocate the bit using result_value
            let b = AllocatedBit::alloc(cs.ns(|| format!("result bit {}", i)), || {
                result_value.map(|v| (v >> i) & 1 == 1).get()
            })?;

            // Add this bit to the result combination
            result_lc += (coeff, b.get_variable());

            result_bits.push(b.into());

            max_value >>= 1;
            i += 1;
            coeff = coeff.double();
        }

        // Enforce equality between the sum and result by aggregating it
        // in the MultiEq
        cs.get_root().enforce_equal(i, &lc, &result_lc);

        // Discard carry bits that we don't care about
        result_bits.truncate(32);

        Ok(UInt32 {
            bits: result_bits,
            value: modular_value,
        })
    }
}

impl<ConstraintF: Field> ToBytesGadget<ConstraintF> for UInt32 {
    #[inline]
    fn to_bytes<CS: ConstraintSystemAbstract<ConstraintF>>(
        &self,
        _cs: CS,
    ) -> Result<Vec<UInt8>, SynthesisError> {
        let value_chunks = match self.value.map(|val| {
            use algebra::bytes::ToBytes;
            let mut bytes = [0u8; 4];
            val.write(bytes.as_mut()).unwrap();
            bytes
        }) {
            Some(chunks) => [
                Some(chunks[0]),
                Some(chunks[1]),
                Some(chunks[2]),
                Some(chunks[3]),
            ],
            None => [None, None, None, None],
        };
        let mut bytes = Vec::new();
        for (i, chunk8) in self.to_bits_le().chunks(8).into_iter().enumerate() {
            let byte = UInt8 {
                bits: chunk8.to_vec(),
                value: value_chunks[i],
            };
            bytes.push(byte);
        }

        Ok(bytes)
    }

    fn to_bytes_strict<CS: ConstraintSystemAbstract<ConstraintF>>(
        &self,
        cs: CS,
    ) -> Result<Vec<UInt8>, SynthesisError> {
        self.to_bytes(cs)
    }
}

impl PartialEq for UInt32 {
    fn eq(&self, other: &Self) -> bool {
        self.value.is_some() && other.value.is_some() && self.value == other.value
    }
}

impl Eq for UInt32 {}

impl<ConstraintF: Field> EqGadget<ConstraintF> for UInt32 {
    fn is_eq<CS: ConstraintSystemAbstract<ConstraintF>>(
        &self,
        cs: CS,
        other: &Self,
    ) -> Result<Boolean, SynthesisError> {
        self.bits.as_slice().is_eq(cs, &other.bits)
    }

    fn conditional_enforce_equal<CS: ConstraintSystemAbstract<ConstraintF>>(
        &self,
        cs: CS,
        other: &Self,
        should_enforce: &Boolean,
    ) -> Result<(), SynthesisError> {
        self.bits
            .conditional_enforce_equal(cs, &other.bits, should_enforce)
    }

    fn conditional_enforce_not_equal<CS: ConstraintSystemAbstract<ConstraintF>>(
        &self,
        cs: CS,
        other: &Self,
        should_enforce: &Boolean,
    ) -> Result<(), SynthesisError> {
        self.bits
            .conditional_enforce_not_equal(cs, &other.bits, should_enforce)
    }
}

#[cfg(test)]
mod test {
    use super::UInt32;
<<<<<<< HEAD
    use crate::{
        bits::boolean::Boolean, eq::MultiEq, test_constraint_system::TestConstraintSystem,
    };
    use algebra::{
        Group,
        fields::{tweedle::Fr, Field}
    };
    use r1cs_core::ConstraintSystem;
=======
    use crate::{bits::boolean::Boolean, eq::MultiEq};
    use algebra::fields::{bls12_381::Fr, Field};
    use r1cs_core::{
        ConstraintSystem, ConstraintSystemAbstract, ConstraintSystemDebugger, SynthesisMode,
    };
>>>>>>> d41aef65
    use rand::{Rng, SeedableRng};
    use rand_xorshift::XorShiftRng;

    #[test]
    fn test_uint32_from_bits() {
        let mut rng = XorShiftRng::seed_from_u64(1231275789u64);

        for _ in 0..1000 {
            let v = (0..32)
                .map(|_| Boolean::constant(rng.gen()))
                .collect::<Vec<_>>();

            let b = UInt32::from_bits_le(&v);

            for (i, bit_gadget) in b.bits.iter().enumerate() {
                match bit_gadget {
                    &Boolean::Constant(bit_gadget) => {
                        assert!(bit_gadget == ((b.value.unwrap() >> i) & 1 == 1));
                    }
                    _ => unreachable!(),
                }
            }

            let expected_to_be_same = b.to_bits_le();

            for x in v.iter().zip(expected_to_be_same.iter()) {
                match x {
                    (&Boolean::Constant(true), &Boolean::Constant(true)) => {}
                    (&Boolean::Constant(false), &Boolean::Constant(false)) => {}
                    _ => unreachable!(),
                }
            }
        }
    }

    #[test]
    fn test_uint32_xor() {
        let mut rng = XorShiftRng::seed_from_u64(1231275789u64);

        for _ in 0..1000 {
            let mut cs = ConstraintSystem::<Fr>::new(SynthesisMode::Debug);

            let a: u32 = rng.gen();
            let b: u32 = rng.gen();
            let c: u32 = rng.gen();

            let mut expected = a ^ b ^ c;

            let a_bit = UInt32::alloc(cs.ns(|| "a_bit"), Some(a)).unwrap();
            let b_bit = UInt32::constant(b);
            let c_bit = UInt32::alloc(cs.ns(|| "c_bit"), Some(c)).unwrap();

            let r = a_bit.xor(cs.ns(|| "first xor"), &b_bit).unwrap();
            let r = r.xor(cs.ns(|| "second xor"), &c_bit).unwrap();

            assert!(cs.is_satisfied());

            assert!(r.value == Some(expected));

            for b in r.bits.iter() {
                match b {
                    &Boolean::Is(ref b) => {
                        assert!(b.get_value().unwrap() == (expected & 1 == 1));
                    }
                    &Boolean::Not(ref b) => {
                        assert!(b.get_value().unwrap() != (expected & 1 == 1));
                    }
                    &Boolean::Constant(b) => {
                        assert!(b == (expected & 1 == 1));
                    }
                }

                expected >>= 1;
            }
        }
    }

    #[test]
    fn test_uint32_addmany_constants() {
        let mut rng = XorShiftRng::seed_from_u64(1231275789u64);

        for _ in 0..1000 {
            let mut cs = ConstraintSystem::<Fr>::new(SynthesisMode::Debug);

            let num_operands = 10;

            let operands_val = (0..num_operands).map(|_| rng.gen()).collect::<Vec<u32>>();
            let mut expected = operands_val.iter().fold(0u32, |acc, x| x.wrapping_add(acc));

            let operands_gadget = operands_val
                .into_iter()
                .map(UInt32::constant)
                .collect::<Vec<UInt32>>();

            let r = {
                let mut cs = MultiEq::new(&mut cs);
                let r = UInt32::addmany(cs.ns(|| "addition"), operands_gadget.as_slice()).unwrap();
                r
            };
            assert!(r.value == Some(expected));

            for b in r.bits.iter() {
                match b {
                    &Boolean::Is(_) => panic!(),
                    &Boolean::Not(_) => panic!(),
                    &Boolean::Constant(b) => {
                        assert!(b == (expected & 1 == 1));
                    }
                }

                expected >>= 1;
            }

            assert!(cs.is_satisfied());
        }
    }

    #[test]
    fn test_uint32_addmany() {
        let mut rng = XorShiftRng::seed_from_u64(1231275789u64);

        for _ in 0..1000 {
            let mut cs = ConstraintSystem::<Fr>::new(SynthesisMode::Debug);

            let num_operands = 10;

            let operands_val = (0..num_operands).map(|_| rng.gen()).collect::<Vec<u32>>();
            let mut expected = operands_val.iter().fold(0u32, |acc, x| x.wrapping_add(acc));

            let operands_gadget = operands_val
                .into_iter()
                .enumerate()
                .map(|(i, val)| {
                    UInt32::alloc(cs.ns(|| format!("alloc u32 {}", i)), Some(val)).unwrap()
                })
                .collect::<Vec<UInt32>>();

            let r = {
                let mut cs = MultiEq::new(&mut cs);
                let r = UInt32::addmany(cs.ns(|| "addition"), operands_gadget.as_slice()).unwrap();
                r
            };

            assert!(cs.is_satisfied());

            assert!(r.value == Some(expected));

            for b in r.bits.iter() {
                match b {
                    &Boolean::Is(ref b) => {
                        assert!(b.get_value().unwrap() == (expected & 1 == 1));
                    }
                    &Boolean::Not(ref b) => {
                        assert!(b.get_value().unwrap() != (expected & 1 == 1));
                    }
                    &Boolean::Constant(_) => unreachable!(),
                }

                expected >>= 1;
            }

            // Flip a bit_gadget and see if the addition constraint still works
            if cs.get("addition/result bit 0/boolean").is_zero() {
                cs.set("addition/result bit 0/boolean", Fr::one());
            } else {
                cs.set("addition/result bit 0/boolean", Fr::zero());
            }

            assert!(!cs.is_satisfied());
        }
    }

    #[test]
    fn test_uint32_rotr() {
        let mut rng = XorShiftRng::seed_from_u64(1231275789u64);

        let mut num = rng.gen();

        let a = UInt32::constant(num);

        for i in 0..32 {
            let b = a.rotr(i);

            assert!(b.value.unwrap() == num);

            let mut tmp = num;
            for b in &b.bits {
                match b {
                    &Boolean::Constant(b) => {
                        assert_eq!(b, tmp & 1 == 1);
                    }
                    _ => unreachable!(),
                }

                tmp >>= 1;
            }

            num = num.rotate_right(1);
        }
    }

    #[test]
    fn test_uint32_rotl() {
        let mut rng = XorShiftRng::seed_from_u64(1231275789u64);

        let mut num = rng.gen();

        let a = UInt32::constant(num);

        for i in 0..32 {
            let b = a.rotl(i);

            assert!(b.value.unwrap() == num);

            let mut tmp = num;
            for b in &b.bits {
                match b {
                    &Boolean::Constant(b) => {
                        assert_eq!(b, tmp & 1 == 1);
                    }
                    _ => unreachable!(),
                }

                tmp >>= 1;
            }

            num = num.rotate_left(1);
        }
    }
}<|MERGE_RESOLUTION|>--- conflicted
+++ resolved
@@ -423,22 +423,14 @@
 #[cfg(test)]
 mod test {
     use super::UInt32;
-<<<<<<< HEAD
-    use crate::{
-        bits::boolean::Boolean, eq::MultiEq, test_constraint_system::TestConstraintSystem,
+    use crate::{bits::boolean::Boolean, eq::MultiEq};
+    use algebra::{
+        fields::{tweedle::Fr, Field},
+        Group,
     };
-    use algebra::{
-        Group,
-        fields::{tweedle::Fr, Field}
-    };
-    use r1cs_core::ConstraintSystem;
-=======
-    use crate::{bits::boolean::Boolean, eq::MultiEq};
-    use algebra::fields::{bls12_381::Fr, Field};
     use r1cs_core::{
         ConstraintSystem, ConstraintSystemAbstract, ConstraintSystemDebugger, SynthesisMode,
     };
->>>>>>> d41aef65
     use rand::{Rng, SeedableRng};
     use rand_xorshift::XorShiftRng;
 
