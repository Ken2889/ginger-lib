//! A module for representing 32 bit unsigned integers over a prime constraint field.
//! Besides elementary gadgets (such as toBits, toBytes, etc.) implements the bitwise
//! operations
//!     - rotl, rotr, shr, xor,
//! as well as
//!     - add_many, which performs the addition modulo 2^32 of a slice of operands,
//!     the result of which does exceed in length the capacity bound of the constraint
//!     field.
use algebra::{Field, FpParameters, PrimeField};

use r1cs_core::{ConstraintSystemAbstract, LinearCombination, SynthesisError};

use crate::{
    boolean::{AllocatedBit, Boolean},
    eq::MultiEq,
    prelude::*,
    Assignment,
};

/// Represents an interpretation of 32 `Boolean` objects as an
/// unsigned integer.
#[derive(Clone, Debug)]
pub struct UInt32 {
    // Least significant bit_gadget first
<<<<<<< HEAD
    bits: Vec<Boolean>,
    value: Option<u32>,
=======
    pub bits: Vec<Boolean>,
    pub value: Option<u32>,
>>>>>>> e10cb027
}

impl UInt32 {
    /// Construct a constant `UInt32` from a `u32`
    pub fn constant(value: u32) -> Self {
        let mut bits = Vec::with_capacity(32);

        let mut tmp = value;
        for _ in 0..32 {
            if tmp & 1 == 1 {
                bits.push(Boolean::constant(true))
            } else {
                bits.push(Boolean::constant(false))
            }

            tmp >>= 1;
        }

        UInt32 {
            bits,
            value: Some(value),
        }
    }

    /// Allocate a `UInt32` in the constraint system
    pub fn alloc<ConstraintF, CS>(mut cs: CS, value: Option<u32>) -> Result<Self, SynthesisError>
    where
        ConstraintF: Field,
        CS: ConstraintSystemAbstract<ConstraintF>,
    {
        let values = match value {
            Some(mut val) => {
                let mut v = Vec::with_capacity(32);

                for _ in 0..32 {
                    v.push(Some(val & 1 == 1));
                    val >>= 1;
                }

                v
            }
            None => vec![None; 32],
        };

        let bits = values
            .into_iter()
            .enumerate()
            .map(|(i, v)| {
                Ok(Boolean::from(AllocatedBit::alloc(
                    cs.ns(|| format!("allocated bit_gadget {}", i)),
                    || v.get(),
                )?))
            })
            .collect::<Result<Vec<_>, SynthesisError>>()?;

        Ok(UInt32 { bits, value })
    }

    /// Turns this `UInt32` into its little-endian byte order representation.
    pub fn to_bits_le(&self) -> Vec<Boolean> {
        self.bits.clone()
    }

    /// Converts a little-endian byte order representation of bits into a
    /// `UInt32`.
    pub fn from_bits_le(bits: &[Boolean]) -> Self {
        assert_eq!(bits.len(), 32);

        let bits = bits.to_vec();

        let mut value = Some(0u32);
        for b in bits.iter().rev() {
            value.as_mut().map(|v| *v <<= 1);

            match b {
                &Boolean::Constant(b) => {
                    if b {
                        value.as_mut().map(|v| *v |= 1);
                    }
                }
                &Boolean::Is(ref b) => match b.get_value() {
                    Some(true) => {
                        value.as_mut().map(|v| *v |= 1);
                    }
                    Some(false) => {}
                    None => value = None,
                },
                &Boolean::Not(ref b) => match b.get_value() {
                    Some(false) => {
                        value.as_mut().map(|v| *v |= 1);
                    }
                    Some(true) => {}
                    None => value = None,
                },
            }
        }

        Self { bits, value }
    }

    pub fn into_bits_be(self) -> Vec<Boolean> {
        let mut ret = self.bits;
        ret.reverse();
        ret
    }

    pub fn from_bits_be(bits: &[Boolean]) -> Self {
        assert_eq!(bits.len(), 32);

        let mut value = Some(0u32);
        for b in bits {
            value.as_mut().map(|v| *v <<= 1);

            match b.get_value() {
                Some(true) => {
                    value.as_mut().map(|v| *v |= 1);
                }
                Some(false) => {}
                None => {
                    value = None;
                }
            }
        }

        UInt32 {
            value,
            bits: bits.iter().rev().cloned().collect(),
        }
    }

    pub fn rotl(&self, by: usize) -> Self {
        let by = by % 32;

        let new_bits = self
            .bits
            .iter()
            .skip(32 - by)
            .chain(self.bits.iter())
            .take(32)
            .cloned()
            .collect();

        UInt32 {
            bits: new_bits,
            value: self.value.map(|v| v.rotate_left(by as u32)),
        }
    }

    pub fn rotr(&self, by: usize) -> Self {
        let by = by % 32;

        let new_bits = self
            .bits
            .iter()
            .skip(by)
            .chain(self.bits.iter())
            .take(32)
            .cloned()
            .collect();

        UInt32 {
            bits: new_bits,
            value: self.value.map(|v| v.rotate_right(by as u32)),
        }
    }

    pub fn shr(&self, by: usize) -> Self {
        let by = by % 32;

        let fill = Boolean::constant(false);

        let new_bits = self
            .bits
            .iter() // The bits are least significant first
            .skip(by) // Skip the bits that will be lost during the shift
            .chain(Some(&fill).into_iter().cycle()) // Rest will be zeros
            .take(32) // Only 32 bits needed!
            .cloned()
            .collect();

        UInt32 {
            bits: new_bits,
            value: self.value.map(|v| v >> by as u32),
        }
    }

    /// XOR this `UInt32` with another `UInt32`
    pub fn xor<ConstraintF, CS>(&self, mut cs: CS, other: &Self) -> Result<Self, SynthesisError>
    where
        ConstraintF: Field,
        CS: ConstraintSystemAbstract<ConstraintF>,
    {
        let new_value = match (self.value, other.value) {
            (Some(a), Some(b)) => Some(a ^ b),
            _ => None,
        };

        let bits = self
            .bits
            .iter()
            .zip(other.bits.iter())
            .enumerate()
            .map(|(i, (a, b))| Boolean::xor(cs.ns(|| format!("xor of bit_gadget {}", i)), a, b))
            .collect::<Result<_, _>>()?;

        Ok(UInt32 {
            bits,
            value: new_value,
        })
    }

    /// Perform addition modulo 2^32 of several `UInt32` objects.
    pub fn addmany<ConstraintF, CS, M>(mut cs: M, operands: &[Self]) -> Result<Self, SynthesisError>
    where
        ConstraintF: PrimeField,
<<<<<<< HEAD
        CS: ConstraintSystemAbstract<ConstraintF>,
=======
        CS: ConstraintSystem<ConstraintF>,
        M: ConstraintSystem<ConstraintF, Root = MultiEq<ConstraintF, CS>>,
>>>>>>> e10cb027
    {
        // Make some arbitrary bounds for ourselves to avoid overflows
        // in the scalar field

        assert!(ConstraintF::Params::MODULUS_BITS >= 64);
        assert!(operands.len() >= 2); // Weird trivial cases that should never happen
                                      // TODO: Check this bound. Is it really needed ?
        assert!(operands.len() <= 10);

        // Compute the maximum value of the sum so we allocate enough bits for
        // the result
        let mut max_value = (operands.len() as u64) * (u64::from(u32::max_value()));

        // Keep track of the resulting value
        let mut result_value = Some(0u64);

        // This is a linear combination that we will enforce to equal the
        // output
        let mut lc = LinearCombination::zero();

        let mut all_constants = true;

        // Iterate over the operands
        for op in operands {
            // Accumulate the value
            match op.value {
                Some(val) => {
                    result_value.as_mut().map(|v| *v += u64::from(val));
                }
                None => {
                    // If any of our operands have unknown value, we won't
                    // know the value of the result
                    result_value = None;
                }
            }

            // Cumulate the terms that correspond to the bits in op to the
            // overall LC
            let mut coeff = ConstraintF::one();
            for bit in &op.bits {
<<<<<<< HEAD
                match *bit {
                    Boolean::Is(ref bit) => {
                        all_constants = false;

                        // Add coeff * bit_gadget
                        lc = lc + (coeff, bit.get_variable());
                    }
                    Boolean::Not(ref bit) => {
                        all_constants = false;

                        // Add coeff * (1 - bit_gadget) = coeff * ONE - coeff * bit_gadget
                        lc = lc + (coeff, CS::one()) - (coeff, bit.get_variable());
                    }
                    Boolean::Constant(bit) => {
                        if bit {
                            lc = lc + (coeff, CS::one());
                        }
                    }
                }
=======
                // adds 2^i * bit[i] to the lc
                lc = lc + &bit.lc(CS::one(), coeff);

                // all_constants = all_constants & bit.is_constant()
                all_constants &= bit.is_constant();
>>>>>>> e10cb027

                coeff = coeff.double();
            }
        }

        // The value of the actual result is modulo 2^32
        let modular_value = result_value.map(|v| v as u32);

        // In case that all operants are constant UInt32 it is enough to return a constant.
        if all_constants && modular_value.is_some() {
            // We can just return a constant, rather than
            // unpacking the result into allocated bits.

            return Ok(UInt32::constant(modular_value.unwrap()));
        }

        // Storage area for the resulting bits
        let mut result_bits = vec![];

        // Linear combination representing the output,
        // for comparison with the sum of the operands
        let mut result_lc = LinearCombination::zero();

        // Allocate each bit of the result from result_val
        let mut coeff = ConstraintF::one();
        let mut i = 0;
        while max_value != 0 {
            // Allocate the bit using result_value
            let b = AllocatedBit::alloc(cs.ns(|| format!("result bit {}", i)), || {
                result_value.map(|v| (v >> i) & 1 == 1).get()
            })?;

            // Add this bit to the result combination
            result_lc += (coeff, b.get_variable());

            result_bits.push(b.into());

            max_value >>= 1;
            i += 1;
            coeff = coeff.double();
        }

        // Enforce equality between the sum and result by aggregating it
        // in the MultiEq
        cs.get_root().enforce_equal(i, &lc, &result_lc);

        // Discard carry bits that we don't care about
        result_bits.truncate(32);

        Ok(UInt32 {
            bits: result_bits,
            value: modular_value,
        })
    }
}

impl<ConstraintF: Field> ToBytesGadget<ConstraintF> for UInt32 {
    #[inline]
    fn to_bytes<CS: ConstraintSystemAbstract<ConstraintF>>(
        &self,
        _cs: CS,
    ) -> Result<Vec<UInt8>, SynthesisError> {
        let value_chunks = match self.value.map(|val| {
            use algebra::bytes::ToBytes;
            let mut bytes = [0u8; 4];
            val.write(bytes.as_mut()).unwrap();
            bytes
        }) {
            Some(chunks) => [
                Some(chunks[0]),
                Some(chunks[1]),
                Some(chunks[2]),
                Some(chunks[3]),
            ],
            None => [None, None, None, None],
        };
        let mut bytes = Vec::new();
        for (i, chunk8) in self.to_bits_le().chunks(8).into_iter().enumerate() {
            let byte = UInt8 {
                bits: chunk8.to_vec(),
                value: value_chunks[i],
            };
            bytes.push(byte);
        }

        Ok(bytes)
    }

    fn to_bytes_strict<CS: ConstraintSystemAbstract<ConstraintF>>(
        &self,
        cs: CS,
    ) -> Result<Vec<UInt8>, SynthesisError> {
        self.to_bytes(cs)
    }
}

impl PartialEq for UInt32 {
    fn eq(&self, other: &Self) -> bool {
        self.value.is_some() && other.value.is_some() && self.value == other.value
    }
}

impl Eq for UInt32 {}

impl<ConstraintF: Field> EqGadget<ConstraintF> for UInt32 {
    fn is_eq<CS: ConstraintSystemAbstract<ConstraintF>>(
        &self,
        cs: CS,
        other: &Self,
    ) -> Result<Boolean, SynthesisError> {
        self.bits.as_slice().is_eq(cs, &other.bits)
    }

    fn conditional_enforce_equal<CS: ConstraintSystemAbstract<ConstraintF>>(
        &self,
        cs: CS,
        other: &Self,
        should_enforce: &Boolean,
    ) -> Result<(), SynthesisError> {
        self.bits
            .conditional_enforce_equal(cs, &other.bits, should_enforce)
    }

    fn conditional_enforce_not_equal<CS: ConstraintSystemAbstract<ConstraintF>>(
        &self,
        cs: CS,
        other: &Self,
        should_enforce: &Boolean,
    ) -> Result<(), SynthesisError> {
        self.bits
            .conditional_enforce_not_equal(cs, &other.bits, should_enforce)
    }
}

#[cfg(test)]
mod test {
    use super::UInt32;
<<<<<<< HEAD
    use crate::bits::boolean::Boolean;
=======
    use crate::{
        bits::boolean::Boolean, eq::MultiEq, test_constraint_system::TestConstraintSystem,
    };
>>>>>>> e10cb027
    use algebra::fields::{bls12_381::Fr, Field};
    use r1cs_core::{
        ConstraintSystem, ConstraintSystemAbstract, ConstraintSystemDebugger, SynthesisMode,
    };
    use rand::{Rng, SeedableRng};
    use rand_xorshift::XorShiftRng;

    #[test]
    fn test_uint32_from_bits() {
        let mut rng = XorShiftRng::seed_from_u64(1231275789u64);

        for _ in 0..1000 {
            let v = (0..32)
                .map(|_| Boolean::constant(rng.gen()))
                .collect::<Vec<_>>();

            let b = UInt32::from_bits_le(&v);

            for (i, bit_gadget) in b.bits.iter().enumerate() {
                match bit_gadget {
                    &Boolean::Constant(bit_gadget) => {
                        assert!(bit_gadget == ((b.value.unwrap() >> i) & 1 == 1));
                    }
                    _ => unreachable!(),
                }
            }

            let expected_to_be_same = b.to_bits_le();

            for x in v.iter().zip(expected_to_be_same.iter()) {
                match x {
                    (&Boolean::Constant(true), &Boolean::Constant(true)) => {}
                    (&Boolean::Constant(false), &Boolean::Constant(false)) => {}
                    _ => unreachable!(),
                }
            }
        }
    }

    #[test]
    fn test_uint32_xor() {
        let mut rng = XorShiftRng::seed_from_u64(1231275789u64);

        for _ in 0..1000 {
            let mut cs = ConstraintSystem::<Fr>::new(SynthesisMode::Debug);

            let a: u32 = rng.gen();
            let b: u32 = rng.gen();
            let c: u32 = rng.gen();

            let mut expected = a ^ b ^ c;

            let a_bit = UInt32::alloc(cs.ns(|| "a_bit"), Some(a)).unwrap();
            let b_bit = UInt32::constant(b);
            let c_bit = UInt32::alloc(cs.ns(|| "c_bit"), Some(c)).unwrap();

            let r = a_bit.xor(cs.ns(|| "first xor"), &b_bit).unwrap();
            let r = r.xor(cs.ns(|| "second xor"), &c_bit).unwrap();

            assert!(cs.is_satisfied());

            assert!(r.value == Some(expected));

            for b in r.bits.iter() {
                match b {
                    &Boolean::Is(ref b) => {
                        assert!(b.get_value().unwrap() == (expected & 1 == 1));
                    }
                    &Boolean::Not(ref b) => {
<<<<<<< HEAD
                        assert!(!b.get_value().unwrap() == (expected & 1 == 1));
=======
                        assert!(b.get_value().unwrap() != (expected & 1 == 1));
>>>>>>> e10cb027
                    }
                    &Boolean::Constant(b) => {
                        assert!(b == (expected & 1 == 1));
                    }
                }

                expected >>= 1;
            }
        }
    }

    #[test]
    fn test_uint32_addmany_constants() {
        let mut rng = XorShiftRng::seed_from_u64(1231275789u64);

        for _ in 0..1000 {
            let mut cs = ConstraintSystem::<Fr>::new(SynthesisMode::Debug);

            let num_operands = 10;

            let operands_val = (0..num_operands).map(|_| rng.gen()).collect::<Vec<u32>>();
            let mut expected = operands_val.iter().fold(0u32, |acc, x| x.wrapping_add(acc));

            let operands_gadget = operands_val
                .into_iter()
                .map(UInt32::constant)
                .collect::<Vec<UInt32>>();

            let r = {
                let mut cs = MultiEq::new(&mut cs);
                let r = UInt32::addmany(cs.ns(|| "addition"), operands_gadget.as_slice()).unwrap();
                r
            };
            assert!(r.value == Some(expected));

            for b in r.bits.iter() {
                match b {
                    &Boolean::Is(_) => panic!(),
                    &Boolean::Not(_) => panic!(),
                    &Boolean::Constant(b) => {
                        assert!(b == (expected & 1 == 1));
                    }
                }

                expected >>= 1;
            }

            assert!(cs.is_satisfied());
        }
    }

    #[test]
    fn test_uint32_addmany() {
        let mut rng = XorShiftRng::seed_from_u64(1231275789u64);

        for _ in 0..1000 {
            let mut cs = ConstraintSystem::<Fr>::new(SynthesisMode::Debug);

            let num_operands = 10;

            let operands_val = (0..num_operands).map(|_| rng.gen()).collect::<Vec<u32>>();
            let mut expected = operands_val.iter().fold(0u32, |acc, x| x.wrapping_add(acc));

            let operands_gadget = operands_val
                .into_iter()
                .enumerate()
                .map(|(i, val)| {
                    UInt32::alloc(cs.ns(|| format!("alloc u32 {}", i)), Some(val)).unwrap()
                })
                .collect::<Vec<UInt32>>();

            let r = {
                let mut cs = MultiEq::new(&mut cs);
                let r = UInt32::addmany(cs.ns(|| "addition"), operands_gadget.as_slice()).unwrap();
                r
            };

            assert!(cs.is_satisfied());

            assert!(r.value == Some(expected));

            for b in r.bits.iter() {
                match b {
                    &Boolean::Is(ref b) => {
                        assert!(b.get_value().unwrap() == (expected & 1 == 1));
                    }
                    &Boolean::Not(ref b) => {
<<<<<<< HEAD
                        assert!(!b.get_value().unwrap() == (expected & 1 == 1));
=======
                        assert!(b.get_value().unwrap() != (expected & 1 == 1));
>>>>>>> e10cb027
                    }
                    &Boolean::Constant(_) => unreachable!(),
                }

                expected >>= 1;
            }

            // Flip a bit_gadget and see if the addition constraint still works
            if cs.get("addition/result bit 0/boolean").is_zero() {
                cs.set("addition/result bit 0/boolean", Field::one());
            } else {
                cs.set("addition/result bit 0/boolean", Field::zero());
            }

            assert!(!cs.is_satisfied());
        }
    }

    #[test]
    fn test_uint32_rotr() {
        let mut rng = XorShiftRng::seed_from_u64(1231275789u64);

        let mut num = rng.gen();

        let a = UInt32::constant(num);

        for i in 0..32 {
            let b = a.rotr(i);

            assert!(b.value.unwrap() == num);

            let mut tmp = num;
            for b in &b.bits {
                match b {
                    &Boolean::Constant(b) => {
                        assert_eq!(b, tmp & 1 == 1);
                    }
                    _ => unreachable!(),
                }

                tmp >>= 1;
            }

            num = num.rotate_right(1);
        }
    }

    #[test]
    fn test_uint32_rotl() {
        let mut rng = XorShiftRng::seed_from_u64(1231275789u64);

        let mut num = rng.gen();

        let a = UInt32::constant(num);

        for i in 0..32 {
            let b = a.rotl(i);

            assert!(b.value.unwrap() == num);

            let mut tmp = num;
            for b in &b.bits {
                match b {
                    &Boolean::Constant(b) => {
                        assert_eq!(b, tmp & 1 == 1);
                    }
                    _ => unreachable!(),
                }

                tmp >>= 1;
            }

            num = num.rotate_left(1);
        }
    }
}<|MERGE_RESOLUTION|>--- conflicted
+++ resolved
@@ -22,13 +22,8 @@
 #[derive(Clone, Debug)]
 pub struct UInt32 {
     // Least significant bit_gadget first
-<<<<<<< HEAD
-    bits: Vec<Boolean>,
-    value: Option<u32>,
-=======
     pub bits: Vec<Boolean>,
     pub value: Option<u32>,
->>>>>>> e10cb027
 }
 
 impl UInt32 {
@@ -244,12 +239,8 @@
     pub fn addmany<ConstraintF, CS, M>(mut cs: M, operands: &[Self]) -> Result<Self, SynthesisError>
     where
         ConstraintF: PrimeField,
-<<<<<<< HEAD
         CS: ConstraintSystemAbstract<ConstraintF>,
-=======
-        CS: ConstraintSystem<ConstraintF>,
-        M: ConstraintSystem<ConstraintF, Root = MultiEq<ConstraintF, CS>>,
->>>>>>> e10cb027
+        M: ConstraintSystemAbstract<ConstraintF, Root = MultiEq<ConstraintF, CS>>,
     {
         // Make some arbitrary bounds for ourselves to avoid overflows
         // in the scalar field
@@ -290,33 +281,11 @@
             // overall LC
             let mut coeff = ConstraintF::one();
             for bit in &op.bits {
-<<<<<<< HEAD
-                match *bit {
-                    Boolean::Is(ref bit) => {
-                        all_constants = false;
-
-                        // Add coeff * bit_gadget
-                        lc = lc + (coeff, bit.get_variable());
-                    }
-                    Boolean::Not(ref bit) => {
-                        all_constants = false;
-
-                        // Add coeff * (1 - bit_gadget) = coeff * ONE - coeff * bit_gadget
-                        lc = lc + (coeff, CS::one()) - (coeff, bit.get_variable());
-                    }
-                    Boolean::Constant(bit) => {
-                        if bit {
-                            lc = lc + (coeff, CS::one());
-                        }
-                    }
-                }
-=======
                 // adds 2^i * bit[i] to the lc
                 lc = lc + &bit.lc(CS::one(), coeff);
 
                 // all_constants = all_constants & bit.is_constant()
                 all_constants &= bit.is_constant();
->>>>>>> e10cb027
 
                 coeff = coeff.double();
             }
@@ -454,13 +423,7 @@
 #[cfg(test)]
 mod test {
     use super::UInt32;
-<<<<<<< HEAD
-    use crate::bits::boolean::Boolean;
-=======
-    use crate::{
-        bits::boolean::Boolean, eq::MultiEq, test_constraint_system::TestConstraintSystem,
-    };
->>>>>>> e10cb027
+    use crate::{bits::boolean::Boolean, eq::MultiEq};
     use algebra::fields::{bls12_381::Fr, Field};
     use r1cs_core::{
         ConstraintSystem, ConstraintSystemAbstract, ConstraintSystemDebugger, SynthesisMode,
@@ -530,11 +493,7 @@
                         assert!(b.get_value().unwrap() == (expected & 1 == 1));
                     }
                     &Boolean::Not(ref b) => {
-<<<<<<< HEAD
-                        assert!(!b.get_value().unwrap() == (expected & 1 == 1));
-=======
                         assert!(b.get_value().unwrap() != (expected & 1 == 1));
->>>>>>> e10cb027
                     }
                     &Boolean::Constant(b) => {
                         assert!(b == (expected & 1 == 1));
@@ -622,11 +581,7 @@
                         assert!(b.get_value().unwrap() == (expected & 1 == 1));
                     }
                     &Boolean::Not(ref b) => {
-<<<<<<< HEAD
-                        assert!(!b.get_value().unwrap() == (expected & 1 == 1));
-=======
                         assert!(b.get_value().unwrap() != (expected & 1 == 1));
->>>>>>> e10cb027
                     }
                     &Boolean::Constant(_) => unreachable!(),
                 }
