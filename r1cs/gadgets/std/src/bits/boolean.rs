use algebra::{BitIterator, Field, FpParameters, PrimeField, ToConstraintField};

use crate::fields::fp::FpGadget;
use crate::{prelude::*, Assignment};
use r1cs_core::{ConstraintSystem, ConstraintVar, LinearCombination, SynthesisError, Variable};
use std::borrow::Borrow;

/// Represents a variable in the constraint system which is guaranteed
/// to be either zero or one.
#[derive(Copy, Clone, Debug)]
pub struct AllocatedBit {
<<<<<<< HEAD
    pub variable: Variable,
    pub value:    Option<bool>,
=======
    variable: Variable,
    value: Option<bool>,
>>>>>>> 099baabc
}

impl AllocatedBit {
    pub fn get_value(&self) -> Option<bool> {
        self.value
    }

    pub fn get_variable(&self) -> Variable {
        self.variable
    }

    /// Performs an XOR operation over the two operands, returning
    /// an `AllocatedBit`.
    pub fn xor<ConstraintF, CS>(mut cs: CS, a: &Self, b: &Self) -> Result<Self, SynthesisError>
    where
        ConstraintF: Field,
        CS: ConstraintSystem<ConstraintF>,
    {
        let mut result_value = None;

        let result_var = cs.alloc(
            || "xor result",
            || {
                if a.value.get()? ^ b.value.get()? {
                    result_value = Some(true);

                    Ok(ConstraintF::one())
                } else {
                    result_value = Some(false);

                    Ok(ConstraintF::zero())
                }
            },
        )?;

        // Constrain (a + a) * (b) = (a + b - c)
        // Given that a and b are boolean constrained, if they
        // are equal, the only solution for c is 0, and if they
        // are different, the only solution for c is 1.
        //
        // ¬(a ∧ b) ∧ ¬(¬a ∧ ¬b) = c
        // (1 - (a * b)) * (1 - ((1 - a) * (1 - b))) = c
        // (1 - ab) * (1 - (1 - a - b + ab)) = c
        // (1 - ab) * (a + b - ab) = c
        // a + b - ab - (a^2)b - (b^2)a + (a^2)(b^2) = c
        // a + b - ab - ab - ab + ab = c
        // a + b - 2ab = c
        // -2a * b = c - a - b
        // 2a * b = a + b - c
        // (a + a) * b = a + b - c
        cs.enforce(
            || "xor constraint",
            |lc| lc + a.variable + a.variable,
            |lc| lc + b.variable,
            |lc| lc + a.variable + b.variable - result_var,
        );

        Ok(AllocatedBit {
            variable: result_var,
            value: result_value,
        })
    }

    /// Performs an AND operation over the two operands, returning
    /// an `AllocatedBit`.
    pub fn and<ConstraintF, CS>(mut cs: CS, a: &Self, b: &Self) -> Result<Self, SynthesisError>
    where
        ConstraintF: Field,
        CS: ConstraintSystem<ConstraintF>,
    {
        let mut result_value = None;

        let result_var = cs.alloc(
            || "and result",
            || {
                if a.value.get()? & b.value.get()? {
                    result_value = Some(true);

                    Ok(ConstraintF::one())
                } else {
                    result_value = Some(false);

                    Ok(ConstraintF::zero())
                }
            },
        )?;

        // Constrain (a) * (b) = (c), ensuring c is 1 iff
        // a AND b are both 1.
        cs.enforce(
            || "and constraint",
            |lc| lc + a.variable,
            |lc| lc + b.variable,
            |lc| lc + result_var,
        );

        Ok(AllocatedBit {
            variable: result_var,
            value: result_value,
        })
    }

    /// Performs an OR operation over the two operands, returning
    /// an `AllocatedBit`.
    pub fn or<ConstraintF, CS>(mut cs: CS, a: &Self, b: &Self) -> Result<Self, SynthesisError>
    where
        ConstraintF: Field,
        CS: ConstraintSystem<ConstraintF>,
    {
        let mut result_value = None;

        let result_var = cs.alloc(
            || "or result",
            || {
                if a.value.get()? | b.value.get()? {
                    result_value = Some(true);
                    Ok(ConstraintF::one())
                } else {
                    result_value = Some(false);
                    Ok(ConstraintF::zero())
                }
            },
        )?;

        // Constrain (1 - a) * (1 - b) = (1 - c), ensuring c is 0 iff
        // a and b are both false, and otherwise c is 1.
        cs.enforce(
            || "or constraint",
            |lc| lc + CS::one() - a.variable,
            |lc| lc + CS::one() - b.variable,
            |lc| lc + CS::one() - result_var,
        );

        Ok(AllocatedBit {
            variable: result_var,
            value: result_value,
        })
    }

    /// Calculates `a AND (NOT b)`.
    pub fn and_not<ConstraintF, CS>(mut cs: CS, a: &Self, b: &Self) -> Result<Self, SynthesisError>
    where
        ConstraintF: Field,
        CS: ConstraintSystem<ConstraintF>,
    {
        let mut result_value = None;

        let result_var = cs.alloc(
            || "and not result",
            || {
                if a.value.get()? & !b.value.get()? {
                    result_value = Some(true);

                    Ok(ConstraintF::one())
                } else {
                    result_value = Some(false);

                    Ok(ConstraintF::zero())
                }
            },
        )?;

        // Constrain (a) * (1 - b) = (c), ensuring c is 1 iff
        // a is true and b is false, and otherwise c is 0.
        cs.enforce(
            || "and not constraint",
            |lc| lc + a.variable,
            |lc| lc + CS::one() - b.variable,
            |lc| lc + result_var,
        );

        Ok(AllocatedBit {
            variable: result_var,
            value: result_value,
        })
    }

    /// Calculates `(NOT a) AND (NOT b)`.
    pub fn nor<ConstraintF, CS>(mut cs: CS, a: &Self, b: &Self) -> Result<Self, SynthesisError>
    where
        ConstraintF: Field,
        CS: ConstraintSystem<ConstraintF>,
    {
        let mut result_value = None;

        let result_var = cs.alloc(
            || "nor result",
            || {
                if !a.value.get()? & !b.value.get()? {
                    result_value = Some(true);

                    Ok(ConstraintF::one())
                } else {
                    result_value = Some(false);

                    Ok(ConstraintF::zero())
                }
            },
        )?;

        // Constrain (1 - a) * (1 - b) = (c), ensuring c is 1 iff
        // a and b are both false, and otherwise c is 0.
        cs.enforce(
            || "nor constraint",
            |lc| lc + CS::one() - a.variable,
            |lc| lc + CS::one() - b.variable,
            |lc| lc + result_var,
        );

        Ok(AllocatedBit {
            variable: result_var,
            value: result_value,
        })
    }
}

impl PartialEq for AllocatedBit {
    fn eq(&self, other: &Self) -> bool {
        self.value.is_some() && other.value.is_some() && self.value == other.value
    }
}

impl Eq for AllocatedBit {}

impl<ConstraintF: Field> AllocGadget<bool, ConstraintF> for AllocatedBit {
    fn alloc<F, T, CS: ConstraintSystem<ConstraintF>>(
        mut cs: CS,
        value_gen: F,
    ) -> Result<Self, SynthesisError>
    where
        F: FnOnce() -> Result<T, SynthesisError>,
        T: Borrow<bool>,
    {
        let mut value = None;
        let var = cs.alloc(
            || "boolean",
            || {
                value = Some(*value_gen()?.borrow());
                if value.get()? {
                    Ok(ConstraintF::one())
                } else {
                    Ok(ConstraintF::zero())
                }
            },
        )?;

        // Constrain: (1 - a) * a = 0
        // This constrains a to be either 0 or 1.
        cs.enforce(
            || "boolean constraint",
            |lc| lc + CS::one() - var,
            |lc| lc + var,
            |lc| lc,
        );

        Ok(AllocatedBit {
            variable: var,
            value,
        })
    }

    fn alloc_input<F, T, CS: ConstraintSystem<ConstraintF>>(
        mut cs: CS,
        value_gen: F,
    ) -> Result<Self, SynthesisError>
    where
        F: FnOnce() -> Result<T, SynthesisError>,
        T: Borrow<bool>,
    {
        let mut value = None;
        let var = cs.alloc_input(
            || "boolean",
            || {
                value = Some(*value_gen()?.borrow());
                if value.get()? {
                    Ok(ConstraintF::one())
                } else {
                    Ok(ConstraintF::zero())
                }
            },
        )?;

        // Constrain: (1 - a) * a = 0
        // This constrains a to be either 0 or 1.
        cs.enforce(
            || "boolean constraint",
            |lc| lc + CS::one() - var,
            |lc| lc + var,
            |lc| lc,
        );

        Ok(AllocatedBit {
            variable: var,
            value,
        })
    }
}

impl<ConstraintF: Field> CondSelectGadget<ConstraintF> for AllocatedBit {
    fn conditionally_select<CS: ConstraintSystem<ConstraintF>>(
        cs: CS,
        cond: &Boolean,
        first: &Self,
        second: &Self,
    ) -> Result<Self, SynthesisError> {
        cond_select_helper(
            cs,
            cond,
            (first.value, first.variable),
            (second.value, second.variable),
        )
    }

    fn cost() -> usize {
        1
    }
}

fn cond_select_helper<F: Field, CS: ConstraintSystem<F>>(
    mut cs: CS,
    cond: &Boolean,
    first: (Option<bool>, impl Into<ConstraintVar<F>>),
    second: (Option<bool>, impl Into<ConstraintVar<F>>),
) -> Result<AllocatedBit, SynthesisError> {
    let mut result_val = None;
    let result_var = cs.alloc(
        || "cond_select_result",
        || {
            result_val = cond
                .get_value()
                .and_then(|c| if c { first.0 } else { second.0 });
            result_val.get().map(|v| F::from(v as u8))
        },
    )?;

    let first_var = first.1.into();
    let second_var = second.1.into();

    // a = self; b = other; c = cond;
    //
    // r = c * a + (1  - c) * b
    // r = b + c * (a - b)
    // c * (a - b) = r - b
    let one = CS::one();
    cs.enforce(
        || "conditionally_select",
        |_| cond.lc(one, F::one()),
        |lc| (&first_var - &second_var) + lc,
        |lc| ConstraintVar::from(result_var) - &second_var + lc,
    );

    Ok(AllocatedBit {
        value: result_val,
        variable: result_var,
    })
}

/// This is a boolean value which may be either a constant or
/// an interpretation of an `AllocatedBit`.
#[derive(Copy, Clone, Debug)]
pub enum Boolean {
    /// Existential view of the boolean variable
    Is(AllocatedBit),
    /// Negated view of the boolean variable
    Not(AllocatedBit),
    /// Constant (not an allocated variable)
    Constant(bool),
}

impl Boolean {
    pub fn is_constant(&self) -> bool {
        match *self {
            Boolean::Constant(_) => true,
            _ => false,
        }
    }
    pub fn get_value(&self) -> Option<bool> {
        match *self {
            Boolean::Constant(c) => Some(c),
            Boolean::Is(ref v) => v.get_value(),
            Boolean::Not(ref v) => v.get_value().map(|b| !b),
        }
    }

    /// Return a LinearCombination built starting from `self` and `coeff`,
    /// taking explicitly into account that `self` is a constant/variable
    /// Boolean.
    pub fn lc<ConstraintF: Field>(
        &self,
        one: Variable,
        coeff: ConstraintF,
    ) -> LinearCombination<ConstraintF> {
        match *self {
            Boolean::Constant(c) => {
                if c {
                    (coeff, one).into()
                } else {
                    LinearCombination::<ConstraintF>::zero()
                }
            }
            Boolean::Is(ref v) => (coeff, v.get_variable()).into(),
            Boolean::Not(ref v) => {
                LinearCombination::<ConstraintF>::zero() + (coeff, one) - (coeff, v.get_variable())
            }
        }
    }

    /// Construct a boolean vector from a vector of u8
    pub fn constant_u8_vec<ConstraintF: Field, CS: ConstraintSystem<ConstraintF>>(
        cs: &mut CS,
        values: &[u8],
    ) -> Vec<Self> {
        let mut input_bits = vec![];
        for (byte_i, input_byte) in values.iter().enumerate() {
            for bit_i in (0..8).rev() {
                let cs = cs.ns(|| format!("input_bit_gadget {} {}", byte_i, bit_i));
                input_bits.push(
                    AllocatedBit::alloc(cs, || Ok((input_byte >> bit_i) & 1u8 == 1u8))
                        .unwrap()
                        .into(),
                );
            }
        }
        input_bits
    }

    /// Allocates a vector of `bool`'s by first converting (chunks of) them to
    /// `ConstraintF` elements, (thus reducing the number of input allocations),
    /// and then converts this list of `ConstraintF` gadgets back into
    /// bits.
    pub fn alloc_input_vec<ConstraintF, CS>(
        mut cs: CS,
        values: &[bool],
    ) -> Result<Vec<Self>, SynthesisError>
    where
        ConstraintF: PrimeField,
        CS: ConstraintSystem<ConstraintF>,
    {
        let field_elements: Vec<ConstraintF> =
            ToConstraintField::<ConstraintF>::to_field_elements(values).unwrap();
        let modulus_size = ConstraintF::size_in_bits();
        let max_size = ConstraintF::Params::CAPACITY as usize;

        let mut allocated_bits = Vec::new();

        for (i, (field_element, bit_chunk)) in field_elements
            .into_iter()
            .zip(values.chunks(max_size))
            .enumerate()
        {
            let fe = FpGadget::<ConstraintF>::alloc_input(
                &mut cs.ns(|| format!("Field element {}", i)),
                || Ok(field_element),
            )?;

            // Let's use the length-restricted variant of the ToBitsGadget to remove the
            // padding: the padding bits are not constrained to be zero, so any field element
            // passed as input (as long as it has the last bits set to the proper value) can
            // satisfy the constraints. This kind of freedom might not be desiderable in
            // recursive SNARK circuits, where the public inputs of the inner circuit are
            // usually involved in other kind of constraints inside the wrap circuit.
            let to_skip = modulus_size - bit_chunk.len();
            let fe_bits = fe.to_bits_with_length_restriction(
                cs.ns(|| format!("Convert fe to bits {}", i)),
                to_skip,
            )?;

            allocated_bits.extend_from_slice(fe_bits.as_slice());
        }
        Ok(allocated_bits.to_vec())
    }

    /// Construct a boolean from a known constant
    pub fn constant(b: bool) -> Self {
        Boolean::Constant(b)
    }

    /// Return a negated interpretation of this boolean.
    pub fn not(&self) -> Self {
        match *self {
            Boolean::Constant(c) => Boolean::Constant(!c),
            Boolean::Is(ref v) => Boolean::Not(*v),
            Boolean::Not(ref v) => Boolean::Is(*v),
        }
    }

    /// Perform XOR over two boolean operands
    pub fn xor<'a, ConstraintF, CS>(
        cs: CS,
        a: &'a Self,
        b: &'a Self,
    ) -> Result<Self, SynthesisError>
    where
        ConstraintF: Field,
        CS: ConstraintSystem<ConstraintF>,
    {
        match (a, b) {
            (&Boolean::Constant(false), x) | (x, &Boolean::Constant(false)) => Ok(*x),
            (&Boolean::Constant(true), x) | (x, &Boolean::Constant(true)) => Ok(x.not()),
            // a XOR (NOT b) = NOT(a XOR b)
            (is @ &Boolean::Is(_), not @ &Boolean::Not(_))
            | (not @ &Boolean::Not(_), is @ &Boolean::Is(_)) => {
                Ok(Boolean::xor(cs, is, &not.not())?.not())
            }
            // a XOR b = (NOT a) XOR (NOT b)
            (&Boolean::Is(ref a), &Boolean::Is(ref b))
            | (&Boolean::Not(ref a), &Boolean::Not(ref b)) => {
                Ok(Boolean::Is(AllocatedBit::xor(cs, a, b)?))
            }
        }
    }

    /// Perform OR over two boolean operands
    pub fn or<'a, ConstraintF, CS>(cs: CS, a: &'a Self, b: &'a Self) -> Result<Self, SynthesisError>
    where
        ConstraintF: Field,
        CS: ConstraintSystem<ConstraintF>,
    {
        match (a, b) {
            (&Boolean::Constant(false), x) | (x, &Boolean::Constant(false)) => Ok(*x),
            (&Boolean::Constant(true), _) | (_, &Boolean::Constant(true)) => {
                Ok(Boolean::Constant(true))
            }
            // a OR b = NOT ((NOT a) AND b)
            (a @ &Boolean::Is(_), b @ &Boolean::Not(_))
            | (b @ &Boolean::Not(_), a @ &Boolean::Is(_))
            | (b @ &Boolean::Not(_), a @ &Boolean::Not(_)) => {
                Ok(Boolean::and(cs, &a.not(), &b.not())?.not())
            }
            (&Boolean::Is(ref a), &Boolean::Is(ref b)) => {
                AllocatedBit::or(cs, a, b).map(Boolean::from)
            }
        }
    }

    /// Perform AND over two boolean operands
    pub fn and<'a, ConstraintF, CS>(
        cs: CS,
        a: &'a Self,
        b: &'a Self,
    ) -> Result<Self, SynthesisError>
    where
        ConstraintF: Field,
        CS: ConstraintSystem<ConstraintF>,
    {
        match (a, b) {
            // false AND x is always false
            (&Boolean::Constant(false), _) | (_, &Boolean::Constant(false)) => {
                Ok(Boolean::Constant(false))
            }
            // true AND x is always x
            (&Boolean::Constant(true), x) | (x, &Boolean::Constant(true)) => Ok(*x),
            // a AND (NOT b)
            (&Boolean::Is(ref is), &Boolean::Not(ref not))
            | (&Boolean::Not(ref not), &Boolean::Is(ref is)) => {
                Ok(Boolean::Is(AllocatedBit::and_not(cs, is, not)?))
            }
            // (NOT a) AND (NOT b) = a NOR b
            (&Boolean::Not(ref a), &Boolean::Not(ref b)) => {
                Ok(Boolean::Is(AllocatedBit::nor(cs, a, b)?))
            }
            // a AND b
            (&Boolean::Is(ref a), &Boolean::Is(ref b)) => {
                Ok(Boolean::Is(AllocatedBit::and(cs, a, b)?))
            }
        }
    }

    pub fn kary_and<ConstraintF, CS>(mut cs: CS, bits: &[Self]) -> Result<Self, SynthesisError>
    where
        ConstraintF: Field,
        CS: ConstraintSystem<ConstraintF>,
    {
        assert!(!bits.is_empty());
        let mut bits = bits.iter();

        let mut cur: Self = *bits.next().unwrap();
        for (i, next) in bits.enumerate() {
            cur = Boolean::and(cs.ns(|| format!("AND {}", i)), &cur, next)?;
        }

        Ok(cur)
    }

    /// Asserts that at least one operand is false.
    pub fn enforce_nand<ConstraintF, CS>(mut cs: CS, bits: &[Self]) -> Result<(), SynthesisError>
    where
        ConstraintF: Field,
        CS: ConstraintSystem<ConstraintF>,
    {
        let res = Self::kary_and(&mut cs, bits)?;

        match res {
            Boolean::Constant(false) => Ok(()),
            Boolean::Constant(true) => Err(SynthesisError::AssignmentMissing),
            Boolean::Is(ref res) => {
                cs.enforce(
                    || "enforce nand",
                    |lc| lc,
                    |lc| lc,
                    |lc| lc + res.get_variable(),
                );

                Ok(())
            }
            Boolean::Not(ref res) => {
                cs.enforce(
                    || "enforce nand",
                    |lc| lc,
                    |lc| lc,
                    |lc| lc + CS::one() - res.get_variable(),
                );

                Ok(())
            }
        }
    }

    /// Asserts that this bit_gadget representation is "in
    /// the field" when interpreted in big endian.
    pub fn enforce_in_field<ConstraintF, CS, F: PrimeField>(
        mut cs: CS,
        bits: &[Self],
    ) -> Result<(), SynthesisError>
    where
        ConstraintF: Field,
        CS: ConstraintSystem<ConstraintF>,
    {
        let mut bits_iter = bits.iter();

        // b = char() - 1
        let mut b = F::characteristic().to_vec();
        assert_eq!(b[0] % 2, 1);
        b[0] -= 1;

        // Runs of ones in r
        let mut last_run = Boolean::constant(true);
        let mut current_run = vec![];

        let mut found_one = false;
        let mut run_i = 0;
        let mut nand_i = 0;

        let char_num_bits = <F as PrimeField>::Params::MODULUS_BITS as usize;
        if bits.len() > char_num_bits {
            let num_extra_bits = bits.len() - char_num_bits;
            let mut or_result = Boolean::constant(false);
            for (i, should_be_zero) in bits[0..num_extra_bits].iter().enumerate() {
                or_result = Boolean::or(
                    &mut cs.ns(|| format!("Check {}-th or", i)),
                    &or_result,
                    should_be_zero,
                )?;
                let _ = bits_iter.next().unwrap();
            }
            or_result.enforce_equal(
                &mut cs.ns(|| "Check that or of extra bits is zero"),
                &Boolean::constant(false),
            )?;
        }

        for b in BitIterator::new(b) {
            // Skip over unset bits at the beginning
            found_one |= b;
            if !found_one {
                continue;
            }

            let a = bits_iter.next().unwrap();

            if b {
                // This is part of a run of ones.
                current_run.push(*a);
            } else {
                if !current_run.is_empty() {
                    // This is the start of a run of zeros, but we need
                    // to k-ary AND against `last_run` first.

                    current_run.push(last_run);
                    last_run = Self::kary_and(cs.ns(|| format!("run {}", run_i)), &current_run)?;
                    run_i += 1;
                    current_run.truncate(0);
                }

                // If `last_run` is true, `a` must be false, or it would
                // not be in the field.
                //
                // If `last_run` is false, `a` can be true or false.
                //
                // Ergo, at least one of `last_run` and `a` must be false.
                Self::enforce_nand(cs.ns(|| format!("nand {}", nand_i)), &[last_run, *a])?;
                nand_i += 1;
            }
        }
        assert!(bits_iter.next().is_none());

        // We should always end in a "run" of zeros, because
        // the characteristic is an odd prime. So, this should
        // be empty.
        assert!(current_run.is_empty());

        Ok(())
    }
}

impl PartialEq for Boolean {
    fn eq(&self, other: &Self) -> bool {
        use self::Boolean::*;

        match (*self, *other) {
            (Is(a), Is(b)) | (Not(a), Not(b)) => a == b,
            (Is(a), Not(b)) | (Not(a), Is(b)) => a != b,
            (Is(a), Constant(b)) | (Constant(b), Is(a)) => a.value.unwrap() == b,
            (Not(a), Constant(b)) | (Constant(b), Not(a)) => a.value.unwrap() != b,
            (Constant(a), Constant(b)) => a == b,
        }
    }
}

impl Eq for Boolean {}

impl From<AllocatedBit> for Boolean {
    fn from(b: AllocatedBit) -> Boolean {
        Boolean::Is(b)
    }
}

impl<ConstraintF: Field> AllocGadget<bool, ConstraintF> for Boolean {
    fn alloc<F, T, CS: ConstraintSystem<ConstraintF>>(
        cs: CS,
        value_gen: F,
    ) -> Result<Self, SynthesisError>
    where
        F: FnOnce() -> Result<T, SynthesisError>,
        T: Borrow<bool>,
    {
        AllocatedBit::alloc(cs, value_gen).map(Boolean::from)
    }

    fn alloc_input<F, T, CS: ConstraintSystem<ConstraintF>>(
        cs: CS,
        value_gen: F,
    ) -> Result<Self, SynthesisError>
    where
        F: FnOnce() -> Result<T, SynthesisError>,
        T: Borrow<bool>,
    {
        AllocatedBit::alloc_input(cs, value_gen).map(Boolean::from)
    }
}

impl<ConstraintF: Field> EqGadget<ConstraintF> for Boolean {
    fn is_eq<CS: ConstraintSystem<ConstraintF>>(
        &self,
        mut cs: CS,
        other: &Self,
    ) -> Result<Boolean, SynthesisError> {
        // self | other | XNOR(self, other) | self == other
        // -----|-------|-------------------|--------------
        //   0  |   0   |         1         |      1
        //   0  |   1   |         0         |      0
        //   1  |   0   |         0         |      0
        //   1  |   1   |         1         |      1
        Ok(Boolean::xor(cs.ns(|| "self XOR other"), &other, &self)?.not())
    }

    fn conditional_enforce_equal<CS: ConstraintSystem<ConstraintF>>(
        &self,
        mut cs: CS,
        other: &Self,
        should_enforce: &Boolean,
    ) -> Result<(), SynthesisError> {
        use self::Boolean::*;
        let one = CS::one();
        let difference: LinearCombination<ConstraintF> = match (self, other) {
            // 1 - 1 = 0 - 0 = 0
            (Constant(true), Constant(true)) | (Constant(false), Constant(false)) => return Ok(()),
            // false != true
            (Constant(_), Constant(_)) => return Err(SynthesisError::AssignmentMissing),
            // 1 - a
            (Constant(true), Is(a)) | (Is(a), Constant(true)) => {
                LinearCombination::zero() + one - a.get_variable()
            }
            // a - 0 = a
            (Constant(false), Is(a)) | (Is(a), Constant(false)) => {
                LinearCombination::zero() + a.get_variable()
            }
            // 1 - !a = 1 - (1 - a) = a
            (Constant(true), Not(a)) | (Not(a), Constant(true)) => {
                LinearCombination::zero() + a.get_variable()
            }
            // !a - 0 = !a = 1 - a
            (Constant(false), Not(a)) | (Not(a), Constant(false)) => {
                LinearCombination::zero() + one - a.get_variable()
            }
            // b - a,
            (Is(a), Is(b)) => LinearCombination::zero() + b.get_variable() - a.get_variable(),
            // !b - a = (1 - b) - a
            (Is(a), Not(b)) | (Not(b), Is(a)) => {
                LinearCombination::zero() + one - b.get_variable() - a.get_variable()
            }
            // !b - !a = (1 - b) - (1 - a) = a - b,
            (Not(a), Not(b)) => LinearCombination::zero() + a.get_variable() - b.get_variable(),
        };

        if let Constant(false) = should_enforce {
            Ok(())
        } else {
            cs.enforce(
                || "conditional_equals",
                |lc| difference + &lc,
                |lc| should_enforce.lc(one, ConstraintF::one()) + &lc,
                |lc| lc,
            );
            Ok(())
        }
    }

    fn conditional_enforce_not_equal<CS: ConstraintSystem<ConstraintF>>(
        &self,
        mut cs: CS,
        other: &Self,
        should_enforce: &Boolean,
    ) -> Result<(), SynthesisError> {
        use Boolean::*;
        let one = CS::one();
        let difference = match (self, other) {
            // 1 != 0; 0 != 1
            (Constant(true), Constant(false)) | (Constant(false), Constant(true)) => return Ok(()),
            // false == false and true == true
            (Constant(_), Constant(_)) => return Err(SynthesisError::AssignmentMissing),
            // 1 - a
            (Constant(true), Is(a)) | (Is(a), Constant(true)) => {
                LinearCombination::zero() + one - a.get_variable()
            }
            // a - 0 = a
            (Constant(false), Is(a)) | (Is(a), Constant(false)) => {
                LinearCombination::zero() + a.get_variable()
            }
            // 1 - !a = 1 - (1 - a) = a
            (Constant(true), Not(a)) | (Not(a), Constant(true)) => {
                LinearCombination::zero() + a.get_variable()
            }
            // !a - 0 = !a = 1 - a
            (Constant(false), Not(a)) | (Not(a), Constant(false)) => {
                LinearCombination::zero() + one - a.get_variable()
            }
            // b - a,
            (Is(a), Is(b)) => LinearCombination::zero() + b.get_variable() - a.get_variable(),
            // !b - a = (1 - b) - a
            (Is(a), Not(b)) | (Not(b), Is(a)) => {
                LinearCombination::zero() + one - b.get_variable() - a.get_variable()
            }
            // !b - !a = (1 - b) - (1 - a) = a - b,
            (Not(a), Not(b)) => LinearCombination::zero() + a.get_variable() - b.get_variable(),
        };

        if let Constant(false) = should_enforce {
            Ok(())
        } else {
            cs.enforce(
                || "conditional_equals",
                |lc| difference + &lc,
                |lc| should_enforce.lc(one, ConstraintF::one()) + &lc,
                |lc| should_enforce.lc(one, ConstraintF::one()) + &lc,
            );
            Ok(())
        }
    }
}

impl<ConstraintF: Field> ToBytesGadget<ConstraintF> for Boolean {
    fn to_bytes<CS: ConstraintSystem<ConstraintF>>(
        &self,
        _cs: CS,
    ) -> Result<Vec<UInt8>, SynthesisError> {
        let mut bits = vec![Boolean::constant(false); 7];
        bits.push(*self);
        bits.reverse();
        let value = self.get_value().map(|val| val as u8);
        let byte = UInt8 { bits, value };
        Ok(vec![byte])
    }

    /// Additionally checks if the produced list of booleans is 'valid'.
    fn to_bytes_strict<CS: ConstraintSystem<ConstraintF>>(
        &self,
        cs: CS,
    ) -> Result<Vec<UInt8>, SynthesisError> {
        self.to_bytes(cs)
    }
}
impl<ConstraintF: Field> CondSelectGadget<ConstraintF> for Boolean {
    fn conditionally_select<CS>(
        mut cs: CS,
        cond: &Self,
        first: &Self,
        second: &Self,
    ) -> Result<Self, SynthesisError>
    where
        CS: ConstraintSystem<ConstraintF>,
    {
        match cond {
            Boolean::Constant(true) => Ok(*first),
            Boolean::Constant(false) => Ok(*second),
            cond @ Boolean::Not(_) => Self::conditionally_select(cs, &cond.not(), second, first),
            cond @ Boolean::Is(_) => match (first, second) {
                (x, &Boolean::Constant(false)) => Boolean::and(cs.ns(|| "and"), cond, x),
                (&Boolean::Constant(false), x) => Boolean::and(cs.ns(|| "and"), &cond.not(), x),
                (&Boolean::Constant(true), x) => Boolean::or(cs.ns(|| "or"), cond, x),
                (x, &Boolean::Constant(true)) => Boolean::or(cs.ns(|| "or"), &cond.not(), x),
                (a @ Boolean::Is(_), b @ Boolean::Is(_))
                | (a @ Boolean::Not(_), b @ Boolean::Not(_))
                | (a @ Boolean::Is(_), b @ Boolean::Not(_))
                | (a @ Boolean::Not(_), b @ Boolean::Is(_)) => {
                    let a_lc = a.lc(CS::one(), ConstraintF::one());
                    let b_lc = b.lc(CS::one(), ConstraintF::one());
                    Ok(
                        cond_select_helper(cs, cond, (a.get_value(), a_lc), (b.get_value(), b_lc))?
                            .into(),
                    )
                }
            },
        }
    }

    fn cost() -> usize {
        1
    }
}

#[cfg(test)]
mod test {
    use super::{AllocatedBit, Boolean};
    use crate::{prelude::*, test_constraint_system::TestConstraintSystem};
    use algebra::{fields::bls12_381::Fr, BitIterator, Field, PrimeField, ToBits, UniformRand};
    use r1cs_core::ConstraintSystem;
    use rand::{Rng, SeedableRng};
    use rand_xorshift::XorShiftRng;
    use std::str::FromStr;

    #[test]
    fn test_boolean_to_byte() {
        for val in [true, false].iter() {
            let mut cs = TestConstraintSystem::<Fr>::new();
            let a: Boolean = AllocatedBit::alloc(&mut cs, || Ok(*val)).unwrap().into();
            let bytes = a.to_bytes(&mut cs.ns(|| "ToBytes")).unwrap();
            assert_eq!(bytes.len(), 1);
            let byte = &bytes[0];
            assert_eq!(byte.value.unwrap(), *val as u8);

            for (i, bit_gadget) in byte.bits.iter().enumerate() {
                assert_eq!(
                    bit_gadget.get_value().unwrap(),
                    (byte.value.unwrap() >> i) & 1 == 1
                );
            }
        }
    }

    #[test]
    fn test_allocated_bit() {
        let mut cs = TestConstraintSystem::<Fr>::new();

        AllocatedBit::alloc(&mut cs, || Ok(true)).unwrap();
        assert!(cs.get("boolean") == Fr::one());
        assert!(cs.is_satisfied());
        cs.set("boolean", Fr::zero());
        assert!(cs.is_satisfied());
        cs.set("boolean", Fr::from_str("2").unwrap());
        assert!(!cs.is_satisfied());
        assert!(cs.which_is_unsatisfied() == Some("boolean constraint"));
    }

    #[test]
    fn test_boolean_alloc_input_vec() {
        use rand::thread_rng;

        let mut cs = TestConstraintSystem::<Fr>::new();
        let rng = &mut thread_rng();

        //Random test
        let samples = 100;
        for i in 0..samples {
            // Test with random field
            let bit_vals = Fr::rand(rng).write_bits();
            let bits = Boolean::alloc_input_vec(cs.ns(|| format!("alloc value {}", i)), &bit_vals)
                .unwrap();
            assert_eq!(bit_vals.len(), bits.len());
            for (native_bit, gadget_bit) in bit_vals.into_iter().zip(bits) {
                assert_eq!(gadget_bit.get_value().unwrap(), native_bit);
            }

            // Test with random bools
            let bit_vals = vec![rng.gen_bool(0.5); rng.gen_range(1..1600)];
            let bits =
                Boolean::alloc_input_vec(cs.ns(|| format!("alloc random value {}", i)), &bit_vals)
                    .unwrap();
            assert_eq!(bit_vals.len(), bits.len());
            for (native_bit, gadget_bit) in bit_vals.into_iter().zip(bits) {
                assert_eq!(gadget_bit.get_value().unwrap(), native_bit);
            }
        }

        //Test one
        let bit_vals = Fr::one().write_bits();
        let bits = Boolean::alloc_input_vec(cs.ns(|| "alloc one"), &bit_vals).unwrap();
        assert_eq!(bit_vals.len(), bits.len());
        for (native_bit, gadget_bit) in bit_vals.into_iter().zip(bits) {
            assert_eq!(gadget_bit.get_value().unwrap(), native_bit);
        }

        //Test zero
        let bit_vals = Fr::zero().write_bits();
        let bits = Boolean::alloc_input_vec(cs.ns(|| "alloc zero"), &bit_vals).unwrap();
        assert_eq!(bit_vals.len(), bits.len());
        for (native_bit, gadget_bit) in bit_vals.into_iter().zip(bits) {
            assert_eq!(gadget_bit.get_value().unwrap(), native_bit);
        }

        //Test over the modulus bit vec
        let bit_vals = vec![true; Fr::size_in_bits()];
        let bits = Boolean::alloc_input_vec(cs.ns(|| "alloc all 1s bit vec"), &bit_vals).unwrap();
        assert_eq!(bit_vals.len(), bits.len());
        for (native_bit, gadget_bit) in bit_vals.into_iter().zip(bits) {
            assert_eq!(gadget_bit.get_value().unwrap(), native_bit);
        }
    }

    #[test]
    fn test_xor() {
        for a_val in [false, true].iter() {
            for b_val in [false, true].iter() {
                let mut cs = TestConstraintSystem::<Fr>::new();
                let a = AllocatedBit::alloc(cs.ns(|| "a"), || Ok(*a_val)).unwrap();
                let b = AllocatedBit::alloc(cs.ns(|| "b"), || Ok(*b_val)).unwrap();
                let c = AllocatedBit::xor(&mut cs, &a, &b).unwrap();
                assert_eq!(c.value.unwrap(), *a_val ^ *b_val);

                assert!(cs.is_satisfied());
            }
        }
    }

    #[test]
    fn test_or() {
        for a_val in [false, true].iter() {
            for b_val in [false, true].iter() {
                let mut cs = TestConstraintSystem::<Fr>::new();
                let a = AllocatedBit::alloc(cs.ns(|| "a"), || Ok(*a_val)).unwrap();
                let b = AllocatedBit::alloc(cs.ns(|| "b"), || Ok(*b_val)).unwrap();
                let c = AllocatedBit::or(&mut cs, &a, &b).unwrap();
                assert_eq!(c.value.unwrap(), *a_val | *b_val);

                assert!(cs.is_satisfied());
                assert!(cs.get("a/boolean") == if *a_val { Field::one() } else { Field::zero() });
                assert!(cs.get("b/boolean") == if *b_val { Field::one() } else { Field::zero() });
            }
        }
    }

    #[test]
    fn test_and() {
        for a_val in [false, true].iter() {
            for b_val in [false, true].iter() {
                let mut cs = TestConstraintSystem::<Fr>::new();
                let a = AllocatedBit::alloc(cs.ns(|| "a"), || Ok(*a_val)).unwrap();
                let b = AllocatedBit::alloc(cs.ns(|| "b"), || Ok(*b_val)).unwrap();
                let c = AllocatedBit::and(&mut cs, &a, &b).unwrap();
                assert_eq!(c.value.unwrap(), *a_val & *b_val);

                assert!(cs.is_satisfied());
                assert!(cs.get("a/boolean") == if *a_val { Field::one() } else { Field::zero() });
                assert!(cs.get("b/boolean") == if *b_val { Field::one() } else { Field::zero() });
                assert!(
                    cs.get("and result")
                        == if *a_val & *b_val {
                            Field::one()
                        } else {
                            Field::zero()
                        }
                );

                // Invert the result and check if the constraint system is still satisfied
                cs.set(
                    "and result",
                    if *a_val & *b_val {
                        Field::zero()
                    } else {
                        Field::one()
                    },
                );
                assert!(!cs.is_satisfied());
            }
        }
    }

    #[test]
    fn test_and_not() {
        for a_val in [false, true].iter() {
            for b_val in [false, true].iter() {
                let mut cs = TestConstraintSystem::<Fr>::new();
                let a = AllocatedBit::alloc(cs.ns(|| "a"), || Ok(*a_val)).unwrap();
                let b = AllocatedBit::alloc(cs.ns(|| "b"), || Ok(*b_val)).unwrap();
                let c = AllocatedBit::and_not(&mut cs, &a, &b).unwrap();
                assert_eq!(c.value.unwrap(), *a_val & !*b_val);

                assert!(cs.is_satisfied());
                assert!(cs.get("a/boolean") == if *a_val { Field::one() } else { Field::zero() });
                assert!(cs.get("b/boolean") == if *b_val { Field::one() } else { Field::zero() });
                assert!(
                    cs.get("and not result")
                        == if *a_val & !*b_val {
                            Field::one()
                        } else {
                            Field::zero()
                        }
                );

                // Invert the result and check if the constraint system is still satisfied
                cs.set(
                    "and not result",
                    if *a_val & !*b_val {
                        Field::zero()
                    } else {
                        Field::one()
                    },
                );
                assert!(!cs.is_satisfied());
            }
        }
    }

    #[test]
    fn test_nor() {
        for a_val in [false, true].iter() {
            for b_val in [false, true].iter() {
                let mut cs = TestConstraintSystem::<Fr>::new();
                let a = AllocatedBit::alloc(cs.ns(|| "a"), || Ok(*a_val)).unwrap();
                let b = AllocatedBit::alloc(cs.ns(|| "b"), || Ok(*b_val)).unwrap();
                let c = AllocatedBit::nor(&mut cs, &a, &b).unwrap();
                assert_eq!(c.value.unwrap(), !*a_val & !*b_val);

                assert!(cs.is_satisfied());
                assert!(cs.get("a/boolean") == if *a_val { Field::one() } else { Field::zero() });
                assert!(cs.get("b/boolean") == if *b_val { Field::one() } else { Field::zero() });
                assert!(
                    cs.get("nor result")
                        == if !*a_val & !*b_val {
                            Field::one()
                        } else {
                            Field::zero()
                        }
                );

                // Invert the result and check if the constraint system is still satisfied
                cs.set(
                    "nor result",
                    if !*a_val & !*b_val {
                        Field::zero()
                    } else {
                        Field::one()
                    },
                );
                assert!(!cs.is_satisfied());
            }
        }
    }

    #[test]
    fn test_enforce_equal() {
        for a_bool in [false, true].iter().cloned() {
            for b_bool in [false, true].iter().cloned() {
                for a_neg in [false, true].iter().cloned() {
                    for b_neg in [false, true].iter().cloned() {
                        let mut cs = TestConstraintSystem::<Fr>::new();

                        let mut a: Boolean = AllocatedBit::alloc(cs.ns(|| "a"), || Ok(a_bool))
                            .unwrap()
                            .into();
                        let mut b: Boolean = AllocatedBit::alloc(cs.ns(|| "b"), || Ok(b_bool))
                            .unwrap()
                            .into();

                        if a_neg {
                            a = a.not();
                        }
                        if b_neg {
                            b = b.not();
                        }

                        a.enforce_equal(&mut cs, &b).unwrap();

                        assert_eq!(cs.is_satisfied(), (a_bool ^ a_neg) == (b_bool ^ b_neg));
                    }
                }
            }
        }
    }

    #[test]
    fn test_conditional_enforce_equal() {
        for a_bool in [false, true].iter().cloned() {
            for b_bool in [false, true].iter().cloned() {
                for a_neg in [false, true].iter().cloned() {
                    for b_neg in [false, true].iter().cloned() {
                        let mut cs = TestConstraintSystem::<Fr>::new();

                        // First test if constraint system is satisfied
                        // when we do want to enforce the condition.
                        let mut a: Boolean = AllocatedBit::alloc(cs.ns(|| "a"), || Ok(a_bool))
                            .unwrap()
                            .into();
                        let mut b: Boolean = AllocatedBit::alloc(cs.ns(|| "b"), || Ok(b_bool))
                            .unwrap()
                            .into();

                        if a_neg {
                            a = a.not();
                        }
                        if b_neg {
                            b = b.not();
                        }

                        a.conditional_enforce_equal(&mut cs, &b, &Boolean::constant(true))
                            .unwrap();

                        assert_eq!(cs.is_satisfied(), (a_bool ^ a_neg) == (b_bool ^ b_neg));

                        // Now test if constraint system is satisfied even
                        // when we don't want to enforce the condition.
                        let mut cs = TestConstraintSystem::<Fr>::new();

                        let mut a: Boolean = AllocatedBit::alloc(cs.ns(|| "a"), || Ok(a_bool))
                            .unwrap()
                            .into();
                        let mut b: Boolean = AllocatedBit::alloc(cs.ns(|| "b"), || Ok(b_bool))
                            .unwrap()
                            .into();

                        if a_neg {
                            a = a.not();
                        }
                        if b_neg {
                            b = b.not();
                        }

                        let false_cond = AllocatedBit::alloc(cs.ns(|| "cond"), || Ok(false))
                            .unwrap()
                            .into();
                        a.conditional_enforce_equal(&mut cs, &b, &false_cond)
                            .unwrap();

                        assert!(cs.is_satisfied());
                    }
                }
            }
        }
    }

    #[test]
    fn test_boolean_negation() {
        let mut cs = TestConstraintSystem::<Fr>::new();

        let mut b = Boolean::from(AllocatedBit::alloc(&mut cs, || Ok(true)).unwrap());

        match b {
            Boolean::Is(_) => {}
            _ => panic!("unexpected value"),
        }

        b = b.not();

        match b {
            Boolean::Not(_) => {}
            _ => panic!("unexpected value"),
        }

        b = b.not();

        match b {
            Boolean::Is(_) => {}
            _ => panic!("unexpected value"),
        }

        b = Boolean::constant(true);

        match b {
            Boolean::Constant(true) => {}
            _ => panic!("unexpected value"),
        }

        b = b.not();

        match b {
            Boolean::Constant(false) => {}
            _ => panic!("unexpected value"),
        }

        b = b.not();

        match b {
            Boolean::Constant(true) => {}
            _ => panic!("unexpected value"),
        }
    }

    #[derive(Copy, Clone, Debug)]
    enum OperandType {
        True,
        False,
        AllocatedTrue,
        AllocatedFalse,
        NegatedAllocatedTrue,
        NegatedAllocatedFalse,
    }

    #[test]
    fn test_boolean_xor() {
        let variants = [
            OperandType::True,
            OperandType::False,
            OperandType::AllocatedTrue,
            OperandType::AllocatedFalse,
            OperandType::NegatedAllocatedTrue,
            OperandType::NegatedAllocatedFalse,
        ];

        for first_operand in variants.iter().cloned() {
            for second_operand in variants.iter().cloned() {
                let mut cs = TestConstraintSystem::<Fr>::new();

                let a;
                let b;

                {
                    let mut dyn_construct = |operand, name| {
                        let cs = cs.ns(|| name);

                        match operand {
                            OperandType::True => Boolean::constant(true),
                            OperandType::False => Boolean::constant(false),
                            OperandType::AllocatedTrue => {
                                Boolean::from(AllocatedBit::alloc(cs, || Ok(true)).unwrap())
                            }
                            OperandType::AllocatedFalse => {
                                Boolean::from(AllocatedBit::alloc(cs, || Ok(false)).unwrap())
                            }
                            OperandType::NegatedAllocatedTrue => {
                                Boolean::from(AllocatedBit::alloc(cs, || Ok(true)).unwrap()).not()
                            }
                            OperandType::NegatedAllocatedFalse => {
                                Boolean::from(AllocatedBit::alloc(cs, || Ok(false)).unwrap()).not()
                            }
                        }
                    };

                    a = dyn_construct(first_operand, "a");
                    b = dyn_construct(second_operand, "b");
                }

                let c = Boolean::xor(&mut cs, &a, &b).unwrap();

                assert!(cs.is_satisfied());

                match (first_operand, second_operand, c) {
                    (OperandType::True, OperandType::True, Boolean::Constant(false)) => {}
                    (OperandType::True, OperandType::False, Boolean::Constant(true)) => {}
                    (OperandType::True, OperandType::AllocatedTrue, Boolean::Not(_)) => {}
                    (OperandType::True, OperandType::AllocatedFalse, Boolean::Not(_)) => {}
                    (OperandType::True, OperandType::NegatedAllocatedTrue, Boolean::Is(_)) => {}
                    (OperandType::True, OperandType::NegatedAllocatedFalse, Boolean::Is(_)) => {}

                    (OperandType::False, OperandType::True, Boolean::Constant(true)) => {}
                    (OperandType::False, OperandType::False, Boolean::Constant(false)) => {}
                    (OperandType::False, OperandType::AllocatedTrue, Boolean::Is(_)) => {}
                    (OperandType::False, OperandType::AllocatedFalse, Boolean::Is(_)) => {}
                    (OperandType::False, OperandType::NegatedAllocatedTrue, Boolean::Not(_)) => {}
                    (OperandType::False, OperandType::NegatedAllocatedFalse, Boolean::Not(_)) => {}

                    (OperandType::AllocatedTrue, OperandType::True, Boolean::Not(_)) => {}
                    (OperandType::AllocatedTrue, OperandType::False, Boolean::Is(_)) => {}
                    (
                        OperandType::AllocatedTrue,
                        OperandType::AllocatedTrue,
                        Boolean::Is(ref v),
                    ) => {
                        assert!(cs.get("xor result") == Field::zero());
                        assert_eq!(v.value, Some(false));
                    }
                    (
                        OperandType::AllocatedTrue,
                        OperandType::AllocatedFalse,
                        Boolean::Is(ref v),
                    ) => {
                        assert!(cs.get("xor result") == Field::one());
                        assert_eq!(v.value, Some(true));
                    }
                    (
                        OperandType::AllocatedTrue,
                        OperandType::NegatedAllocatedTrue,
                        Boolean::Not(ref v),
                    ) => {
                        assert!(cs.get("xor result") == Field::zero());
                        assert_eq!(v.value, Some(false));
                    }
                    (
                        OperandType::AllocatedTrue,
                        OperandType::NegatedAllocatedFalse,
                        Boolean::Not(ref v),
                    ) => {
                        assert!(cs.get("xor result") == Field::one());
                        assert_eq!(v.value, Some(true));
                    }

                    (OperandType::AllocatedFalse, OperandType::True, Boolean::Not(_)) => {}
                    (OperandType::AllocatedFalse, OperandType::False, Boolean::Is(_)) => {}
                    (
                        OperandType::AllocatedFalse,
                        OperandType::AllocatedTrue,
                        Boolean::Is(ref v),
                    ) => {
                        assert!(cs.get("xor result") == Field::one());
                        assert_eq!(v.value, Some(true));
                    }
                    (
                        OperandType::AllocatedFalse,
                        OperandType::AllocatedFalse,
                        Boolean::Is(ref v),
                    ) => {
                        assert!(cs.get("xor result") == Field::zero());
                        assert_eq!(v.value, Some(false));
                    }
                    (
                        OperandType::AllocatedFalse,
                        OperandType::NegatedAllocatedTrue,
                        Boolean::Not(ref v),
                    ) => {
                        assert!(cs.get("xor result") == Field::one());
                        assert_eq!(v.value, Some(true));
                    }
                    (
                        OperandType::AllocatedFalse,
                        OperandType::NegatedAllocatedFalse,
                        Boolean::Not(ref v),
                    ) => {
                        assert!(cs.get("xor result") == Field::zero());
                        assert_eq!(v.value, Some(false));
                    }

                    (OperandType::NegatedAllocatedTrue, OperandType::True, Boolean::Is(_)) => {}
                    (OperandType::NegatedAllocatedTrue, OperandType::False, Boolean::Not(_)) => {}
                    (
                        OperandType::NegatedAllocatedTrue,
                        OperandType::AllocatedTrue,
                        Boolean::Not(ref v),
                    ) => {
                        assert!(cs.get("xor result") == Field::zero());
                        assert_eq!(v.value, Some(false));
                    }
                    (
                        OperandType::NegatedAllocatedTrue,
                        OperandType::AllocatedFalse,
                        Boolean::Not(ref v),
                    ) => {
                        assert!(cs.get("xor result") == Field::one());
                        assert_eq!(v.value, Some(true));
                    }
                    (
                        OperandType::NegatedAllocatedTrue,
                        OperandType::NegatedAllocatedTrue,
                        Boolean::Is(ref v),
                    ) => {
                        assert!(cs.get("xor result") == Field::zero());
                        assert_eq!(v.value, Some(false));
                    }
                    (
                        OperandType::NegatedAllocatedTrue,
                        OperandType::NegatedAllocatedFalse,
                        Boolean::Is(ref v),
                    ) => {
                        assert!(cs.get("xor result") == Field::one());
                        assert_eq!(v.value, Some(true));
                    }

                    (OperandType::NegatedAllocatedFalse, OperandType::True, Boolean::Is(_)) => {}
                    (OperandType::NegatedAllocatedFalse, OperandType::False, Boolean::Not(_)) => {}
                    (
                        OperandType::NegatedAllocatedFalse,
                        OperandType::AllocatedTrue,
                        Boolean::Not(ref v),
                    ) => {
                        assert!(cs.get("xor result") == Field::one());
                        assert_eq!(v.value, Some(true));
                    }
                    (
                        OperandType::NegatedAllocatedFalse,
                        OperandType::AllocatedFalse,
                        Boolean::Not(ref v),
                    ) => {
                        assert!(cs.get("xor result") == Field::zero());
                        assert_eq!(v.value, Some(false));
                    }
                    (
                        OperandType::NegatedAllocatedFalse,
                        OperandType::NegatedAllocatedTrue,
                        Boolean::Is(ref v),
                    ) => {
                        assert!(cs.get("xor result") == Field::one());
                        assert_eq!(v.value, Some(true));
                    }
                    (
                        OperandType::NegatedAllocatedFalse,
                        OperandType::NegatedAllocatedFalse,
                        Boolean::Is(ref v),
                    ) => {
                        assert!(cs.get("xor result") == Field::zero());
                        assert_eq!(v.value, Some(false));
                    }

                    _ => panic!("this should never be encountered"),
                }
            }
        }
    }

    #[test]
    fn test_boolean_cond_select() {
        let variants = [
            OperandType::True,
            OperandType::False,
            OperandType::AllocatedTrue,
            OperandType::AllocatedFalse,
            OperandType::NegatedAllocatedTrue,
            OperandType::NegatedAllocatedFalse,
        ];

        for condition in variants.iter().cloned() {
            for first_operand in variants.iter().cloned() {
                for second_operand in variants.iter().cloned() {
                    let mut cs = TestConstraintSystem::<Fr>::new();

                    let cond;
                    let a;
                    let b;

                    {
                        let mut dyn_construct = |operand, name| {
                            let cs = cs.ns(|| name);

                            match operand {
                                OperandType::True => Boolean::constant(true),
                                OperandType::False => Boolean::constant(false),
                                OperandType::AllocatedTrue => {
                                    Boolean::from(AllocatedBit::alloc(cs, || Ok(true)).unwrap())
                                }
                                OperandType::AllocatedFalse => {
                                    Boolean::from(AllocatedBit::alloc(cs, || Ok(false)).unwrap())
                                }
                                OperandType::NegatedAllocatedTrue => {
                                    Boolean::from(AllocatedBit::alloc(cs, || Ok(true)).unwrap())
                                        .not()
                                }
                                OperandType::NegatedAllocatedFalse => {
                                    Boolean::from(AllocatedBit::alloc(cs, || Ok(false)).unwrap())
                                        .not()
                                }
                            }
                        };

                        cond = dyn_construct(condition, "cond");
                        a = dyn_construct(first_operand, "a");
                        b = dyn_construct(second_operand, "b");
                    }

                    let before = cs.num_constraints();
                    let c = Boolean::conditionally_select(&mut cs, &cond, &a, &b).unwrap();
                    let after = cs.num_constraints();

                    assert!(
                        cs.is_satisfied(),
                        "failed with operands: cond: {:?}, a: {:?}, b: {:?}",
                        condition,
                        first_operand,
                        second_operand,
                    );
                    assert_eq!(
                        c.get_value(),
                        if cond.get_value().unwrap() {
                            a.get_value()
                        } else {
                            b.get_value()
                        }
                    );
                    assert!(<Boolean as CondSelectGadget<Fr>>::cost() >= after - before);
                }
            }
        }
    }

    #[test]
    fn test_boolean_or() {
        let variants = [
            OperandType::True,
            OperandType::False,
            OperandType::AllocatedTrue,
            OperandType::AllocatedFalse,
            OperandType::NegatedAllocatedTrue,
            OperandType::NegatedAllocatedFalse,
        ];

        for first_operand in variants.iter().cloned() {
            for second_operand in variants.iter().cloned() {
                let mut cs = TestConstraintSystem::<Fr>::new();

                let a;
                let b;

                {
                    let mut dyn_construct = |operand, name| {
                        let cs = cs.ns(|| name);

                        match operand {
                            OperandType::True => Boolean::constant(true),
                            OperandType::False => Boolean::constant(false),
                            OperandType::AllocatedTrue => {
                                Boolean::from(AllocatedBit::alloc(cs, || Ok(true)).unwrap())
                            }
                            OperandType::AllocatedFalse => {
                                Boolean::from(AllocatedBit::alloc(cs, || Ok(false)).unwrap())
                            }
                            OperandType::NegatedAllocatedTrue => {
                                Boolean::from(AllocatedBit::alloc(cs, || Ok(true)).unwrap()).not()
                            }
                            OperandType::NegatedAllocatedFalse => {
                                Boolean::from(AllocatedBit::alloc(cs, || Ok(false)).unwrap()).not()
                            }
                        }
                    };

                    a = dyn_construct(first_operand, "a");
                    b = dyn_construct(second_operand, "b");
                }

                let c = Boolean::or(&mut cs, &a, &b).unwrap();

                assert!(cs.is_satisfied());

                match (first_operand, second_operand, c) {
                    (OperandType::True, OperandType::True, Boolean::Constant(true)) => {}
                    (OperandType::True, OperandType::False, Boolean::Constant(true)) => {}
                    (OperandType::True, OperandType::AllocatedTrue, Boolean::Constant(true)) => {}
                    (OperandType::True, OperandType::AllocatedFalse, Boolean::Constant(true)) => {}
                    (
                        OperandType::True,
                        OperandType::NegatedAllocatedTrue,
                        Boolean::Constant(true),
                    ) => {}
                    (
                        OperandType::True,
                        OperandType::NegatedAllocatedFalse,
                        Boolean::Constant(true),
                    ) => {}

                    (OperandType::False, OperandType::True, Boolean::Constant(true)) => {}
                    (OperandType::False, OperandType::False, Boolean::Constant(false)) => {}
                    (OperandType::False, OperandType::AllocatedTrue, Boolean::Is(_)) => {}
                    (OperandType::False, OperandType::AllocatedFalse, Boolean::Is(_)) => {}
                    (OperandType::False, OperandType::NegatedAllocatedTrue, Boolean::Not(_)) => {}
                    (OperandType::False, OperandType::NegatedAllocatedFalse, Boolean::Not(_)) => {}

                    (OperandType::AllocatedTrue, OperandType::True, Boolean::Constant(true)) => {}
                    (OperandType::AllocatedTrue, OperandType::False, Boolean::Is(_)) => {}
                    (
                        OperandType::AllocatedTrue,
                        OperandType::AllocatedTrue,
                        Boolean::Is(ref v),
                    ) => {
                        assert_eq!(v.value, Some(true));
                    }
                    (
                        OperandType::AllocatedTrue,
                        OperandType::AllocatedFalse,
                        Boolean::Is(ref v),
                    ) => {
                        assert_eq!(v.value, Some(true));
                    }
                    (
                        OperandType::AllocatedTrue,
                        OperandType::NegatedAllocatedTrue,
                        Boolean::Not(ref v),
                    ) => {
                        assert_eq!(v.value, Some(false));
                    }
                    (
                        OperandType::AllocatedTrue,
                        OperandType::NegatedAllocatedFalse,
                        Boolean::Not(ref v),
                    ) => {
                        assert_eq!(v.value, Some(false));
                    }

                    (OperandType::AllocatedFalse, OperandType::True, Boolean::Constant(true)) => {}
                    (OperandType::AllocatedFalse, OperandType::False, Boolean::Is(_)) => {}
                    (
                        OperandType::AllocatedFalse,
                        OperandType::AllocatedTrue,
                        Boolean::Is(ref v),
                    ) => {
                        assert_eq!(v.value, Some(true));
                    }
                    (
                        OperandType::AllocatedFalse,
                        OperandType::AllocatedFalse,
                        Boolean::Is(ref v),
                    ) => {
                        assert_eq!(v.value, Some(false));
                    }
                    (
                        OperandType::AllocatedFalse,
                        OperandType::NegatedAllocatedTrue,
                        Boolean::Not(ref v),
                    ) => {
                        assert_eq!(v.value, Some(true));
                    }
                    (
                        OperandType::AllocatedFalse,
                        OperandType::NegatedAllocatedFalse,
                        Boolean::Not(ref v),
                    ) => {
                        assert_eq!(v.value, Some(false));
                    }

                    (
                        OperandType::NegatedAllocatedTrue,
                        OperandType::True,
                        Boolean::Constant(true),
                    ) => {}
                    (OperandType::NegatedAllocatedTrue, OperandType::False, Boolean::Not(_)) => {}
                    (
                        OperandType::NegatedAllocatedTrue,
                        OperandType::AllocatedTrue,
                        Boolean::Not(ref v),
                    ) => {
                        assert_eq!(v.value, Some(false));
                    }
                    (
                        OperandType::NegatedAllocatedTrue,
                        OperandType::AllocatedFalse,
                        Boolean::Not(ref v),
                    ) => {
                        assert_eq!(v.value, Some(true));
                    }
                    (
                        OperandType::NegatedAllocatedTrue,
                        OperandType::NegatedAllocatedTrue,
                        Boolean::Not(ref v),
                    ) => {
                        assert_eq!(v.value, Some(true));
                    }
                    (
                        OperandType::NegatedAllocatedTrue,
                        OperandType::NegatedAllocatedFalse,
                        Boolean::Not(ref v),
                    ) => {
                        assert_eq!(v.value, Some(false));
                    }

                    (
                        OperandType::NegatedAllocatedFalse,
                        OperandType::True,
                        Boolean::Constant(true),
                    ) => {}
                    (OperandType::NegatedAllocatedFalse, OperandType::False, Boolean::Not(_)) => {}
                    (
                        OperandType::NegatedAllocatedFalse,
                        OperandType::AllocatedTrue,
                        Boolean::Not(ref v),
                    ) => {
                        assert_eq!(v.value, Some(false));
                    }
                    (
                        OperandType::NegatedAllocatedFalse,
                        OperandType::AllocatedFalse,
                        Boolean::Not(ref v),
                    ) => {
                        assert_eq!(v.value, Some(false));
                    }
                    (
                        OperandType::NegatedAllocatedFalse,
                        OperandType::NegatedAllocatedTrue,
                        Boolean::Not(ref v),
                    ) => {
                        assert_eq!(v.value, Some(false));
                    }
                    (
                        OperandType::NegatedAllocatedFalse,
                        OperandType::NegatedAllocatedFalse,
                        Boolean::Not(ref v),
                    ) => {
                        assert_eq!(v.value, Some(false));
                    }

                    _ => panic!(
                        "this should never be encountered, in case: (a = {:?}, b = {:?}, c = {:?})",
                        a, b, c
                    ),
                }
            }
        }
    }

    #[test]
    fn test_boolean_and() {
        let variants = [
            OperandType::True,
            OperandType::False,
            OperandType::AllocatedTrue,
            OperandType::AllocatedFalse,
            OperandType::NegatedAllocatedTrue,
            OperandType::NegatedAllocatedFalse,
        ];

        for first_operand in variants.iter().cloned() {
            for second_operand in variants.iter().cloned() {
                let mut cs = TestConstraintSystem::<Fr>::new();

                let a;
                let b;

                {
                    let mut dyn_construct = |operand, name| {
                        let cs = cs.ns(|| name);

                        match operand {
                            OperandType::True => Boolean::constant(true),
                            OperandType::False => Boolean::constant(false),
                            OperandType::AllocatedTrue => {
                                Boolean::from(AllocatedBit::alloc(cs, || Ok(true)).unwrap())
                            }
                            OperandType::AllocatedFalse => {
                                Boolean::from(AllocatedBit::alloc(cs, || Ok(false)).unwrap())
                            }
                            OperandType::NegatedAllocatedTrue => {
                                Boolean::from(AllocatedBit::alloc(cs, || Ok(true)).unwrap()).not()
                            }
                            OperandType::NegatedAllocatedFalse => {
                                Boolean::from(AllocatedBit::alloc(cs, || Ok(false)).unwrap()).not()
                            }
                        }
                    };

                    a = dyn_construct(first_operand, "a");
                    b = dyn_construct(second_operand, "b");
                }

                let c = Boolean::and(&mut cs, &a, &b).unwrap();

                assert!(cs.is_satisfied());

                match (first_operand, second_operand, c) {
                    (OperandType::True, OperandType::True, Boolean::Constant(true)) => {}
                    (OperandType::True, OperandType::False, Boolean::Constant(false)) => {}
                    (OperandType::True, OperandType::AllocatedTrue, Boolean::Is(_)) => {}
                    (OperandType::True, OperandType::AllocatedFalse, Boolean::Is(_)) => {}
                    (OperandType::True, OperandType::NegatedAllocatedTrue, Boolean::Not(_)) => {}
                    (OperandType::True, OperandType::NegatedAllocatedFalse, Boolean::Not(_)) => {}

                    (OperandType::False, OperandType::True, Boolean::Constant(false)) => {}
                    (OperandType::False, OperandType::False, Boolean::Constant(false)) => {}
                    (OperandType::False, OperandType::AllocatedTrue, Boolean::Constant(false)) => {}
                    (OperandType::False, OperandType::AllocatedFalse, Boolean::Constant(false)) => {
                    }
                    (
                        OperandType::False,
                        OperandType::NegatedAllocatedTrue,
                        Boolean::Constant(false),
                    ) => {}
                    (
                        OperandType::False,
                        OperandType::NegatedAllocatedFalse,
                        Boolean::Constant(false),
                    ) => {}

                    (OperandType::AllocatedTrue, OperandType::True, Boolean::Is(_)) => {}
                    (OperandType::AllocatedTrue, OperandType::False, Boolean::Constant(false)) => {}
                    (
                        OperandType::AllocatedTrue,
                        OperandType::AllocatedTrue,
                        Boolean::Is(ref v),
                    ) => {
                        assert!(cs.get("and result") == Field::one());
                        assert_eq!(v.value, Some(true));
                    }
                    (
                        OperandType::AllocatedTrue,
                        OperandType::AllocatedFalse,
                        Boolean::Is(ref v),
                    ) => {
                        assert!(cs.get("and result") == Field::zero());
                        assert_eq!(v.value, Some(false));
                    }
                    (
                        OperandType::AllocatedTrue,
                        OperandType::NegatedAllocatedTrue,
                        Boolean::Is(ref v),
                    ) => {
                        assert!(cs.get("and not result") == Field::zero());
                        assert_eq!(v.value, Some(false));
                    }
                    (
                        OperandType::AllocatedTrue,
                        OperandType::NegatedAllocatedFalse,
                        Boolean::Is(ref v),
                    ) => {
                        assert!(cs.get("and not result") == Field::one());
                        assert_eq!(v.value, Some(true));
                    }

                    (OperandType::AllocatedFalse, OperandType::True, Boolean::Is(_)) => {}
                    (OperandType::AllocatedFalse, OperandType::False, Boolean::Constant(false)) => {
                    }
                    (
                        OperandType::AllocatedFalse,
                        OperandType::AllocatedTrue,
                        Boolean::Is(ref v),
                    ) => {
                        assert!(cs.get("and result") == Field::zero());
                        assert_eq!(v.value, Some(false));
                    }
                    (
                        OperandType::AllocatedFalse,
                        OperandType::AllocatedFalse,
                        Boolean::Is(ref v),
                    ) => {
                        assert!(cs.get("and result") == Field::zero());
                        assert_eq!(v.value, Some(false));
                    }
                    (
                        OperandType::AllocatedFalse,
                        OperandType::NegatedAllocatedTrue,
                        Boolean::Is(ref v),
                    ) => {
                        assert!(cs.get("and not result") == Field::zero());
                        assert_eq!(v.value, Some(false));
                    }
                    (
                        OperandType::AllocatedFalse,
                        OperandType::NegatedAllocatedFalse,
                        Boolean::Is(ref v),
                    ) => {
                        assert!(cs.get("and not result") == Field::zero());
                        assert_eq!(v.value, Some(false));
                    }

                    (OperandType::NegatedAllocatedTrue, OperandType::True, Boolean::Not(_)) => {}
                    (
                        OperandType::NegatedAllocatedTrue,
                        OperandType::False,
                        Boolean::Constant(false),
                    ) => {}
                    (
                        OperandType::NegatedAllocatedTrue,
                        OperandType::AllocatedTrue,
                        Boolean::Is(ref v),
                    ) => {
                        assert!(cs.get("and not result") == Field::zero());
                        assert_eq!(v.value, Some(false));
                    }
                    (
                        OperandType::NegatedAllocatedTrue,
                        OperandType::AllocatedFalse,
                        Boolean::Is(ref v),
                    ) => {
                        assert!(cs.get("and not result") == Field::zero());
                        assert_eq!(v.value, Some(false));
                    }
                    (
                        OperandType::NegatedAllocatedTrue,
                        OperandType::NegatedAllocatedTrue,
                        Boolean::Is(ref v),
                    ) => {
                        assert!(cs.get("nor result") == Field::zero());
                        assert_eq!(v.value, Some(false));
                    }
                    (
                        OperandType::NegatedAllocatedTrue,
                        OperandType::NegatedAllocatedFalse,
                        Boolean::Is(ref v),
                    ) => {
                        assert!(cs.get("nor result") == Field::zero());
                        assert_eq!(v.value, Some(false));
                    }

                    (OperandType::NegatedAllocatedFalse, OperandType::True, Boolean::Not(_)) => {}
                    (
                        OperandType::NegatedAllocatedFalse,
                        OperandType::False,
                        Boolean::Constant(false),
                    ) => {}
                    (
                        OperandType::NegatedAllocatedFalse,
                        OperandType::AllocatedTrue,
                        Boolean::Is(ref v),
                    ) => {
                        assert!(cs.get("and not result") == Field::one());
                        assert_eq!(v.value, Some(true));
                    }
                    (
                        OperandType::NegatedAllocatedFalse,
                        OperandType::AllocatedFalse,
                        Boolean::Is(ref v),
                    ) => {
                        assert!(cs.get("and not result") == Field::zero());
                        assert_eq!(v.value, Some(false));
                    }
                    (
                        OperandType::NegatedAllocatedFalse,
                        OperandType::NegatedAllocatedTrue,
                        Boolean::Is(ref v),
                    ) => {
                        assert!(cs.get("nor result") == Field::zero());
                        assert_eq!(v.value, Some(false));
                    }
                    (
                        OperandType::NegatedAllocatedFalse,
                        OperandType::NegatedAllocatedFalse,
                        Boolean::Is(ref v),
                    ) => {
                        assert!(cs.get("nor result") == Field::one());
                        assert_eq!(v.value, Some(true));
                    }

                    _ => {
                        panic!(
                            "unexpected behavior at {:?} AND {:?}",
                            first_operand, second_operand
                        );
                    }
                }
            }
        }
    }

    #[test]
    fn test_enforce_in_field() {
        {
            let mut cs = TestConstraintSystem::<Fr>::new();

            let mut bits = vec![];
            for (i, b) in BitIterator::new(Fr::characteristic()).skip(1).enumerate() {
                bits.push(Boolean::from(
                    AllocatedBit::alloc(cs.ns(|| format!("bit_gadget {}", i)), || Ok(b)).unwrap(),
                ));
            }

            Boolean::enforce_in_field::<_, _, Fr>(&mut cs, &bits).unwrap();

            assert!(!cs.is_satisfied());
        }

        let mut rng = XorShiftRng::seed_from_u64(1231275789u64);

        for _ in 0..1000 {
            let r = Fr::rand(&mut rng);
            let mut cs = TestConstraintSystem::<Fr>::new();

            let mut bits = vec![];
            for (i, b) in BitIterator::new(r.into_repr()).skip(1).enumerate() {
                bits.push(Boolean::from(
                    AllocatedBit::alloc(cs.ns(|| format!("bit_gadget {}", i)), || Ok(b)).unwrap(),
                ));
            }

            Boolean::enforce_in_field::<_, _, Fr>(&mut cs, &bits).unwrap();

            assert!(cs.is_satisfied());
        }

        // for _ in 0..1000 {
        //     // Sample a random element not in the field
        //     let r = loop {
        //         let mut a = Fr::rand(&mut rng).into_repr();
        //         let b = Fr::rand(&mut rng).into_repr();

        //         a.add_nocarry(&b);
        //         // we're shaving off the high bit_gadget later
        //         a.as_mut()[3] &= 0x7fffffffffffffff;
        //         if Fr::from_repr(a).is_err() {
        //             break a;
        //         }
        //     };

        //     let mut cs = TestConstraintSystem::<Fr>::new();

        //     let mut bits = vec![];
        //     for (i, b) in BitIterator::new(r).skip(1).enumerate() {
        //         bits.push(Boolean::from(
        //             AllocatedBit::alloc(cs.ns(|| format!("bit_gadget {}",
        // i)), Some(b))                 .unwrap(),
        //         ));
        //     }

        //     Boolean::enforce_in_field::<_, _, Fr>(&mut cs, &bits).unwrap();

        //     assert!(!cs.is_satisfied());
        // }
    }

    #[test]
    fn test_enforce_nand() {
        {
            let mut cs = TestConstraintSystem::<Fr>::new();

            assert!(Boolean::enforce_nand(&mut cs, &[Boolean::constant(false)]).is_ok());
            assert!(Boolean::enforce_nand(&mut cs, &[Boolean::constant(true)]).is_err());
        }

        for i in 1..5 {
            // with every possible assignment for them
            for mut b in 0..(1 << i) {
                // with every possible negation
                for mut n in 0..(1 << i) {
                    let mut cs = TestConstraintSystem::<Fr>::new();

                    let mut expected = true;

                    let mut bits = vec![];
                    for j in 0..i {
                        expected &= b & 1 == 1;

                        if n & 1 == 1 {
                            bits.push(Boolean::from(
                                AllocatedBit::alloc(cs.ns(|| format!("bit_gadget {}", j)), || {
                                    Ok(b & 1 == 1)
                                })
                                .unwrap(),
                            ));
                        } else {
                            bits.push(
                                Boolean::from(
                                    AllocatedBit::alloc(
                                        cs.ns(|| format!("bit_gadget {}", j)),
                                        || Ok(b & 1 == 0),
                                    )
                                    .unwrap(),
                                )
                                .not(),
                            );
                        }

                        b >>= 1;
                        n >>= 1;
                    }

                    let expected = !expected;

                    Boolean::enforce_nand(&mut cs, &bits).unwrap();

                    if expected {
                        assert!(cs.is_satisfied());
                    } else {
                        assert!(!cs.is_satisfied());
                    }
                }
            }
        }
    }

    #[test]
    fn test_kary_and() {
        // test different numbers of operands
        for i in 1..15 {
            // with every possible assignment for them
            for mut b in 0..(1 << i) {
                let mut cs = TestConstraintSystem::<Fr>::new();

                let mut expected = true;

                let mut bits = vec![];
                for j in 0..i {
                    expected &= b & 1 == 1;

                    bits.push(Boolean::from(
                        AllocatedBit::alloc(cs.ns(|| format!("bit_gadget {}", j)), || {
                            Ok(b & 1 == 1)
                        })
                        .unwrap(),
                    ));
                    b >>= 1;
                }

                let r = Boolean::kary_and(&mut cs, &bits).unwrap();

                assert!(cs.is_satisfied());

                match r {
                    Boolean::Is(ref r) => {
                        assert_eq!(r.value.unwrap(), expected);
                    }
                    _ => unreachable!(),
                }
            }
        }
    }
}<|MERGE_RESOLUTION|>--- conflicted
+++ resolved
@@ -9,13 +9,8 @@
 /// to be either zero or one.
 #[derive(Copy, Clone, Debug)]
 pub struct AllocatedBit {
-<<<<<<< HEAD
     pub variable: Variable,
     pub value:    Option<bool>,
-=======
-    variable: Variable,
-    value: Option<bool>,
->>>>>>> 099baabc
 }
 
 impl AllocatedBit {
