--- conflicted
+++ resolved
@@ -451,15 +451,6 @@
                 Ok(field_element)
             })?;
 
-<<<<<<< HEAD
-            let fe_bits = fe.to_bits(cs.ns(|| format!("Convert fe to bits {}", i)))?;
-
-            // Since bit serialization/deserialization functions assumes a big-endian representation,
-            // padding is added at the beginning of the bit vector, so we need to know the exact size
-            // of the padding in order to correctly get rid of the padding zeros.
-            let to_remove = modulus_size - bit_chunk.len();
-            allocated_bits.extend_from_slice(&fe_bits[to_remove..]);
-=======
             // Let's use the length-restricted variant of the ToBitsGadget to remove the
             // padding: the padding bits are not constrained to be zero, so any field element
             // passed as input (as long as it has the last bits set to the proper value) can
@@ -473,7 +464,6 @@
             )?;
 
             allocated_bits.extend_from_slice(fe_bits.as_slice());
->>>>>>> e4e9a595
         }
         Ok(allocated_bits.to_vec())
     }
