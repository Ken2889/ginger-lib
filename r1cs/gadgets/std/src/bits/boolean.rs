use algebra::{BitIterator, Field, FpParameters, PrimeField, ToConstraintField};

use crate::fields::fp::FpGadget;
use crate::{prelude::*, Assignment};
use r1cs_core::{
    ConstraintSystemAbstract, ConstraintVar, LinearCombination, SynthesisError, Variable,
};
use std::borrow::Borrow;

/// Represents a variable in the constraint system which is guaranteed
/// to be either zero or one.
#[derive(Copy, Clone, Debug)]
pub struct AllocatedBit {
    pub variable: Variable,
    pub value: Option<bool>,
}

impl AllocatedBit {
    pub fn get_value(&self) -> Option<bool> {
        self.value
    }

    pub fn get_variable(&self) -> Variable {
        self.variable
    }

    /// Performs an XOR operation over the two operands, returning
    /// an `AllocatedBit`.
    pub fn xor<ConstraintF, CS>(mut cs: CS, a: &Self, b: &Self) -> Result<Self, SynthesisError>
    where
        ConstraintF: Field,
        CS: ConstraintSystemAbstract<ConstraintF>,
    {
        let mut result_value = None;

        let result_var = cs.alloc(
            || "xor result",
            || {
                if a.value.get()? ^ b.value.get()? {
                    result_value = Some(true);

                    Ok(ConstraintF::one())
                } else {
                    result_value = Some(false);

                    Ok(ConstraintF::zero())
                }
            },
        )?;

        // Constrain (a + a) * (b) = (a + b - c)
        // Given that a and b are boolean constrained, if they
        // are equal, the only solution for c is 0, and if they
        // are different, the only solution for c is 1.
        //
        // ¬(a ∧ b) ∧ ¬(¬a ∧ ¬b) = c
        // (1 - (a * b)) * (1 - ((1 - a) * (1 - b))) = c
        // (1 - ab) * (1 - (1 - a - b + ab)) = c
        // (1 - ab) * (a + b - ab) = c
        // a + b - ab - (a^2)b - (b^2)a + (a^2)(b^2) = c
        // a + b - ab - ab - ab + ab = c
        // a + b - 2ab = c
        // -2a * b = c - a - b
        // 2a * b = a + b - c
        // (a + a) * b = a + b - c
        cs.enforce(
            || "xor constraint",
            |lc| lc + a.variable + a.variable,
            |lc| lc + b.variable,
            |lc| lc + a.variable + b.variable - result_var,
        );

        Ok(AllocatedBit {
            variable: result_var,
            value: result_value,
        })
    }

    /// Performs an AND operation over the two operands, returning
    /// an `AllocatedBit`.
    pub fn and<ConstraintF, CS>(mut cs: CS, a: &Self, b: &Self) -> Result<Self, SynthesisError>
    where
        ConstraintF: Field,
        CS: ConstraintSystemAbstract<ConstraintF>,
    {
        let mut result_value = None;

        let result_var = cs.alloc(
            || "and result",
            || {
                if a.value.get()? & b.value.get()? {
                    result_value = Some(true);

                    Ok(ConstraintF::one())
                } else {
                    result_value = Some(false);

                    Ok(ConstraintF::zero())
                }
            },
        )?;

        // Constrain (a) * (b) = (c), ensuring c is 1 iff
        // a AND b are both 1.
        cs.enforce(
            || "and constraint",
            |lc| lc + a.variable,
            |lc| lc + b.variable,
            |lc| lc + result_var,
        );

        Ok(AllocatedBit {
            variable: result_var,
            value: result_value,
        })
    }

    /// Performs an OR operation over the two operands, returning
    /// an `AllocatedBit`.
    pub fn or<ConstraintF, CS>(mut cs: CS, a: &Self, b: &Self) -> Result<Self, SynthesisError>
    where
        ConstraintF: Field,
        CS: ConstraintSystemAbstract<ConstraintF>,
    {
        let mut result_value = None;

        let result_var = cs.alloc(
            || "or result",
            || {
                if a.value.get()? | b.value.get()? {
                    result_value = Some(true);
                    Ok(ConstraintF::one())
                } else {
                    result_value = Some(false);
                    Ok(ConstraintF::zero())
                }
            },
        )?;

        // Constrain (1 - a) * (1 - b) = (1 - c), ensuring c is 0 iff
        // a and b are both false, and otherwise c is 1.
        cs.enforce(
            || "or constraint",
            |lc| lc + CS::one() - a.variable,
            |lc| lc + CS::one() - b.variable,
            |lc| lc + CS::one() - result_var,
        );

        Ok(AllocatedBit {
            variable: result_var,
            value: result_value,
        })
    }

    /// Calculates `a AND (NOT b)`.
    pub fn and_not<ConstraintF, CS>(mut cs: CS, a: &Self, b: &Self) -> Result<Self, SynthesisError>
    where
        ConstraintF: Field,
        CS: ConstraintSystemAbstract<ConstraintF>,
    {
        let mut result_value = None;

        let result_var = cs.alloc(
            || "and not result",
            || {
                if a.value.get()? & !b.value.get()? {
                    result_value = Some(true);

                    Ok(ConstraintF::one())
                } else {
                    result_value = Some(false);

                    Ok(ConstraintF::zero())
                }
            },
        )?;

        // Constrain (a) * (1 - b) = (c), ensuring c is 1 iff
        // a is true and b is false, and otherwise c is 0.
        cs.enforce(
            || "and not constraint",
            |lc| lc + a.variable,
            |lc| lc + CS::one() - b.variable,
            |lc| lc + result_var,
        );

        Ok(AllocatedBit {
            variable: result_var,
            value: result_value,
        })
    }

    /// Calculates `(NOT a) AND (NOT b)`.
    pub fn nor<ConstraintF, CS>(mut cs: CS, a: &Self, b: &Self) -> Result<Self, SynthesisError>
    where
        ConstraintF: Field,
        CS: ConstraintSystemAbstract<ConstraintF>,
    {
        let mut result_value = None;

        let result_var = cs.alloc(
            || "nor result",
            || {
                if !a.value.get()? & !b.value.get()? {
                    result_value = Some(true);

                    Ok(ConstraintF::one())
                } else {
                    result_value = Some(false);

                    Ok(ConstraintF::zero())
                }
            },
        )?;

        // Constrain (1 - a) * (1 - b) = (c), ensuring c is 1 iff
        // a and b are both false, and otherwise c is 0.
        cs.enforce(
            || "nor constraint",
            |lc| lc + CS::one() - a.variable,
            |lc| lc + CS::one() - b.variable,
            |lc| lc + result_var,
        );

        Ok(AllocatedBit {
            variable: result_var,
            value: result_value,
        })
    }
}

impl PartialEq for AllocatedBit {
    fn eq(&self, other: &Self) -> bool {
        self.value.is_some() && other.value.is_some() && self.value == other.value
    }
}

impl Eq for AllocatedBit {}

impl<ConstraintF: Field> AllocGadget<bool, ConstraintF> for AllocatedBit {
    fn alloc<F, T, CS: ConstraintSystemAbstract<ConstraintF>>(
        mut cs: CS,
        value_gen: F,
    ) -> Result<Self, SynthesisError>
    where
        F: FnOnce() -> Result<T, SynthesisError>,
        T: Borrow<bool>,
    {
        let mut value = None;
        let var = cs.alloc(
            || "boolean",
            || {
                value = Some(*value_gen()?.borrow());
                if value.get()? {
                    Ok(ConstraintF::one())
                } else {
                    Ok(ConstraintF::zero())
                }
            },
        )?;

        // Constrain: (1 - a) * a = 0
        // This constrains a to be either 0 or 1.
        cs.enforce(
            || "boolean constraint",
            |lc| lc + CS::one() - var,
            |lc| lc + var,
            |lc| lc,
        );

        Ok(AllocatedBit {
            variable: var,
            value,
        })
    }

    fn alloc_input<F, T, CS: ConstraintSystemAbstract<ConstraintF>>(
        mut cs: CS,
        value_gen: F,
    ) -> Result<Self, SynthesisError>
    where
        F: FnOnce() -> Result<T, SynthesisError>,
        T: Borrow<bool>,
    {
        let mut value = None;
        let var = cs.alloc_input(
            || "boolean",
            || {
                value = Some(*value_gen()?.borrow());
                if value.get()? {
                    Ok(ConstraintF::one())
                } else {
                    Ok(ConstraintF::zero())
                }
            },
        )?;

        // Constrain: (1 - a) * a = 0
        // This constrains a to be either 0 or 1.
        cs.enforce(
            || "boolean constraint",
            |lc| lc + CS::one() - var,
            |lc| lc + var,
            |lc| lc,
        );

        Ok(AllocatedBit {
            variable: var,
            value,
        })
    }
}

impl<ConstraintF: Field> CondSelectGadget<ConstraintF> for AllocatedBit {
    fn conditionally_select<CS: ConstraintSystemAbstract<ConstraintF>>(
        cs: CS,
        cond: &Boolean,
        first: &Self,
        second: &Self,
    ) -> Result<Self, SynthesisError> {
        cond_select_helper(
            cs,
            cond,
            (first.value, first.variable),
            (second.value, second.variable),
        )
    }

    fn cost() -> usize {
        1
    }
}

fn cond_select_helper<F: Field, CS: ConstraintSystemAbstract<F>>(
    mut cs: CS,
    cond: &Boolean,
    first: (Option<bool>, impl Into<ConstraintVar<F>>),
    second: (Option<bool>, impl Into<ConstraintVar<F>>),
) -> Result<AllocatedBit, SynthesisError> {
    let mut result_val = None;
    let result_var = cs.alloc(
        || "cond_select_result",
        || {
            result_val = cond
                .get_value()
                .and_then(|c| if c { first.0 } else { second.0 });
            result_val.get().map(|v| F::from(v as u8))
        },
    )?;

    let first_var = first.1.into();
    let second_var = second.1.into();

    // a = self; b = other; c = cond;
    //
    // r = c * a + (1  - c) * b
    // r = b + c * (a - b)
    // c * (a - b) = r - b
    let one = CS::one();
    cs.enforce(
        || "conditionally_select",
        |_| cond.lc(one, F::one()),
        |lc| (&first_var - &second_var) + lc,
        |lc| ConstraintVar::from(result_var) - &second_var + lc,
    );

    Ok(AllocatedBit {
        value: result_val,
        variable: result_var,
    })
}

/// This is a boolean value which may be either a constant or
/// an interpretation of an `AllocatedBit`.
#[derive(Copy, Clone, Debug)]
pub enum Boolean {
    /// Existential view of the boolean variable
    Is(AllocatedBit),
    /// Negated view of the boolean variable
    Not(AllocatedBit),
    /// Constant (not an allocated variable)
    Constant(bool),
}

impl Boolean {
    pub fn is_constant(&self) -> bool {
        match *self {
            Boolean::Constant(_) => true,
            _ => false,
        }
    }
    pub fn get_value(&self) -> Option<bool> {
        match *self {
            Boolean::Constant(c) => Some(c),
            Boolean::Is(ref v) => v.get_value(),
            Boolean::Not(ref v) => v.get_value().map(|b| !b),
        }
    }

    /// Return a LinearCombination built starting from `self` and `coeff`,
    /// taking explicitly into account that `self` is a constant/variable
    /// Boolean.
    pub fn lc<ConstraintF: Field>(
        &self,
        one: Variable,
        coeff: ConstraintF,
    ) -> LinearCombination<ConstraintF> {
        match *self {
            Boolean::Constant(c) => {
                if c {
                    (coeff, one).into()
                } else {
                    LinearCombination::<ConstraintF>::zero()
                }
            }
            Boolean::Is(ref v) => (coeff, v.get_variable()).into(),
            Boolean::Not(ref v) => {
                LinearCombination::<ConstraintF>::zero() + (coeff, one) - (coeff, v.get_variable())
            }
        }
    }

    /// Construct a boolean vector from a vector of u8
    pub fn constant_u8_vec<ConstraintF: Field, CS: ConstraintSystemAbstract<ConstraintF>>(
        cs: &mut CS,
        values: &[u8],
    ) -> Vec<Self> {
        let mut input_bits = vec![];
        for (byte_i, input_byte) in values.iter().enumerate() {
            for bit_i in (0..8).rev() {
                let cs = cs.ns(|| format!("input_bit_gadget {} {}", byte_i, bit_i));
                input_bits.push(
                    AllocatedBit::alloc(cs, || Ok((input_byte >> bit_i) & 1u8 == 1u8))
                        .unwrap()
                        .into(),
                );
            }
        }
        input_bits
    }

    /// Allocates a vector of `bool`'s by first converting (chunks of) them to
    /// `ConstraintF` elements, (thus reducing the number of input allocations),
    /// and then converts this list of `ConstraintF` gadgets back into
    /// bits.
    pub fn alloc_input_vec<ConstraintF, CS>(
        mut cs: CS,
        values: &[bool],
    ) -> Result<Vec<Self>, SynthesisError>
    where
        ConstraintF: PrimeField,
        CS: ConstraintSystemAbstract<ConstraintF>,
    {
        let field_elements: Vec<ConstraintF> =
            ToConstraintField::<ConstraintF>::to_field_elements(values).unwrap();
        let modulus_size = ConstraintF::size_in_bits();
        let max_size = ConstraintF::Params::CAPACITY as usize;

        let mut allocated_bits = Vec::new();

        for (i, (field_element, bit_chunk)) in field_elements
            .into_iter()
            .zip(values.chunks(max_size))
            .enumerate()
        {
            let fe = FpGadget::<ConstraintF>::alloc_input(
                &mut cs.ns(|| format!("Field element {}", i)),
                || Ok(field_element),
            )?;

            // Let's use the length-restricted variant of the ToBitsGadget to remove the
            // padding: the padding bits are not constrained to be zero, so any field element
            // passed as input (as long as it has the last bits set to the proper value) can
            // satisfy the constraints. This kind of freedom might not be desiderable in
            // recursive SNARK circuits, where the public inputs of the inner circuit are
            // usually involved in other kind of constraints inside the wrap circuit.
            let to_skip = modulus_size - bit_chunk.len();
            let fe_bits = fe.to_bits_with_length_restriction(
                cs.ns(|| format!("Convert fe to bits {}", i)),
                to_skip,
            )?;

            allocated_bits.extend_from_slice(fe_bits.as_slice());
        }
        Ok(allocated_bits.to_vec())
    }

    /// Construct a boolean from a known constant
    pub fn constant(b: bool) -> Self {
        Boolean::Constant(b)
    }

    /// Return a negated interpretation of this boolean.
    pub fn not(&self) -> Self {
        match *self {
            Boolean::Constant(c) => Boolean::Constant(!c),
            Boolean::Is(ref v) => Boolean::Not(*v),
            Boolean::Not(ref v) => Boolean::Is(*v),
        }
    }

    /// Perform XOR over two boolean operands
    pub fn xor<'a, ConstraintF, CS>(
        cs: CS,
        a: &'a Self,
        b: &'a Self,
    ) -> Result<Self, SynthesisError>
    where
        ConstraintF: Field,
        CS: ConstraintSystemAbstract<ConstraintF>,
    {
        match (a, b) {
            (&Boolean::Constant(false), x) | (x, &Boolean::Constant(false)) => Ok(*x),
            (&Boolean::Constant(true), x) | (x, &Boolean::Constant(true)) => Ok(x.not()),
            // a XOR (NOT b) = NOT(a XOR b)
            (is @ &Boolean::Is(_), not @ &Boolean::Not(_))
            | (not @ &Boolean::Not(_), is @ &Boolean::Is(_)) => {
                Ok(Boolean::xor(cs, is, &not.not())?.not())
            }
            // a XOR b = (NOT a) XOR (NOT b)
            (&Boolean::Is(ref a), &Boolean::Is(ref b))
            | (&Boolean::Not(ref a), &Boolean::Not(ref b)) => {
                Ok(Boolean::Is(AllocatedBit::xor(cs, a, b)?))
            }
        }
    }

    /// Perform OR over two boolean operands
    pub fn or<'a, ConstraintF, CS>(cs: CS, a: &'a Self, b: &'a Self) -> Result<Self, SynthesisError>
    where
        ConstraintF: Field,
        CS: ConstraintSystemAbstract<ConstraintF>,
    {
        match (a, b) {
            (&Boolean::Constant(false), x) | (x, &Boolean::Constant(false)) => Ok(*x),
            (&Boolean::Constant(true), _) | (_, &Boolean::Constant(true)) => {
                Ok(Boolean::Constant(true))
            }
            // a OR b = NOT ((NOT a) AND b)
            (a @ &Boolean::Is(_), b @ &Boolean::Not(_))
            | (b @ &Boolean::Not(_), a @ &Boolean::Is(_))
            | (b @ &Boolean::Not(_), a @ &Boolean::Not(_)) => {
                Ok(Boolean::and(cs, &a.not(), &b.not())?.not())
            }
            (&Boolean::Is(ref a), &Boolean::Is(ref b)) => {
                AllocatedBit::or(cs, a, b).map(Boolean::from)
            }
        }
    }

    /// Perform AND over two boolean operands
    pub fn and<'a, ConstraintF, CS>(
        cs: CS,
        a: &'a Self,
        b: &'a Self,
    ) -> Result<Self, SynthesisError>
    where
        ConstraintF: Field,
        CS: ConstraintSystemAbstract<ConstraintF>,
    {
        match (a, b) {
            // false AND x is always false
            (&Boolean::Constant(false), _) | (_, &Boolean::Constant(false)) => {
                Ok(Boolean::Constant(false))
            }
            // true AND x is always x
            (&Boolean::Constant(true), x) | (x, &Boolean::Constant(true)) => Ok(*x),
            // a AND (NOT b)
            (&Boolean::Is(ref is), &Boolean::Not(ref not))
            | (&Boolean::Not(ref not), &Boolean::Is(ref is)) => {
                Ok(Boolean::Is(AllocatedBit::and_not(cs, is, not)?))
            }
            // (NOT a) AND (NOT b) = a NOR b
            (&Boolean::Not(ref a), &Boolean::Not(ref b)) => {
                Ok(Boolean::Is(AllocatedBit::nor(cs, a, b)?))
            }
            // a AND b
            (&Boolean::Is(ref a), &Boolean::Is(ref b)) => {
                Ok(Boolean::Is(AllocatedBit::and(cs, a, b)?))
            }
        }
    }

    pub fn kary_and<ConstraintF, CS>(mut cs: CS, bits: &[Self]) -> Result<Self, SynthesisError>
    where
        ConstraintF: Field,
        CS: ConstraintSystemAbstract<ConstraintF>,
    {
        assert!(!bits.is_empty());
        let mut bits = bits.iter();

        let mut cur: Self = *bits.next().unwrap();
        for (i, next) in bits.enumerate() {
            cur = Boolean::and(cs.ns(|| format!("AND {}", i)), &cur, next)?;
        }

        Ok(cur)
    }

    /// Asserts that at least one operand is false.
    pub fn enforce_nand<ConstraintF, CS>(mut cs: CS, bits: &[Self]) -> Result<(), SynthesisError>
    where
        ConstraintF: Field,
        CS: ConstraintSystemAbstract<ConstraintF>,
    {
        let res = Self::kary_and(&mut cs, bits)?;

        match res {
            Boolean::Constant(false) => Ok(()),
            Boolean::Constant(true) => Err(SynthesisError::AssignmentMissing),
            Boolean::Is(ref res) => {
                cs.enforce(
                    || "enforce nand",
                    |lc| lc,
                    |lc| lc,
                    |lc| lc + res.get_variable(),
                );

                Ok(())
            }
            Boolean::Not(ref res) => {
                cs.enforce(
                    || "enforce nand",
                    |lc| lc,
                    |lc| lc,
                    |lc| lc + CS::one() - res.get_variable(),
                );

                Ok(())
            }
        }
    }

    /// Asserts that this bit_gadget representation is "in
    /// the field" when interpreted in big endian.
    pub fn enforce_in_field<ConstraintF, CS, F: PrimeField>(
        mut cs: CS,
        bits: &[Self],
    ) -> Result<(), SynthesisError>
    where
        ConstraintF: Field,
        CS: ConstraintSystemAbstract<ConstraintF>,
    {
        let mut bits_iter = bits.iter();

        // b = char() - 1
        let mut b = F::characteristic().to_vec();
        assert_eq!(b[0] % 2, 1);
        b[0] -= 1;

        // Runs of ones in r
        let mut last_run = Boolean::constant(true);
        let mut current_run = vec![];

        let mut found_one = false;
        let mut run_i = 0;
        let mut nand_i = 0;

        let char_num_bits = <F as PrimeField>::Params::MODULUS_BITS as usize;
        if bits.len() > char_num_bits {
            let num_extra_bits = bits.len() - char_num_bits;
            let mut or_result = Boolean::constant(false);
            for (i, should_be_zero) in bits[0..num_extra_bits].iter().enumerate() {
                or_result = Boolean::or(
                    &mut cs.ns(|| format!("Check {}-th or", i)),
                    &or_result,
                    should_be_zero,
                )?;
                let _ = bits_iter.next().unwrap();
            }
            or_result.enforce_equal(
                &mut cs.ns(|| "Check that or of extra bits is zero"),
                &Boolean::constant(false),
            )?;
        }

        for b in BitIterator::new(b) {
            // Skip over unset bits at the beginning
            found_one |= b;
            if !found_one {
                continue;
            }

            let a = bits_iter.next().unwrap();

            if b {
                // This is part of a run of ones.
                current_run.push(*a);
            } else {
                if !current_run.is_empty() {
                    // This is the start of a run of zeros, but we need
                    // to k-ary AND against `last_run` first.

                    current_run.push(last_run);
                    last_run = Self::kary_and(cs.ns(|| format!("run {}", run_i)), &current_run)?;
                    run_i += 1;
                    current_run.truncate(0);
                }

                // If `last_run` is true, `a` must be false, or it would
                // not be in the field.
                //
                // If `last_run` is false, `a` can be true or false.
                //
                // Ergo, at least one of `last_run` and `a` must be false.
                Self::enforce_nand(cs.ns(|| format!("nand {}", nand_i)), &[last_run, *a])?;
                nand_i += 1;
            }
        }
        assert!(bits_iter.next().is_none());

        // We should always end in a "run" of zeros, because
        // the characteristic is an odd prime. So, this should
        // be empty.
        assert!(current_run.is_empty());

        Ok(())
    }
}

impl PartialEq for Boolean {
    fn eq(&self, other: &Self) -> bool {
        use self::Boolean::*;

        match (*self, *other) {
            (Is(a), Is(b)) | (Not(a), Not(b)) => a == b,
            (Is(a), Not(b)) | (Not(a), Is(b)) => a != b,
            (Is(a), Constant(b)) | (Constant(b), Is(a)) => a.value.unwrap() == b,
            (Not(a), Constant(b)) | (Constant(b), Not(a)) => a.value.unwrap() != b,
            (Constant(a), Constant(b)) => a == b,
        }
    }
}

impl Eq for Boolean {}

impl From<AllocatedBit> for Boolean {
    fn from(b: AllocatedBit) -> Boolean {
        Boolean::Is(b)
    }
}

impl<ConstraintF: Field> AllocGadget<bool, ConstraintF> for Boolean {
    fn alloc<F, T, CS: ConstraintSystemAbstract<ConstraintF>>(
        cs: CS,
        value_gen: F,
    ) -> Result<Self, SynthesisError>
    where
        F: FnOnce() -> Result<T, SynthesisError>,
        T: Borrow<bool>,
    {
        AllocatedBit::alloc(cs, value_gen).map(Boolean::from)
    }

    fn alloc_input<F, T, CS: ConstraintSystemAbstract<ConstraintF>>(
        cs: CS,
        value_gen: F,
    ) -> Result<Self, SynthesisError>
    where
        F: FnOnce() -> Result<T, SynthesisError>,
        T: Borrow<bool>,
    {
        AllocatedBit::alloc_input(cs, value_gen).map(Boolean::from)
    }
}

impl<ConstraintF: Field> EqGadget<ConstraintF> for Boolean {
    fn is_eq<CS: ConstraintSystemAbstract<ConstraintF>>(
        &self,
        mut cs: CS,
        other: &Self,
    ) -> Result<Boolean, SynthesisError> {
        // self | other | XNOR(self, other) | self == other
        // -----|-------|-------------------|--------------
        //   0  |   0   |         1         |      1
        //   0  |   1   |         0         |      0
        //   1  |   0   |         0         |      0
        //   1  |   1   |         1         |      1
        Ok(Boolean::xor(cs.ns(|| "self XOR other"), &other, &self)?.not())
    }

    fn conditional_enforce_equal<CS: ConstraintSystemAbstract<ConstraintF>>(
        &self,
        mut cs: CS,
        other: &Self,
        should_enforce: &Boolean,
    ) -> Result<(), SynthesisError> {
        use self::Boolean::*;
        let one = CS::one();
        let difference: LinearCombination<ConstraintF> = match (self, other) {
            // 1 - 1 = 0 - 0 = 0
            (Constant(true), Constant(true)) | (Constant(false), Constant(false)) => return Ok(()),
            // false != true
            (Constant(_), Constant(_)) => return Err(SynthesisError::AssignmentMissing),
            // 1 - a
            (Constant(true), Is(a)) | (Is(a), Constant(true)) => {
                LinearCombination::zero() + one - a.get_variable()
            }
            // a - 0 = a
            (Constant(false), Is(a)) | (Is(a), Constant(false)) => {
                LinearCombination::zero() + a.get_variable()
            }
            // 1 - !a = 1 - (1 - a) = a
            (Constant(true), Not(a)) | (Not(a), Constant(true)) => {
                LinearCombination::zero() + a.get_variable()
            }
            // !a - 0 = !a = 1 - a
            (Constant(false), Not(a)) | (Not(a), Constant(false)) => {
                LinearCombination::zero() + one - a.get_variable()
            }
            // b - a,
            (Is(a), Is(b)) => LinearCombination::zero() + b.get_variable() - a.get_variable(),
            // !b - a = (1 - b) - a
            (Is(a), Not(b)) | (Not(b), Is(a)) => {
                LinearCombination::zero() + one - b.get_variable() - a.get_variable()
            }
            // !b - !a = (1 - b) - (1 - a) = a - b,
            (Not(a), Not(b)) => LinearCombination::zero() + a.get_variable() - b.get_variable(),
        };

        if let Constant(false) = should_enforce {
            Ok(())
        } else {
            cs.enforce(
                || "conditional_equals",
                |lc| difference + &lc,
                |lc| should_enforce.lc(one, ConstraintF::one()) + &lc,
                |lc| lc,
            );
            Ok(())
        }
    }

    fn conditional_enforce_not_equal<CS: ConstraintSystemAbstract<ConstraintF>>(
        &self,
        mut cs: CS,
        other: &Self,
        should_enforce: &Boolean,
    ) -> Result<(), SynthesisError> {
        use Boolean::*;
        let one = CS::one();
        let difference = match (self, other) {
            // 1 != 0; 0 != 1
            (Constant(true), Constant(false)) | (Constant(false), Constant(true)) => return Ok(()),
            // false == false and true == true
            (Constant(_), Constant(_)) => return Err(SynthesisError::AssignmentMissing),
            // 1 - a
            (Constant(true), Is(a)) | (Is(a), Constant(true)) => {
                LinearCombination::zero() + one - a.get_variable()
            }
            // a - 0 = a
            (Constant(false), Is(a)) | (Is(a), Constant(false)) => {
                LinearCombination::zero() + a.get_variable()
            }
            // 1 - !a = 1 - (1 - a) = a
            (Constant(true), Not(a)) | (Not(a), Constant(true)) => {
                LinearCombination::zero() + a.get_variable()
            }
            // !a - 0 = !a = 1 - a
            (Constant(false), Not(a)) | (Not(a), Constant(false)) => {
                LinearCombination::zero() + one - a.get_variable()
            }
            // b - a,
            (Is(a), Is(b)) => LinearCombination::zero() + b.get_variable() - a.get_variable(),
            // !b - a = (1 - b) - a
            (Is(a), Not(b)) | (Not(b), Is(a)) => {
                LinearCombination::zero() + one - b.get_variable() - a.get_variable()
            }
            // !b - !a = (1 - b) - (1 - a) = a - b,
            (Not(a), Not(b)) => LinearCombination::zero() + a.get_variable() - b.get_variable(),
        };

        if let Constant(false) = should_enforce {
            Ok(())
        } else {
            cs.enforce(
                || "conditional_equals",
                |lc| difference + &lc,
                |lc| should_enforce.lc(one, ConstraintF::one()) + &lc,
                |lc| should_enforce.lc(one, ConstraintF::one()) + &lc,
            );
            Ok(())
        }
    }
}

impl<ConstraintF: Field> ToBytesGadget<ConstraintF> for Boolean {
    fn to_bytes<CS: ConstraintSystemAbstract<ConstraintF>>(
        &self,
        _cs: CS,
    ) -> Result<Vec<UInt8>, SynthesisError> {
        let mut bits = vec![Boolean::constant(false); 7];
        bits.push(*self);
        bits.reverse();
        let value = self.get_value().map(|val| val as u8);
        let byte = UInt8 { bits, value };
        Ok(vec![byte])
    }

    /// Additionally checks if the produced list of booleans is 'valid'.
    fn to_bytes_strict<CS: ConstraintSystemAbstract<ConstraintF>>(
        &self,
        cs: CS,
    ) -> Result<Vec<UInt8>, SynthesisError> {
        self.to_bytes(cs)
    }
}
impl<ConstraintF: Field> CondSelectGadget<ConstraintF> for Boolean {
    fn conditionally_select<CS>(
        mut cs: CS,
        cond: &Self,
        first: &Self,
        second: &Self,
    ) -> Result<Self, SynthesisError>
    where
        CS: ConstraintSystemAbstract<ConstraintF>,
    {
        match cond {
            Boolean::Constant(true) => Ok(*first),
            Boolean::Constant(false) => Ok(*second),
            cond @ Boolean::Not(_) => Self::conditionally_select(cs, &cond.not(), second, first),
            cond @ Boolean::Is(_) => match (first, second) {
                (x, &Boolean::Constant(false)) => Boolean::and(cs.ns(|| "and"), cond, x),
                (&Boolean::Constant(false), x) => Boolean::and(cs.ns(|| "and"), &cond.not(), x),
                (&Boolean::Constant(true), x) => Boolean::or(cs.ns(|| "or"), cond, x),
                (x, &Boolean::Constant(true)) => Boolean::or(cs.ns(|| "or"), &cond.not(), x),
                (a @ Boolean::Is(_), b @ Boolean::Is(_))
                | (a @ Boolean::Not(_), b @ Boolean::Not(_))
                | (a @ Boolean::Is(_), b @ Boolean::Not(_))
                | (a @ Boolean::Not(_), b @ Boolean::Is(_)) => {
                    let a_lc = a.lc(CS::one(), ConstraintF::one());
                    let b_lc = b.lc(CS::one(), ConstraintF::one());
                    Ok(
                        cond_select_helper(cs, cond, (a.get_value(), a_lc), (b.get_value(), b_lc))?
                            .into(),
                    )
                }
            },
        }
    }

    fn cost() -> usize {
        1
    }
}

#[cfg(test)]
mod test {
    use super::{AllocatedBit, Boolean};
<<<<<<< HEAD
    use crate::{prelude::*, test_constraint_system::TestConstraintSystem};
    use algebra::{fields::tweedle::Fr, BitIterator, Group, Field, PrimeField, ToBits, UniformRand};
    use r1cs_core::ConstraintSystem;
=======
    use crate::prelude::*;
    use algebra::{fields::bls12_381::Fr, BitIterator, Field, PrimeField, ToBits, UniformRand};
    use r1cs_core::{
        ConstraintSystem, ConstraintSystemAbstract, ConstraintSystemDebugger, SynthesisMode,
    };
>>>>>>> d41aef65
    use rand::{Rng, SeedableRng};
    use rand_xorshift::XorShiftRng;
    use std::str::FromStr;

    #[test]
    fn test_boolean_to_byte() {
        for val in [true, false].iter() {
            let mut cs = ConstraintSystem::<Fr>::new(SynthesisMode::Debug);
            let a: Boolean = AllocatedBit::alloc(&mut cs, || Ok(*val)).unwrap().into();
            let bytes = a.to_bytes(&mut cs.ns(|| "ToBytes")).unwrap();
            assert_eq!(bytes.len(), 1);
            let byte = &bytes[0];
            assert_eq!(byte.value.unwrap(), *val as u8);

            for (i, bit_gadget) in byte.bits.iter().enumerate() {
                assert_eq!(
                    bit_gadget.get_value().unwrap(),
                    (byte.value.unwrap() >> i) & 1 == 1
                );
            }
        }
    }

    #[test]
    fn test_allocated_bit() {
        let mut cs = ConstraintSystem::<Fr>::new(SynthesisMode::Debug);

        AllocatedBit::alloc(&mut cs, || Ok(true)).unwrap();
        assert!(cs.get("boolean") == Fr::one());
        assert!(cs.is_satisfied());
        cs.set("boolean", Fr::zero());
        assert!(cs.is_satisfied());
        cs.set("boolean", Fr::from_str("2").unwrap());
        assert!(!cs.is_satisfied());
        assert!(cs.which_is_unsatisfied() == Some("boolean constraint"));
    }

    #[test]
    fn test_boolean_alloc_input_vec() {
        use rand::thread_rng;

        let mut cs = ConstraintSystem::<Fr>::new(SynthesisMode::Debug);
        let rng = &mut thread_rng();

        //Random test
        let samples = 100;
        for i in 0..samples {
            // Test with random field
            let bit_vals = Fr::rand(rng).write_bits();
            let bits = Boolean::alloc_input_vec(cs.ns(|| format!("alloc value {}", i)), &bit_vals)
                .unwrap();
            assert_eq!(bit_vals.len(), bits.len());
            for (native_bit, gadget_bit) in bit_vals.into_iter().zip(bits) {
                assert_eq!(gadget_bit.get_value().unwrap(), native_bit);
            }

            // Test with random bools
            let bit_vals = vec![rng.gen_bool(0.5); rng.gen_range(1..1600)];
            let bits =
                Boolean::alloc_input_vec(cs.ns(|| format!("alloc random value {}", i)), &bit_vals)
                    .unwrap();
            assert_eq!(bit_vals.len(), bits.len());
            for (native_bit, gadget_bit) in bit_vals.into_iter().zip(bits) {
                assert_eq!(gadget_bit.get_value().unwrap(), native_bit);
            }
        }

        //Test one
        let bit_vals = Fr::one().write_bits();
        let bits = Boolean::alloc_input_vec(cs.ns(|| "alloc one"), &bit_vals).unwrap();
        assert_eq!(bit_vals.len(), bits.len());
        for (native_bit, gadget_bit) in bit_vals.into_iter().zip(bits) {
            assert_eq!(gadget_bit.get_value().unwrap(), native_bit);
        }

        //Test zero
        let bit_vals = Fr::zero().write_bits();
        let bits = Boolean::alloc_input_vec(cs.ns(|| "alloc zero"), &bit_vals).unwrap();
        assert_eq!(bit_vals.len(), bits.len());
        for (native_bit, gadget_bit) in bit_vals.into_iter().zip(bits) {
            assert_eq!(gadget_bit.get_value().unwrap(), native_bit);
        }

        //Test over the modulus bit vec
        let bit_vals = vec![true; Fr::size_in_bits()];
        let bits = Boolean::alloc_input_vec(cs.ns(|| "alloc all 1s bit vec"), &bit_vals).unwrap();
        assert_eq!(bit_vals.len(), bits.len());
        for (native_bit, gadget_bit) in bit_vals.into_iter().zip(bits) {
            assert_eq!(gadget_bit.get_value().unwrap(), native_bit);
        }
    }

    #[test]
    fn test_xor() {
        for a_val in [false, true].iter() {
            for b_val in [false, true].iter() {
                let mut cs = ConstraintSystem::<Fr>::new(SynthesisMode::Debug);
                let a = AllocatedBit::alloc(cs.ns(|| "a"), || Ok(*a_val)).unwrap();
                let b = AllocatedBit::alloc(cs.ns(|| "b"), || Ok(*b_val)).unwrap();
                let c = AllocatedBit::xor(&mut cs, &a, &b).unwrap();
                assert_eq!(c.value.unwrap(), *a_val ^ *b_val);

                assert!(cs.is_satisfied());
            }
        }
    }

    #[test]
    fn test_or() {
        for a_val in [false, true].iter() {
            for b_val in [false, true].iter() {
                let mut cs = ConstraintSystem::<Fr>::new(SynthesisMode::Debug);
                let a = AllocatedBit::alloc(cs.ns(|| "a"), || Ok(*a_val)).unwrap();
                let b = AllocatedBit::alloc(cs.ns(|| "b"), || Ok(*b_val)).unwrap();
                let c = AllocatedBit::or(&mut cs, &a, &b).unwrap();
                assert_eq!(c.value.unwrap(), *a_val | *b_val);

                assert!(cs.is_satisfied());
                assert!(cs.get("a/boolean") == if *a_val { Fr::one() } else { Fr::zero() });
                assert!(cs.get("b/boolean") == if *b_val { Fr::one() } else { Fr::zero() });
            }
        }
    }

    #[test]
    fn test_and() {
        for a_val in [false, true].iter() {
            for b_val in [false, true].iter() {
                let mut cs = ConstraintSystem::<Fr>::new(SynthesisMode::Debug);
                let a = AllocatedBit::alloc(cs.ns(|| "a"), || Ok(*a_val)).unwrap();
                let b = AllocatedBit::alloc(cs.ns(|| "b"), || Ok(*b_val)).unwrap();
                let c = AllocatedBit::and(&mut cs, &a, &b).unwrap();
                assert_eq!(c.value.unwrap(), *a_val & *b_val);

                assert!(cs.is_satisfied());
                assert!(cs.get("a/boolean") == if *a_val { Fr::one() } else { Fr::zero() });
                assert!(cs.get("b/boolean") == if *b_val { Fr::one() } else { Fr::zero() });
                assert!(
                    cs.get("and result")
                        == if *a_val & *b_val {
                            Fr::one()
                        } else {
                            Fr::zero()
                        }
                );

                // Invert the result and check if the constraint system is still satisfied
                cs.set(
                    "and result",
                    if *a_val & *b_val {
                        Fr::zero()
                    } else {
                        Fr::one()
                    },
                );
                assert!(!cs.is_satisfied());
            }
        }
    }

    #[test]
    fn test_and_not() {
        for a_val in [false, true].iter() {
            for b_val in [false, true].iter() {
                let mut cs = ConstraintSystem::<Fr>::new(SynthesisMode::Debug);
                let a = AllocatedBit::alloc(cs.ns(|| "a"), || Ok(*a_val)).unwrap();
                let b = AllocatedBit::alloc(cs.ns(|| "b"), || Ok(*b_val)).unwrap();
                let c = AllocatedBit::and_not(&mut cs, &a, &b).unwrap();
                assert_eq!(c.value.unwrap(), *a_val & !*b_val);

                assert!(cs.is_satisfied());
                assert!(cs.get("a/boolean") == if *a_val { Fr::one() } else { Fr::zero() });
                assert!(cs.get("b/boolean") == if *b_val { Fr::one() } else { Fr::zero() });
                assert!(
                    cs.get("and not result")
                        == if *a_val & !*b_val {
                            Fr::one()
                        } else {
                            Fr::zero()
                        }
                );

                // Invert the result and check if the constraint system is still satisfied
                cs.set(
                    "and not result",
                    if *a_val & !*b_val {
                        Fr::zero()
                    } else {
                        Fr::one()
                    },
                );
                assert!(!cs.is_satisfied());
            }
        }
    }

    #[test]
    fn test_nor() {
        for a_val in [false, true].iter() {
            for b_val in [false, true].iter() {
                let mut cs = ConstraintSystem::<Fr>::new(SynthesisMode::Debug);
                let a = AllocatedBit::alloc(cs.ns(|| "a"), || Ok(*a_val)).unwrap();
                let b = AllocatedBit::alloc(cs.ns(|| "b"), || Ok(*b_val)).unwrap();
                let c = AllocatedBit::nor(&mut cs, &a, &b).unwrap();
                assert_eq!(c.value.unwrap(), !*a_val & !*b_val);

                assert!(cs.is_satisfied());
                assert!(cs.get("a/boolean") == if *a_val { Fr::one() } else { Fr::zero() });
                assert!(cs.get("b/boolean") == if *b_val { Fr::one() } else { Fr::zero() });
                assert!(
                    cs.get("nor result")
                        == if !*a_val & !*b_val {
                            Fr::one()
                        } else {
                            Fr::zero()
                        }
                );

                // Invert the result and check if the constraint system is still satisfied
                cs.set(
                    "nor result",
                    if !*a_val & !*b_val {
                        Fr::zero()
                    } else {
                        Fr::one()
                    },
                );
                assert!(!cs.is_satisfied());
            }
        }
    }

    #[test]
    fn test_enforce_equal() {
        for a_bool in [false, true].iter().cloned() {
            for b_bool in [false, true].iter().cloned() {
                for a_neg in [false, true].iter().cloned() {
                    for b_neg in [false, true].iter().cloned() {
                        let mut cs = ConstraintSystem::<Fr>::new(SynthesisMode::Debug);

                        let mut a: Boolean = AllocatedBit::alloc(cs.ns(|| "a"), || Ok(a_bool))
                            .unwrap()
                            .into();
                        let mut b: Boolean = AllocatedBit::alloc(cs.ns(|| "b"), || Ok(b_bool))
                            .unwrap()
                            .into();

                        if a_neg {
                            a = a.not();
                        }
                        if b_neg {
                            b = b.not();
                        }

                        a.enforce_equal(&mut cs, &b).unwrap();

                        assert_eq!(cs.is_satisfied(), (a_bool ^ a_neg) == (b_bool ^ b_neg));
                    }
                }
            }
        }
    }

    #[test]
    fn test_conditional_enforce_equal() {
        for a_bool in [false, true].iter().cloned() {
            for b_bool in [false, true].iter().cloned() {
                for a_neg in [false, true].iter().cloned() {
                    for b_neg in [false, true].iter().cloned() {
                        let mut cs = ConstraintSystem::<Fr>::new(SynthesisMode::Debug);

                        // First test if constraint system is satisfied
                        // when we do want to enforce the condition.
                        let mut a: Boolean = AllocatedBit::alloc(cs.ns(|| "a"), || Ok(a_bool))
                            .unwrap()
                            .into();
                        let mut b: Boolean = AllocatedBit::alloc(cs.ns(|| "b"), || Ok(b_bool))
                            .unwrap()
                            .into();

                        if a_neg {
                            a = a.not();
                        }
                        if b_neg {
                            b = b.not();
                        }

                        a.conditional_enforce_equal(&mut cs, &b, &Boolean::constant(true))
                            .unwrap();

                        assert_eq!(cs.is_satisfied(), (a_bool ^ a_neg) == (b_bool ^ b_neg));

                        // Now test if constraint system is satisfied even
                        // when we don't want to enforce the condition.
                        let mut cs = ConstraintSystem::<Fr>::new(SynthesisMode::Debug);

                        let mut a: Boolean = AllocatedBit::alloc(cs.ns(|| "a"), || Ok(a_bool))
                            .unwrap()
                            .into();
                        let mut b: Boolean = AllocatedBit::alloc(cs.ns(|| "b"), || Ok(b_bool))
                            .unwrap()
                            .into();

                        if a_neg {
                            a = a.not();
                        }
                        if b_neg {
                            b = b.not();
                        }

                        let false_cond = AllocatedBit::alloc(cs.ns(|| "cond"), || Ok(false))
                            .unwrap()
                            .into();
                        a.conditional_enforce_equal(&mut cs, &b, &false_cond)
                            .unwrap();

                        assert!(cs.is_satisfied());
                    }
                }
            }
        }
    }

    #[test]
    fn test_boolean_negation() {
        let mut cs = ConstraintSystem::<Fr>::new(SynthesisMode::Debug);

        let mut b = Boolean::from(AllocatedBit::alloc(&mut cs, || Ok(true)).unwrap());

        match b {
            Boolean::Is(_) => {}
            _ => panic!("unexpected value"),
        }

        b = b.not();

        match b {
            Boolean::Not(_) => {}
            _ => panic!("unexpected value"),
        }

        b = b.not();

        match b {
            Boolean::Is(_) => {}
            _ => panic!("unexpected value"),
        }

        b = Boolean::constant(true);

        match b {
            Boolean::Constant(true) => {}
            _ => panic!("unexpected value"),
        }

        b = b.not();

        match b {
            Boolean::Constant(false) => {}
            _ => panic!("unexpected value"),
        }

        b = b.not();

        match b {
            Boolean::Constant(true) => {}
            _ => panic!("unexpected value"),
        }
    }

    #[derive(Copy, Clone, Debug)]
    enum OperandType {
        True,
        False,
        AllocatedTrue,
        AllocatedFalse,
        NegatedAllocatedTrue,
        NegatedAllocatedFalse,
    }

    #[test]
    fn test_boolean_xor() {
        let variants = [
            OperandType::True,
            OperandType::False,
            OperandType::AllocatedTrue,
            OperandType::AllocatedFalse,
            OperandType::NegatedAllocatedTrue,
            OperandType::NegatedAllocatedFalse,
        ];

        for first_operand in variants.iter().cloned() {
            for second_operand in variants.iter().cloned() {
                let mut cs = ConstraintSystem::<Fr>::new(SynthesisMode::Debug);

                let a;
                let b;

                {
                    let mut dyn_construct = |operand, name| {
                        let cs = cs.ns(|| name);

                        match operand {
                            OperandType::True => Boolean::constant(true),
                            OperandType::False => Boolean::constant(false),
                            OperandType::AllocatedTrue => {
                                Boolean::from(AllocatedBit::alloc(cs, || Ok(true)).unwrap())
                            }
                            OperandType::AllocatedFalse => {
                                Boolean::from(AllocatedBit::alloc(cs, || Ok(false)).unwrap())
                            }
                            OperandType::NegatedAllocatedTrue => {
                                Boolean::from(AllocatedBit::alloc(cs, || Ok(true)).unwrap()).not()
                            }
                            OperandType::NegatedAllocatedFalse => {
                                Boolean::from(AllocatedBit::alloc(cs, || Ok(false)).unwrap()).not()
                            }
                        }
                    };

                    a = dyn_construct(first_operand, "a");
                    b = dyn_construct(second_operand, "b");
                }

                let c = Boolean::xor(&mut cs, &a, &b).unwrap();

                assert!(cs.is_satisfied());

                match (first_operand, second_operand, c) {
                    (OperandType::True, OperandType::True, Boolean::Constant(false)) => {}
                    (OperandType::True, OperandType::False, Boolean::Constant(true)) => {}
                    (OperandType::True, OperandType::AllocatedTrue, Boolean::Not(_)) => {}
                    (OperandType::True, OperandType::AllocatedFalse, Boolean::Not(_)) => {}
                    (OperandType::True, OperandType::NegatedAllocatedTrue, Boolean::Is(_)) => {}
                    (OperandType::True, OperandType::NegatedAllocatedFalse, Boolean::Is(_)) => {}

                    (OperandType::False, OperandType::True, Boolean::Constant(true)) => {}
                    (OperandType::False, OperandType::False, Boolean::Constant(false)) => {}
                    (OperandType::False, OperandType::AllocatedTrue, Boolean::Is(_)) => {}
                    (OperandType::False, OperandType::AllocatedFalse, Boolean::Is(_)) => {}
                    (OperandType::False, OperandType::NegatedAllocatedTrue, Boolean::Not(_)) => {}
                    (OperandType::False, OperandType::NegatedAllocatedFalse, Boolean::Not(_)) => {}

                    (OperandType::AllocatedTrue, OperandType::True, Boolean::Not(_)) => {}
                    (OperandType::AllocatedTrue, OperandType::False, Boolean::Is(_)) => {}
                    (
                        OperandType::AllocatedTrue,
                        OperandType::AllocatedTrue,
                        Boolean::Is(ref v),
                    ) => {
                        assert!(cs.get("xor result") == Fr::zero());
                        assert_eq!(v.value, Some(false));
                    }
                    (
                        OperandType::AllocatedTrue,
                        OperandType::AllocatedFalse,
                        Boolean::Is(ref v),
                    ) => {
                        assert!(cs.get("xor result") == Fr::one());
                        assert_eq!(v.value, Some(true));
                    }
                    (
                        OperandType::AllocatedTrue,
                        OperandType::NegatedAllocatedTrue,
                        Boolean::Not(ref v),
                    ) => {
                        assert!(cs.get("xor result") == Fr::zero());
                        assert_eq!(v.value, Some(false));
                    }
                    (
                        OperandType::AllocatedTrue,
                        OperandType::NegatedAllocatedFalse,
                        Boolean::Not(ref v),
                    ) => {
                        assert!(cs.get("xor result") == Fr::one());
                        assert_eq!(v.value, Some(true));
                    }

                    (OperandType::AllocatedFalse, OperandType::True, Boolean::Not(_)) => {}
                    (OperandType::AllocatedFalse, OperandType::False, Boolean::Is(_)) => {}
                    (
                        OperandType::AllocatedFalse,
                        OperandType::AllocatedTrue,
                        Boolean::Is(ref v),
                    ) => {
                        assert!(cs.get("xor result") == Fr::one());
                        assert_eq!(v.value, Some(true));
                    }
                    (
                        OperandType::AllocatedFalse,
                        OperandType::AllocatedFalse,
                        Boolean::Is(ref v),
                    ) => {
                        assert!(cs.get("xor result") == Fr::zero());
                        assert_eq!(v.value, Some(false));
                    }
                    (
                        OperandType::AllocatedFalse,
                        OperandType::NegatedAllocatedTrue,
                        Boolean::Not(ref v),
                    ) => {
                        assert!(cs.get("xor result") == Fr::one());
                        assert_eq!(v.value, Some(true));
                    }
                    (
                        OperandType::AllocatedFalse,
                        OperandType::NegatedAllocatedFalse,
                        Boolean::Not(ref v),
                    ) => {
                        assert!(cs.get("xor result") == Fr::zero());
                        assert_eq!(v.value, Some(false));
                    }

                    (OperandType::NegatedAllocatedTrue, OperandType::True, Boolean::Is(_)) => {}
                    (OperandType::NegatedAllocatedTrue, OperandType::False, Boolean::Not(_)) => {}
                    (
                        OperandType::NegatedAllocatedTrue,
                        OperandType::AllocatedTrue,
                        Boolean::Not(ref v),
                    ) => {
                        assert!(cs.get("xor result") == Fr::zero());
                        assert_eq!(v.value, Some(false));
                    }
                    (
                        OperandType::NegatedAllocatedTrue,
                        OperandType::AllocatedFalse,
                        Boolean::Not(ref v),
                    ) => {
                        assert!(cs.get("xor result") == Fr::one());
                        assert_eq!(v.value, Some(true));
                    }
                    (
                        OperandType::NegatedAllocatedTrue,
                        OperandType::NegatedAllocatedTrue,
                        Boolean::Is(ref v),
                    ) => {
                        assert!(cs.get("xor result") == Fr::zero());
                        assert_eq!(v.value, Some(false));
                    }
                    (
                        OperandType::NegatedAllocatedTrue,
                        OperandType::NegatedAllocatedFalse,
                        Boolean::Is(ref v),
                    ) => {
                        assert!(cs.get("xor result") == Fr::one());
                        assert_eq!(v.value, Some(true));
                    }

                    (OperandType::NegatedAllocatedFalse, OperandType::True, Boolean::Is(_)) => {}
                    (OperandType::NegatedAllocatedFalse, OperandType::False, Boolean::Not(_)) => {}
                    (
                        OperandType::NegatedAllocatedFalse,
                        OperandType::AllocatedTrue,
                        Boolean::Not(ref v),
                    ) => {
                        assert!(cs.get("xor result") == Fr::one());
                        assert_eq!(v.value, Some(true));
                    }
                    (
                        OperandType::NegatedAllocatedFalse,
                        OperandType::AllocatedFalse,
                        Boolean::Not(ref v),
                    ) => {
                        assert!(cs.get("xor result") == Fr::zero());
                        assert_eq!(v.value, Some(false));
                    }
                    (
                        OperandType::NegatedAllocatedFalse,
                        OperandType::NegatedAllocatedTrue,
                        Boolean::Is(ref v),
                    ) => {
                        assert!(cs.get("xor result") == Fr::one());
                        assert_eq!(v.value, Some(true));
                    }
                    (
                        OperandType::NegatedAllocatedFalse,
                        OperandType::NegatedAllocatedFalse,
                        Boolean::Is(ref v),
                    ) => {
                        assert!(cs.get("xor result") == Fr::zero());
                        assert_eq!(v.value, Some(false));
                    }

                    _ => panic!("this should never be encountered"),
                }
            }
        }
    }

    #[test]
    fn test_boolean_cond_select() {
        let variants = [
            OperandType::True,
            OperandType::False,
            OperandType::AllocatedTrue,
            OperandType::AllocatedFalse,
            OperandType::NegatedAllocatedTrue,
            OperandType::NegatedAllocatedFalse,
        ];

        for condition in variants.iter().cloned() {
            for first_operand in variants.iter().cloned() {
                for second_operand in variants.iter().cloned() {
                    let mut cs = ConstraintSystem::<Fr>::new(SynthesisMode::Debug);

                    let cond;
                    let a;
                    let b;

                    {
                        let mut dyn_construct = |operand, name| {
                            let cs = cs.ns(|| name);

                            match operand {
                                OperandType::True => Boolean::constant(true),
                                OperandType::False => Boolean::constant(false),
                                OperandType::AllocatedTrue => {
                                    Boolean::from(AllocatedBit::alloc(cs, || Ok(true)).unwrap())
                                }
                                OperandType::AllocatedFalse => {
                                    Boolean::from(AllocatedBit::alloc(cs, || Ok(false)).unwrap())
                                }
                                OperandType::NegatedAllocatedTrue => {
                                    Boolean::from(AllocatedBit::alloc(cs, || Ok(true)).unwrap())
                                        .not()
                                }
                                OperandType::NegatedAllocatedFalse => {
                                    Boolean::from(AllocatedBit::alloc(cs, || Ok(false)).unwrap())
                                        .not()
                                }
                            }
                        };

                        cond = dyn_construct(condition, "cond");
                        a = dyn_construct(first_operand, "a");
                        b = dyn_construct(second_operand, "b");
                    }

                    let before = cs.num_constraints();
                    let c = Boolean::conditionally_select(&mut cs, &cond, &a, &b).unwrap();
                    let after = cs.num_constraints();

                    assert!(
                        cs.is_satisfied(),
                        "failed with operands: cond: {:?}, a: {:?}, b: {:?}",
                        condition,
                        first_operand,
                        second_operand,
                    );
                    assert_eq!(
                        c.get_value(),
                        if cond.get_value().unwrap() {
                            a.get_value()
                        } else {
                            b.get_value()
                        }
                    );
                    assert!(<Boolean as CondSelectGadget<Fr>>::cost() >= after - before);
                }
            }
        }
    }

    #[test]
    fn test_boolean_or() {
        let variants = [
            OperandType::True,
            OperandType::False,
            OperandType::AllocatedTrue,
            OperandType::AllocatedFalse,
            OperandType::NegatedAllocatedTrue,
            OperandType::NegatedAllocatedFalse,
        ];

        for first_operand in variants.iter().cloned() {
            for second_operand in variants.iter().cloned() {
                let mut cs = ConstraintSystem::<Fr>::new(SynthesisMode::Debug);

                let a;
                let b;

                {
                    let mut dyn_construct = |operand, name| {
                        let cs = cs.ns(|| name);

                        match operand {
                            OperandType::True => Boolean::constant(true),
                            OperandType::False => Boolean::constant(false),
                            OperandType::AllocatedTrue => {
                                Boolean::from(AllocatedBit::alloc(cs, || Ok(true)).unwrap())
                            }
                            OperandType::AllocatedFalse => {
                                Boolean::from(AllocatedBit::alloc(cs, || Ok(false)).unwrap())
                            }
                            OperandType::NegatedAllocatedTrue => {
                                Boolean::from(AllocatedBit::alloc(cs, || Ok(true)).unwrap()).not()
                            }
                            OperandType::NegatedAllocatedFalse => {
                                Boolean::from(AllocatedBit::alloc(cs, || Ok(false)).unwrap()).not()
                            }
                        }
                    };

                    a = dyn_construct(first_operand, "a");
                    b = dyn_construct(second_operand, "b");
                }

                let c = Boolean::or(&mut cs, &a, &b).unwrap();

                assert!(cs.is_satisfied());

                match (first_operand, second_operand, c) {
                    (OperandType::True, OperandType::True, Boolean::Constant(true)) => {}
                    (OperandType::True, OperandType::False, Boolean::Constant(true)) => {}
                    (OperandType::True, OperandType::AllocatedTrue, Boolean::Constant(true)) => {}
                    (OperandType::True, OperandType::AllocatedFalse, Boolean::Constant(true)) => {}
                    (
                        OperandType::True,
                        OperandType::NegatedAllocatedTrue,
                        Boolean::Constant(true),
                    ) => {}
                    (
                        OperandType::True,
                        OperandType::NegatedAllocatedFalse,
                        Boolean::Constant(true),
                    ) => {}

                    (OperandType::False, OperandType::True, Boolean::Constant(true)) => {}
                    (OperandType::False, OperandType::False, Boolean::Constant(false)) => {}
                    (OperandType::False, OperandType::AllocatedTrue, Boolean::Is(_)) => {}
                    (OperandType::False, OperandType::AllocatedFalse, Boolean::Is(_)) => {}
                    (OperandType::False, OperandType::NegatedAllocatedTrue, Boolean::Not(_)) => {}
                    (OperandType::False, OperandType::NegatedAllocatedFalse, Boolean::Not(_)) => {}

                    (OperandType::AllocatedTrue, OperandType::True, Boolean::Constant(true)) => {}
                    (OperandType::AllocatedTrue, OperandType::False, Boolean::Is(_)) => {}
                    (
                        OperandType::AllocatedTrue,
                        OperandType::AllocatedTrue,
                        Boolean::Is(ref v),
                    ) => {
                        assert_eq!(v.value, Some(true));
                    }
                    (
                        OperandType::AllocatedTrue,
                        OperandType::AllocatedFalse,
                        Boolean::Is(ref v),
                    ) => {
                        assert_eq!(v.value, Some(true));
                    }
                    (
                        OperandType::AllocatedTrue,
                        OperandType::NegatedAllocatedTrue,
                        Boolean::Not(ref v),
                    ) => {
                        assert_eq!(v.value, Some(false));
                    }
                    (
                        OperandType::AllocatedTrue,
                        OperandType::NegatedAllocatedFalse,
                        Boolean::Not(ref v),
                    ) => {
                        assert_eq!(v.value, Some(false));
                    }

                    (OperandType::AllocatedFalse, OperandType::True, Boolean::Constant(true)) => {}
                    (OperandType::AllocatedFalse, OperandType::False, Boolean::Is(_)) => {}
                    (
                        OperandType::AllocatedFalse,
                        OperandType::AllocatedTrue,
                        Boolean::Is(ref v),
                    ) => {
                        assert_eq!(v.value, Some(true));
                    }
                    (
                        OperandType::AllocatedFalse,
                        OperandType::AllocatedFalse,
                        Boolean::Is(ref v),
                    ) => {
                        assert_eq!(v.value, Some(false));
                    }
                    (
                        OperandType::AllocatedFalse,
                        OperandType::NegatedAllocatedTrue,
                        Boolean::Not(ref v),
                    ) => {
                        assert_eq!(v.value, Some(true));
                    }
                    (
                        OperandType::AllocatedFalse,
                        OperandType::NegatedAllocatedFalse,
                        Boolean::Not(ref v),
                    ) => {
                        assert_eq!(v.value, Some(false));
                    }

                    (
                        OperandType::NegatedAllocatedTrue,
                        OperandType::True,
                        Boolean::Constant(true),
                    ) => {}
                    (OperandType::NegatedAllocatedTrue, OperandType::False, Boolean::Not(_)) => {}
                    (
                        OperandType::NegatedAllocatedTrue,
                        OperandType::AllocatedTrue,
                        Boolean::Not(ref v),
                    ) => {
                        assert_eq!(v.value, Some(false));
                    }
                    (
                        OperandType::NegatedAllocatedTrue,
                        OperandType::AllocatedFalse,
                        Boolean::Not(ref v),
                    ) => {
                        assert_eq!(v.value, Some(true));
                    }
                    (
                        OperandType::NegatedAllocatedTrue,
                        OperandType::NegatedAllocatedTrue,
                        Boolean::Not(ref v),
                    ) => {
                        assert_eq!(v.value, Some(true));
                    }
                    (
                        OperandType::NegatedAllocatedTrue,
                        OperandType::NegatedAllocatedFalse,
                        Boolean::Not(ref v),
                    ) => {
                        assert_eq!(v.value, Some(false));
                    }

                    (
                        OperandType::NegatedAllocatedFalse,
                        OperandType::True,
                        Boolean::Constant(true),
                    ) => {}
                    (OperandType::NegatedAllocatedFalse, OperandType::False, Boolean::Not(_)) => {}
                    (
                        OperandType::NegatedAllocatedFalse,
                        OperandType::AllocatedTrue,
                        Boolean::Not(ref v),
                    ) => {
                        assert_eq!(v.value, Some(false));
                    }
                    (
                        OperandType::NegatedAllocatedFalse,
                        OperandType::AllocatedFalse,
                        Boolean::Not(ref v),
                    ) => {
                        assert_eq!(v.value, Some(false));
                    }
                    (
                        OperandType::NegatedAllocatedFalse,
                        OperandType::NegatedAllocatedTrue,
                        Boolean::Not(ref v),
                    ) => {
                        assert_eq!(v.value, Some(false));
                    }
                    (
                        OperandType::NegatedAllocatedFalse,
                        OperandType::NegatedAllocatedFalse,
                        Boolean::Not(ref v),
                    ) => {
                        assert_eq!(v.value, Some(false));
                    }

                    _ => panic!(
                        "this should never be encountered, in case: (a = {:?}, b = {:?}, c = {:?})",
                        a, b, c
                    ),
                }
            }
        }
    }

    #[test]
    fn test_boolean_and() {
        let variants = [
            OperandType::True,
            OperandType::False,
            OperandType::AllocatedTrue,
            OperandType::AllocatedFalse,
            OperandType::NegatedAllocatedTrue,
            OperandType::NegatedAllocatedFalse,
        ];

        for first_operand in variants.iter().cloned() {
            for second_operand in variants.iter().cloned() {
                let mut cs = ConstraintSystem::<Fr>::new(SynthesisMode::Debug);

                let a;
                let b;

                {
                    let mut dyn_construct = |operand, name| {
                        let cs = cs.ns(|| name);

                        match operand {
                            OperandType::True => Boolean::constant(true),
                            OperandType::False => Boolean::constant(false),
                            OperandType::AllocatedTrue => {
                                Boolean::from(AllocatedBit::alloc(cs, || Ok(true)).unwrap())
                            }
                            OperandType::AllocatedFalse => {
                                Boolean::from(AllocatedBit::alloc(cs, || Ok(false)).unwrap())
                            }
                            OperandType::NegatedAllocatedTrue => {
                                Boolean::from(AllocatedBit::alloc(cs, || Ok(true)).unwrap()).not()
                            }
                            OperandType::NegatedAllocatedFalse => {
                                Boolean::from(AllocatedBit::alloc(cs, || Ok(false)).unwrap()).not()
                            }
                        }
                    };

                    a = dyn_construct(first_operand, "a");
                    b = dyn_construct(second_operand, "b");
                }

                let c = Boolean::and(&mut cs, &a, &b).unwrap();

                assert!(cs.is_satisfied());

                match (first_operand, second_operand, c) {
                    (OperandType::True, OperandType::True, Boolean::Constant(true)) => {}
                    (OperandType::True, OperandType::False, Boolean::Constant(false)) => {}
                    (OperandType::True, OperandType::AllocatedTrue, Boolean::Is(_)) => {}
                    (OperandType::True, OperandType::AllocatedFalse, Boolean::Is(_)) => {}
                    (OperandType::True, OperandType::NegatedAllocatedTrue, Boolean::Not(_)) => {}
                    (OperandType::True, OperandType::NegatedAllocatedFalse, Boolean::Not(_)) => {}

                    (OperandType::False, OperandType::True, Boolean::Constant(false)) => {}
                    (OperandType::False, OperandType::False, Boolean::Constant(false)) => {}
                    (OperandType::False, OperandType::AllocatedTrue, Boolean::Constant(false)) => {}
                    (OperandType::False, OperandType::AllocatedFalse, Boolean::Constant(false)) => {
                    }
                    (
                        OperandType::False,
                        OperandType::NegatedAllocatedTrue,
                        Boolean::Constant(false),
                    ) => {}
                    (
                        OperandType::False,
                        OperandType::NegatedAllocatedFalse,
                        Boolean::Constant(false),
                    ) => {}

                    (OperandType::AllocatedTrue, OperandType::True, Boolean::Is(_)) => {}
                    (OperandType::AllocatedTrue, OperandType::False, Boolean::Constant(false)) => {}
                    (
                        OperandType::AllocatedTrue,
                        OperandType::AllocatedTrue,
                        Boolean::Is(ref v),
                    ) => {
                        assert!(cs.get("and result") == Fr::one());
                        assert_eq!(v.value, Some(true));
                    }
                    (
                        OperandType::AllocatedTrue,
                        OperandType::AllocatedFalse,
                        Boolean::Is(ref v),
                    ) => {
                        assert!(cs.get("and result") == Fr::zero());
                        assert_eq!(v.value, Some(false));
                    }
                    (
                        OperandType::AllocatedTrue,
                        OperandType::NegatedAllocatedTrue,
                        Boolean::Is(ref v),
                    ) => {
                        assert!(cs.get("and not result") == Fr::zero());
                        assert_eq!(v.value, Some(false));
                    }
                    (
                        OperandType::AllocatedTrue,
                        OperandType::NegatedAllocatedFalse,
                        Boolean::Is(ref v),
                    ) => {
                        assert!(cs.get("and not result") == Fr::one());
                        assert_eq!(v.value, Some(true));
                    }

                    (OperandType::AllocatedFalse, OperandType::True, Boolean::Is(_)) => {}
                    (OperandType::AllocatedFalse, OperandType::False, Boolean::Constant(false)) => {
                    }
                    (
                        OperandType::AllocatedFalse,
                        OperandType::AllocatedTrue,
                        Boolean::Is(ref v),
                    ) => {
                        assert!(cs.get("and result") == Fr::zero());
                        assert_eq!(v.value, Some(false));
                    }
                    (
                        OperandType::AllocatedFalse,
                        OperandType::AllocatedFalse,
                        Boolean::Is(ref v),
                    ) => {
                        assert!(cs.get("and result") == Fr::zero());
                        assert_eq!(v.value, Some(false));
                    }
                    (
                        OperandType::AllocatedFalse,
                        OperandType::NegatedAllocatedTrue,
                        Boolean::Is(ref v),
                    ) => {
                        assert!(cs.get("and not result") == Fr::zero());
                        assert_eq!(v.value, Some(false));
                    }
                    (
                        OperandType::AllocatedFalse,
                        OperandType::NegatedAllocatedFalse,
                        Boolean::Is(ref v),
                    ) => {
                        assert!(cs.get("and not result") == Fr::zero());
                        assert_eq!(v.value, Some(false));
                    }

                    (OperandType::NegatedAllocatedTrue, OperandType::True, Boolean::Not(_)) => {}
                    (
                        OperandType::NegatedAllocatedTrue,
                        OperandType::False,
                        Boolean::Constant(false),
                    ) => {}
                    (
                        OperandType::NegatedAllocatedTrue,
                        OperandType::AllocatedTrue,
                        Boolean::Is(ref v),
                    ) => {
                        assert!(cs.get("and not result") == Fr::zero());
                        assert_eq!(v.value, Some(false));
                    }
                    (
                        OperandType::NegatedAllocatedTrue,
                        OperandType::AllocatedFalse,
                        Boolean::Is(ref v),
                    ) => {
                        assert!(cs.get("and not result") == Fr::zero());
                        assert_eq!(v.value, Some(false));
                    }
                    (
                        OperandType::NegatedAllocatedTrue,
                        OperandType::NegatedAllocatedTrue,
                        Boolean::Is(ref v),
                    ) => {
                        assert!(cs.get("nor result") == Fr::zero());
                        assert_eq!(v.value, Some(false));
                    }
                    (
                        OperandType::NegatedAllocatedTrue,
                        OperandType::NegatedAllocatedFalse,
                        Boolean::Is(ref v),
                    ) => {
                        assert!(cs.get("nor result") == Fr::zero());
                        assert_eq!(v.value, Some(false));
                    }

                    (OperandType::NegatedAllocatedFalse, OperandType::True, Boolean::Not(_)) => {}
                    (
                        OperandType::NegatedAllocatedFalse,
                        OperandType::False,
                        Boolean::Constant(false),
                    ) => {}
                    (
                        OperandType::NegatedAllocatedFalse,
                        OperandType::AllocatedTrue,
                        Boolean::Is(ref v),
                    ) => {
                        assert!(cs.get("and not result") == Fr::one());
                        assert_eq!(v.value, Some(true));
                    }
                    (
                        OperandType::NegatedAllocatedFalse,
                        OperandType::AllocatedFalse,
                        Boolean::Is(ref v),
                    ) => {
                        assert!(cs.get("and not result") == Fr::zero());
                        assert_eq!(v.value, Some(false));
                    }
                    (
                        OperandType::NegatedAllocatedFalse,
                        OperandType::NegatedAllocatedTrue,
                        Boolean::Is(ref v),
                    ) => {
                        assert!(cs.get("nor result") == Fr::zero());
                        assert_eq!(v.value, Some(false));
                    }
                    (
                        OperandType::NegatedAllocatedFalse,
                        OperandType::NegatedAllocatedFalse,
                        Boolean::Is(ref v),
                    ) => {
                        assert!(cs.get("nor result") == Fr::one());
                        assert_eq!(v.value, Some(true));
                    }

                    _ => {
                        panic!(
                            "unexpected behavior at {:?} AND {:?}",
                            first_operand, second_operand
                        );
                    }
                }
            }
        }
    }

    #[test]
    fn test_enforce_in_field() {
        {
            let mut cs = ConstraintSystem::<Fr>::new(SynthesisMode::Debug);

            let mut bits = vec![];
            for (i, b) in BitIterator::new(Fr::characteristic()).skip(1).enumerate() {
                bits.push(Boolean::from(
                    AllocatedBit::alloc(cs.ns(|| format!("bit_gadget {}", i)), || Ok(b)).unwrap(),
                ));
            }

            Boolean::enforce_in_field::<_, _, Fr>(&mut cs, &bits).unwrap();

            assert!(!cs.is_satisfied());
        }

        let mut rng = XorShiftRng::seed_from_u64(1231275789u64);

        for _ in 0..1000 {
            let r = Fr::rand(&mut rng);
            let mut cs = ConstraintSystem::<Fr>::new(SynthesisMode::Debug);

            let mut bits = vec![];
            for (i, b) in BitIterator::new(r.into_repr()).skip(1).enumerate() {
                bits.push(Boolean::from(
                    AllocatedBit::alloc(cs.ns(|| format!("bit_gadget {}", i)), || Ok(b)).unwrap(),
                ));
            }

            Boolean::enforce_in_field::<_, _, Fr>(&mut cs, &bits).unwrap();

            assert!(cs.is_satisfied());
        }

        // for _ in 0..1000 {
        //     // Sample a random element not in the field
        //     let r = loop {
        //         let mut a = Fr::rand(&mut rng).into_repr();
        //         let b = Fr::rand(&mut rng).into_repr();

        //         a.add_nocarry(&b);
        //         // we're shaving off the high bit_gadget later
        //         a.as_mut()[3] &= 0x7fffffffffffffff;
        //         if Fr::from_repr(a).is_err() {
        //             break a;
        //         }
        //     };

        //     let mut cs = ConstraintSystem::<Fr>::new();

        //     let mut bits = vec![];
        //     for (i, b) in BitIterator::new(r).skip(1).enumerate() {
        //         bits.push(Boolean::from(
        //             AllocatedBit::alloc(cs.ns(|| format!("bit_gadget {}",
        // i)), Some(b))                 .unwrap(),
        //         ));
        //     }

        //     Boolean::enforce_in_field::<_, _, Fr>(&mut cs, &bits).unwrap();

        //     assert!(!cs.is_satisfied());
        // }
    }

    #[test]
    fn test_enforce_nand() {
        {
            let mut cs = ConstraintSystem::<Fr>::new(SynthesisMode::Debug);

            assert!(Boolean::enforce_nand(&mut cs, &[Boolean::constant(false)]).is_ok());
            assert!(Boolean::enforce_nand(&mut cs, &[Boolean::constant(true)]).is_err());
        }

        for i in 1..5 {
            // with every possible assignment for them
            for mut b in 0..(1 << i) {
                // with every possible negation
                for mut n in 0..(1 << i) {
                    let mut cs = ConstraintSystem::<Fr>::new(SynthesisMode::Debug);

                    let mut expected = true;

                    let mut bits = vec![];
                    for j in 0..i {
                        expected &= b & 1 == 1;

                        if n & 1 == 1 {
                            bits.push(Boolean::from(
                                AllocatedBit::alloc(cs.ns(|| format!("bit_gadget {}", j)), || {
                                    Ok(b & 1 == 1)
                                })
                                .unwrap(),
                            ));
                        } else {
                            bits.push(
                                Boolean::from(
                                    AllocatedBit::alloc(
                                        cs.ns(|| format!("bit_gadget {}", j)),
                                        || Ok(b & 1 == 0),
                                    )
                                    .unwrap(),
                                )
                                .not(),
                            );
                        }

                        b >>= 1;
                        n >>= 1;
                    }

                    let expected = !expected;

                    Boolean::enforce_nand(&mut cs, &bits).unwrap();

                    if expected {
                        assert!(cs.is_satisfied());
                    } else {
                        assert!(!cs.is_satisfied());
                    }
                }
            }
        }
    }

    #[test]
    fn test_kary_and() {
        // test different numbers of operands
        for i in 1..15 {
            // with every possible assignment for them
            for mut b in 0..(1 << i) {
                let mut cs = ConstraintSystem::<Fr>::new(SynthesisMode::Debug);

                let mut expected = true;

                let mut bits = vec![];
                for j in 0..i {
                    expected &= b & 1 == 1;

                    bits.push(Boolean::from(
                        AllocatedBit::alloc(cs.ns(|| format!("bit_gadget {}", j)), || {
                            Ok(b & 1 == 1)
                        })
                        .unwrap(),
                    ));
                    b >>= 1;
                }

                let r = Boolean::kary_and(&mut cs, &bits).unwrap();

                assert!(cs.is_satisfied());

                match r {
                    Boolean::Is(ref r) => {
                        assert_eq!(r.value.unwrap(), expected);
                    }
                    _ => unreachable!(),
                }
            }
        }
    }
}<|MERGE_RESOLUTION|>--- conflicted
+++ resolved
@@ -947,17 +947,13 @@
 #[cfg(test)]
 mod test {
     use super::{AllocatedBit, Boolean};
-<<<<<<< HEAD
-    use crate::{prelude::*, test_constraint_system::TestConstraintSystem};
-    use algebra::{fields::tweedle::Fr, BitIterator, Group, Field, PrimeField, ToBits, UniformRand};
-    use r1cs_core::ConstraintSystem;
-=======
     use crate::prelude::*;
-    use algebra::{fields::bls12_381::Fr, BitIterator, Field, PrimeField, ToBits, UniformRand};
+    use algebra::{
+        fields::tweedle::Fr, BitIterator, Field, Group, PrimeField, ToBits, UniformRand,
+    };
     use r1cs_core::{
         ConstraintSystem, ConstraintSystemAbstract, ConstraintSystemDebugger, SynthesisMode,
     };
->>>>>>> d41aef65
     use rand::{Rng, SeedableRng};
     use rand_xorshift::XorShiftRng;
     use std::str::FromStr;
