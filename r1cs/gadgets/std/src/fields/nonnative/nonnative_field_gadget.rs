--- conflicted
+++ resolved
@@ -1265,8 +1265,7 @@
         unimplemented!();
     }
 
-<<<<<<< HEAD
-    fn conditionally_add<CS: ConstraintSystem<ConstraintF>>(
+    fn conditionally_add<CS: ConstraintSystemAbstract<ConstraintF>>(
         &self,
         mut cs: CS,
         cond: &Boolean,
@@ -1281,12 +1280,8 @@
         )
     }
 
-    /// Addition of non-natives without reduction
-    fn add<CS: ConstraintSystem<ConstraintF>>(
-=======
     /// Addition of non-natives, outputs non-normal form.
     fn add<CS: ConstraintSystemAbstract<ConstraintF>>(
->>>>>>> c0f35a95
         &self,
         mut cs: CS,
         other: &Self,
