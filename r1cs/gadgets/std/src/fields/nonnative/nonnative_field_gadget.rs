--- conflicted
+++ resolved
@@ -1047,7 +1047,6 @@
         unimplemented!();
     }
 
-<<<<<<< HEAD
     fn conditionally_add<CS: ConstraintSystemAbstract<ConstraintF>>(
         &self,
         mut cs: CS,
@@ -1063,10 +1062,7 @@
         )
     }
 
-    /// Addition of non-natives without reduction
-=======
     /// Addition of non-natives, outputs non-normal form.
->>>>>>> b8dd43a8
     fn add<CS: ConstraintSystemAbstract<ConstraintF>>(
         &self,
         mut cs: CS,
