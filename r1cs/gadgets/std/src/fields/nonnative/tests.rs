--- conflicted
+++ resolved
@@ -1016,20 +1016,12 @@
 // Implementation of the above non-native arithmetic tests for different curves
 nonnative_test!(TweedleFqFr, TweedleFq, TweedleFr);
 nonnative_test!(TweedleFrFq, TweedleFr, TweedleFq);
-<<<<<<< HEAD
-// nonnative_test!(Bn382FqFr, Bn382Fq, Bn382Fr);
-// nonnative_test!(Bn382FrFq, Bn382Fr, Bn382Fq);
-// nonnative_test!(Bn382Frsecp256k1Fq, Bn382Fr, secp256k1Fq);
-// nonnative_test!(Bn382Frsecp256k1Fr, Bn382Fr, secp256k1Fr);
 //TODO: Doesn't work if "density-optimized" feature is not enabled. Discover why.
 #[cfg(feature = "density-optimized")]
 nonnative_test!(TweedleFred25519Fq, TweedleFr, ed25519Fq);
 //TODO: Doesn't work if "density-optimized" feature is not enabled. Discover why.
 #[cfg(feature = "density-optimized")]
 nonnative_test!(TweedleFred25519Fr, TweedleFr, ed25519Fr);
-// nonnative_test!(Bn382FrTweedleFq, Bn382Fr, TweedleFq);
-=======
->>>>>>> 6e33335b
 // TODO: This test, along with some others, seems to cause troubles
 //       with the enforce_in_field gadget. It doesn't work either in density-optimized or constraint-optimized mode. Fix it.
 /*nonnative_test!(
