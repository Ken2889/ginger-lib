--- conflicted
+++ resolved
@@ -26,11 +26,7 @@
         nonnative::{
             nonnative_field_gadget::{bench_mul_without_reduce, NonNativeFieldGadget},
             nonnative_field_mul_result_gadget::NonNativeFieldMulResultGadget,
-<<<<<<< HEAD
-            params::{find_parameters, get_params, SURFEIT},
-=======
             params::{find_parameters, get_params, test_different_constraint, SURFEIT},
->>>>>>> d24012ec
             reduce::Reducer,
         },
         FieldGadget,
@@ -40,7 +36,6 @@
 
 const TEST_COUNT: usize = 500;
 const STRESS_TEST_COUNT: usize = 200;
-<<<<<<< HEAD
 
 #[test]
 fn ceil_log_2_biguint_test() {
@@ -62,7 +57,7 @@
     }
 }
 
-#[test]
+/*#[test]
 fn get_params_test() {
     use crate::fields::nonnative::params::find_parameters;
 
@@ -113,81 +108,6 @@
         println!("constraints: {}", constraints);
     }
 
-    assert_eq!(out, test_vector_out);
-}
-
-=======
-
-#[test]
-fn ceil_log_2_biguint_test() {
-    let rng = &mut thread_rng();
-    for _ in 0..TEST_COUNT {
-        let n = rng.gen_range(0..512);
-        let mut x: BigUint = Pow::pow(BigUint::from(2usize), &n);
-        let mut result = ceil_log_2!(x.clone());
-        assert!(
-            result == n,
-            "ceil_log_2!() outputs wrong log on pure power of two."
-        );
-        x += 1u32;
-        result = ceil_log_2!(x);
-        assert!(
-            result == n + 1,
-            "ceil_log_2!() outputs wrong log on a power of two, plus one."
-        );
-    }
-}
-
-/*#[test]
-fn get_params_test() {
-    use crate::fields::nonnative::params::find_parameters;
-
-    // from independent computation using Wolfram Mathematica.
-    let test_vector_ins = vec![
-        // Base Field 255 bit
-        (255usize, 255usize),
-        (255, 256),
-        (255, 382),
-        (255, 753),
-        (255, 2048),
-        (255, 4096),
-        // Base field 382 bit
-        (382, 255),
-        (382, 256),
-        (382, 382),
-        (382, 753),
-        (382, 2048),
-        (382, 4096),
-    ];
-    let test_vector_out = vec![
-        // Base Field 255 bit
-        (6usize, 43usize, 748usize),
-        (6, 43, 750),
-        (7, 55, 1216),
-        (14, 54, 2663),
-        (28, 74, 8473),
-        (55, 75, 19941),
-        // Base Field 382 bit
-        (4, 64, 657),
-        (4, 64, 659),
-        (6, 64, 1044),
-        (9, 84, 2255),
-        (24, 86, 7001),
-        (36, 114, 15853),
-    ];
-
-    let mut out = vec![];
-    for (base_field_size, target_field_size) in test_vector_ins.iter() {
-        let (num_limbs, bits_per_limb, constraints) = find_parameters(*base_field_size, *target_field_size);
-        out.push((num_limbs, bits_per_limb, constraints));
-
-        println!("base field size: {}", base_field_size);
-        println!("target field size: {}", target_field_size);
-        println!("num_limbs: {}", num_limbs);
-        println!("bits_per_limb: {}", bits_per_limb);
-        println!("constraints: {}", constraints);
-    }
-
     assert_eq!(
         out,
         test_vector_out
@@ -195,25 +115,15 @@
 }
 */
 
->>>>>>> d24012ec
 /*************************************************************************************************
  *
  * elementary arithemtic tests
  *
  * ***********************************************************************************************/
-<<<<<<< HEAD
-#[allow(dead_code)]
-fn constraint_count_test<SimulationF: PrimeField, ConstraintF: PrimeField, R: RngCore>(
-    rng: &mut R,
-) {
-    let (_, _, constraints) =
-        find_parameters(ConstraintF::size_in_bits(), SimulationF::size_in_bits());
-=======
 fn constraint_count_test<SimulationF: PrimeField, ConstraintF: PrimeField, R: RngCore>(
     rng: &mut R,
 ) {
     let (_, _, constraints) = find_parameters::<SimulationF, ConstraintF>();
->>>>>>> d24012ec
 
     let mut cs = ConstraintSystem::<ConstraintF>::new(SynthesisMode::Debug);
     let a = NonNativeFieldGadget::<SimulationF, ConstraintF>::alloc_random(
@@ -221,20 +131,6 @@
         rng,
         SURFEIT as usize,
     )
-<<<<<<< HEAD
-    .unwrap();
-    let b = NonNativeFieldGadget::<SimulationF, ConstraintF>::alloc_random(
-        cs.ns(|| "alloc random b"),
-        rng,
-        SURFEIT as usize,
-    )
-    .unwrap();
-    let _a_times_b = a
-        .mul_without_prereduce(cs.ns(|| "a * b"), &b)
-        .unwrap()
-        .reduce(cs.ns(|| "reduce a * b"))
-        .unwrap();
-=======
     .unwrap();
     let b = NonNativeFieldGadget::<SimulationF, ConstraintF>::alloc_random(
         cs.ns(|| "alloc random b"),
@@ -245,7 +141,6 @@
     let a_times_b = a.mul_without_prereduce(cs.ns(|| "a * b"), &b).unwrap();
 
     let _res = a_times_b.reduce(cs.ns(|| "reduce a * b")).unwrap();
->>>>>>> d24012ec
 
     assert!(
         cs.num_constraints() == constraints,
@@ -288,17 +183,9 @@
 ) {
     for _ in 0..TEST_COUNT {
         let mut cs = ConstraintSystem::<ConstraintF>::new(SynthesisMode::Debug);
-<<<<<<< HEAD
-
-        let params = get_params(SimulationF::size_in_bits(), ConstraintF::size_in_bits());
-        let surfeit = rng.gen_range(0..(ConstraintF::size_in_bits() - params.bits_per_limb - 1));
-
-        println!("expected surfeit: {} ", surfeit);
-=======
 
         let params = get_params::<SimulationF, ConstraintF>();
         let surfeit = rng.gen_range(0..(ConstraintF::size_in_bits() - params.bits_per_limb - 1));
->>>>>>> d24012ec
 
         let a = NonNativeFieldGadget::<SimulationF, ConstraintF>::alloc_random(
             cs.ns(|| "alloc random"),
@@ -307,16 +194,11 @@
         )
         .unwrap();
 
-<<<<<<< HEAD
-        println!(
-            "actual surfeit: {} ",
-=======
         assert_eq!(
             surfeit,
             ceil_log_2!(&a.num_of_additions_over_normal_form + BigUint::one()),
             "expected surfeit: {} != actual surfeit: {}",
             surfeit,
->>>>>>> d24012ec
             ceil_log_2!(&a.num_of_additions_over_normal_form + BigUint::one())
         );
 
@@ -327,11 +209,7 @@
 // fn group_and_check_equality_test<SimulationF: PrimeField, ConstraintF: PrimeField, R: RngCore>(rng: &mut R) {
 //     for i in 0..TEST_COUNT {
 //         let mut cs = ConstraintSystem::<ConstraintF>::new(SynthesisMode::Debug);
-<<<<<<< HEAD
-//         let params = get_params(SimulationF::size_in_bits(), ConstraintF::size_in_bits());
-=======
 //         let params = get_params::<SimulationF, ConstraintF>();
->>>>>>> d24012ec
 //         // ``
 //         //     bits_per_limb + surfeit + 2 <= ConstraintF::CAPACITY,
 //         // ``
@@ -359,11 +237,7 @@
 ) {
     for i in 0..TEST_COUNT {
         let mut cs = ConstraintSystem::<ConstraintF>::new(SynthesisMode::Debug);
-<<<<<<< HEAD
-        let params = get_params(SimulationF::size_in_bits(), ConstraintF::size_in_bits());
-=======
         let params = get_params::<SimulationF, ConstraintF>();
->>>>>>> d24012ec
 
         // enforce_equal() of a non-native versus its normal form assumes that
         // ``
@@ -420,22 +294,14 @@
         )
         .unwrap();
         a_normal_form
-<<<<<<< HEAD
-            .conditional_enforce_equal(
-=======
             .conditional_enforce_equal_without_prereduce(
->>>>>>> d24012ec
                 cs.ns(|| "normal form == non-normal form"),
                 &a,
                 &Boolean::constant(true),
             )
             .unwrap();
         a_normal_form
-<<<<<<< HEAD
-            .conditional_enforce_equal(
-=======
             .conditional_enforce_equal_without_prereduce(
->>>>>>> d24012ec
                 cs.ns(|| "normal form == normal form"),
                 &a_normal_form,
                 &Boolean::constant(true),
@@ -461,11 +327,7 @@
 ) {
     for i in 0..TEST_COUNT {
         let mut cs = ConstraintSystem::<ConstraintF>::new(SynthesisMode::Debug);
-<<<<<<< HEAD
-        let params = get_params(SimulationF::size_in_bits(), ConstraintF::size_in_bits());
-=======
         let params = get_params::<SimulationF, ConstraintF>();
->>>>>>> d24012ec
 
         // To sample a reducible non-native we need to assure that
         // ``
@@ -495,7 +357,6 @@
 
         Reducer::<SimulationF, ConstraintF>::reduce(cs.ns(|| "reduce gadget"), &mut a).unwrap();
         assert!(a.check(), "reduced gadget fails on check()");
-<<<<<<< HEAD
 
         assert!(
             value == a.get_value().unwrap(),
@@ -509,21 +370,6 @@
     }
 }
 
-=======
-
-        assert!(
-            value == a.get_value().unwrap(),
-            "value of non-reduced and reduced gadgets differ."
-        );
-
-        if !cs.is_satisfied() {
-            println!("{:?}", cs.which_is_unsatisfied());
-        }
-        assert!(cs.is_satisfied());
-    }
-}
-
->>>>>>> d24012ec
 fn elementary_test_add_without_prereduce<
     SimulationF: PrimeField,
     ConstraintF: PrimeField,
@@ -533,11 +379,7 @@
 ) {
     for i in 0..TEST_COUNT {
         let mut cs = ConstraintSystem::<ConstraintF>::new(SynthesisMode::Debug);
-<<<<<<< HEAD
-        let params = get_params(SimulationF::size_in_bits(), ConstraintF::size_in_bits());
-=======
         let params = get_params::<SimulationF, ConstraintF>();
->>>>>>> d24012ec
 
         // We sample reducible nonnatives.
         // ``
@@ -557,11 +399,7 @@
         .bits() as usize
             - 1;
 
-<<<<<<< HEAD
-        // We sample `surfeit_a` so that the edge case for substraction is still possible,
-=======
         // We sample `surfeit_a` so that the edge case for addition is still possible,
->>>>>>> d24012ec
         // i.e. `0 <= surfeit_a <= surfeit_bound - 1`.
         let surfeit_a = rng.gen_range(0..surfeit_bound);
         // every 10-th run we create an edge cases
@@ -610,7 +448,6 @@
             println!("{:?}", cs.which_is_unsatisfied());
         }
         assert!(cs.is_satisfied());
-<<<<<<< HEAD
     }
 }
 
@@ -619,614 +456,6 @@
 ) {
     for _ in 0..TEST_COUNT {
         let mut cs = ConstraintSystem::<ConstraintF>::new(SynthesisMode::Debug);
-        let params = get_params(SimulationF::size_in_bits(), ConstraintF::size_in_bits());
-
-        // We sample reducible nonnatives.
-        // ``
-        //      2^surfeit + 2 <= 2^{CAPACITY - 3 - bits_per_limb}.
-        // ``
-        // Edge cases of add_without_prereduce() are characterized by
-        // ``
-        //     num_add(a) + num_add(b) + 4 <= 2^{CAPACITY - 3 - bits_per_limb},
-        // ``
-        // or
-        // ``
-        //     2^surfeit_a + 2^surfeit_b + 2 <= 2^{CAPACITY - 3 - bits_per_limb}.
-        // ``
-        let surfeit_bound = (BigUint::from(2u32)
-            .pow((ConstraintF::Params::CAPACITY as usize - 3 - params.bits_per_limb) as u32)
-            - BigUint::from(2u32))
-        .bits() as usize
-            - 1;
-
-        // We sample `surfeit_a` so that the edge case for substraction is still possible,
-        // i.e. `0 <= surfeit_a <= surfeit_bound - 1`.
-        let surfeit_a = rng.gen_range(0..surfeit_bound);
-        // every 10-th run we create an edge cases
-        let surfeit_b = rng.gen_range(0..surfeit_bound);
-
-        let a = NonNativeFieldGadget::<SimulationF, ConstraintF>::alloc_random(
-            cs.ns(|| "alloc random a"),
-            rng,
-            surfeit_a,
-        )
-        .unwrap();
-
-        let a_native = a.get_value().unwrap();
-
-        let b = NonNativeFieldGadget::<SimulationF, ConstraintF>::alloc_random(
-            cs.ns(|| "alloc random b"),
-            rng,
-            surfeit_b,
-        )
-        .unwrap();
-
-        let b_native = b.get_value().unwrap();
-
-        let a_plus_b = a.add(cs.ns(|| "a + b"), &b).unwrap();
-        let b_plus_a = b.add(cs.ns(|| "b + a"), &a).unwrap();
-        assert!(a_plus_b.check());
-        assert!(b_plus_a.check());
-
-        let a_plus_b_actual = a_plus_b.get_value().unwrap();
-        let a_plus_b_expected = a_native + &b_native;
-        assert!(a_plus_b_actual.eq(&a_plus_b_expected), "a + b failed");
-        let b_plus_a_actual = b_plus_a.get_value().unwrap();
-        let b_plus_a_expected = b_native + &a_native;
-        assert!(b_plus_a_actual.eq(&b_plus_a_expected), "b + a failed");
-
-        if !cs.is_satisfied() {
-            println!("{:?}", cs.which_is_unsatisfied());
-        }
-        assert!(cs.is_satisfied());
-    }
-}
-
-fn elementary_test_sub_without_prereduce<
-    SimulationF: PrimeField,
-    ConstraintF: PrimeField,
-    R: RngCore,
->(
-    rng: &mut R,
-) {
-    for i in 0..TEST_COUNT {
-        let mut cs = ConstraintSystem::<ConstraintF>::new(SynthesisMode::Debug);
-        let params = get_params(SimulationF::size_in_bits(), ConstraintF::size_in_bits());
-
-        // We sample reducible nonnatives.
-        // ``
-        //      2^surfeit  + 2 <= 2^{CAPACITY - 3 - bits_per_limb}.
-        // ``
-        // The edge case of sub_without_prereduce() is whenever
-        // ``
-        //     num_add(a) + num_add(b) + 5 = 2^{CAPACITY - 3 - bits_per_limb},
-        // ``
-        // or
-        // ``
-        //     2^surfeit_a + 2^surfeit_b + 3 = 2^{CAPACITY - 3 - bits_per_limb},
-        // ``
-        let surfeit_bound_a = (BigUint::from(2u32)
-            .pow((ConstraintF::Params::CAPACITY as usize - 3 - params.bits_per_limb) as u32)
-            - BigUint::from(2u32))
-        .bits() as usize
-            - 1;
-
-        let surfeit_bound_b = (BigUint::from(2u32)
-            .pow((ConstraintF::Params::CAPACITY as usize - 3 - params.bits_per_limb) as u32)
-            - BigUint::from(2u32).pow(surfeit_bound_a as u32)
-            - BigUint::from(3u32))
-        .bits() as usize
-            - 1;
-
-        let surfeit_a = rng.gen_range(0..surfeit_bound_a);
-        // every 10-th run we create an edge cases
-        let surfeit_b = if i % 10 == 0 {
-            surfeit_bound_b
-        } else {
-            rng.gen_range(0..surfeit_bound_b)
-        };
-
-        let a = NonNativeFieldGadget::<SimulationF, ConstraintF>::alloc_random(
-            cs.ns(|| "alloc random a"),
-            rng,
-            surfeit_a,
-        )
-        .unwrap();
-
-        assert!(a.check(), "random allocated a fails on check()");
-
-        let a_native = a.get_value().unwrap();
-
-        let b = NonNativeFieldGadget::<SimulationF, ConstraintF>::alloc_random(
-            cs.ns(|| "alloc random b"),
-            rng,
-            surfeit_b,
-        )
-        .unwrap();
-
-        assert!(b.check(), "random allocated b fails on check()");
-
-        let b_native = b.get_value().unwrap();
-
-        let a_minus_b = a.sub_without_prereduce(cs.ns(|| "a - b"), &b).unwrap();
-        let b_minus_a = b.sub_without_prereduce(cs.ns(|| "b - a"), &a).unwrap();
-
-        assert!(a_minus_b.check());
-        assert!(b_minus_a.check());
-
-        let a_minus_b_actual = a_minus_b.get_value().unwrap();
-        let a_minus_b_expected = a_native - &b_native;
-        assert!(a_minus_b_actual.eq(&a_minus_b_expected), "a - b failed");
-
-        let b_minus_a_actual = b_minus_a.get_value().unwrap();
-        let b_minus_a_expected = b_native - &a_native;
-        assert!(b_minus_a_actual.eq(&b_minus_a_expected), "b - a failed");
-
-        if !cs.is_satisfied() {
-            println!("{:?}", cs.which_is_unsatisfied());
-        }
-        assert!(cs.is_satisfied());
-    }
-}
-
-fn elementary_test_substraction<SimulationF: PrimeField, ConstraintF: PrimeField, R: RngCore>(
-    rng: &mut R,
-) {
-    for _ in 0..TEST_COUNT {
-        let mut cs = ConstraintSystem::<ConstraintF>::new(SynthesisMode::Debug);
-        let params = get_params(SimulationF::size_in_bits(), ConstraintF::size_in_bits());
-
-        // We sample reducible nonnatives.
-        // ``
-        //      2^surfeit  + 2 <= 2^{CAPACITY - 3 - bits_per_limb}.
-        // ``
-        let surfeit_bound = (BigUint::from(2u32)
-            .pow((ConstraintF::Params::CAPACITY as usize - 3 - params.bits_per_limb) as u32)
-            - BigUint::from(2u32))
-        .bits() as usize
-            - 1;
-
-        let surfeit_a = rng.gen_range(0..=surfeit_bound);
-        let surfeit_b = rng.gen_range(0..=surfeit_bound);
-
-        let a = NonNativeFieldGadget::<SimulationF, ConstraintF>::alloc_random(
-            cs.ns(|| "alloc random a"),
-            rng,
-            surfeit_a,
-        )
-        .unwrap();
-
-        assert!(a.check(), "random allocated a fails on check()");
-
-        let a_native = a.get_value().unwrap();
-
-        let b = NonNativeFieldGadget::<SimulationF, ConstraintF>::alloc_random(
-            cs.ns(|| "alloc random b"),
-            rng,
-            surfeit_b,
-        )
-        .unwrap();
-
-        assert!(b.check(), "random allocated b fails on check()");
-
-        let b_native = b.get_value().unwrap();
-
-        let a_minus_b = a.sub(cs.ns(|| "a - b"), &b).unwrap();
-        let b_minus_a = b.sub(cs.ns(|| "b - a"), &a).unwrap();
-
-        assert!(a_minus_b.check());
-        assert!(b_minus_a.check());
-
-        let a_minus_b_actual = a_minus_b.get_value().unwrap();
-        let a_minus_b_expected = a_native - &b_native;
-        assert!(a_minus_b_actual.eq(&a_minus_b_expected), "a - b failed");
-
-        let b_minus_a_actual = b_minus_a.get_value().unwrap();
-        let b_minus_a_expected = b_native - &a_native;
-        assert!(b_minus_a_actual.eq(&b_minus_a_expected), "b - a failed");
-
-        if !cs.is_satisfied() {
-            println!("{:?}", cs.which_is_unsatisfied());
-        }
-        assert!(cs.is_satisfied());
-    }
-}
-
-fn elementary_test_negation<SimulationF: PrimeField, ConstraintF: PrimeField, R: RngCore>(
-    rng: &mut R,
-) {
-    for i in 0..TEST_COUNT {
-        let mut cs = ConstraintSystem::<ConstraintF>::new(SynthesisMode::Debug);
-        let params = get_params(SimulationF::size_in_bits(), ConstraintF::size_in_bits());
-
-        // We sample reducible nonnatives.
-        // ``
-        //      surfeit  <= floor_log_2(2^{CAPACITY - 3 - bits_per_limb} - 2).
-        // ``
-        // Notice that `floor_log_2(x) = len(x) - 1`.
-        let surfeit_bound = (BigUint::from(2u32)
-            .pow((ConstraintF::Params::CAPACITY as usize - 3 - params.bits_per_limb) as u32)
-            - BigUint::from(2u32))
-        .bits() as usize
-            - 1;
-
-        // every 10-th run we test the edge case
-        let surfeit_a = if i % 10 == 0 {
-            surfeit_bound
-        } else {
-            rng.gen_range(0..surfeit_bound)
-        };
-
-        let a = NonNativeFieldGadget::<SimulationF, ConstraintF>::alloc_random(
-            cs.ns(|| "alloc random a"),
-            rng,
-            surfeit_a,
-        )
-        .unwrap();
-        assert!(a.check(), "random allocated a fails on check()");
-
-        let b = a.negate(cs.ns(|| "negate a")).unwrap();
-        assert!(b.check(), "negated a fails on check()");
-
-        assert!(
-            b.get_value().unwrap() == -(a.get_value().unwrap()),
-            "a.negate() failed"
-        );
-
-        if !cs.is_satisfied() {
-            println!("{:?}", cs.which_is_unsatisfied());
-        }
-        assert!(cs.is_satisfied());
-    }
-}
-
-fn elementary_test_mul_without_prereduce<
-    SimulationF: PrimeField,
-    ConstraintF: PrimeField,
-    R: RngCore,
->(
-    rng: &mut R,
-) {
-    for i in 0..TEST_COUNT {
-        let mut cs = ConstraintSystem::<ConstraintF>::new(SynthesisMode::Debug);
-        let params = get_params(SimulationF::size_in_bits(), ConstraintF::size_in_bits());
-
-        // We sample reducible nonnatives.
-        // ``
-        //      2^surfeit  + 2 <= 2^{CAPACITY - 3 - bits_per_limb}.
-        // ``
-        // Edge cases of mul_without_prereduce() are characterized by
-        // ``
-        //    num_limbs * (1 + 2 * (num_add(L) + 1) * (num_add(R) + 1))
-        //                          = 2^{CAPACITY - 2 - 2*bits_per_limb},
-        // ``
-        // or
-        // ``
-        //    num_limbs * (1  + 2^{1 + surfeit_a + surfeit_b})
-        //                          = 2^{CAPACITY - 2 - 2*bits_per_limb}.
-        // ``
-        let surfeit_bound = (BigUint::from(2u32)
-            .pow((ConstraintF::Params::CAPACITY as usize - 2 - 2 * params.bits_per_limb) as u32)
-            / BigUint::from(params.num_limbs as u32)
-            - BigUint::one())
-        .bits() as usize
-            - 1;
-
-        let surfeit_a = rng.gen_range(0..surfeit_bound);
-        // every 10-th run we create an edge case
-        // `surfeit_a + surfeit_b = surfeit_bound - 1`
-        let surfeit_b = if i % 10 == 0 {
-            surfeit_bound - 1 - surfeit_a
-        } else {
-            rng.gen_range(0..(surfeit_bound - surfeit_a))
-        };
-
-        let a = NonNativeFieldGadget::<SimulationF, ConstraintF>::alloc_random(
-            cs.ns(|| "alloc random a"),
-            rng,
-            surfeit_a,
-        )
-        .unwrap();
-
-        assert!(a.check(), "random allocated a fails on check()");
-
-        let a_native = a.get_value().unwrap();
-
-        let b = NonNativeFieldGadget::<SimulationF, ConstraintF>::alloc_random(
-            cs.ns(|| "alloc random b"),
-            rng,
-            surfeit_b,
-        )
-        .unwrap();
-
-        assert!(b.check(), "random allocated b fails on check()");
-
-        let b_native = b.get_value().unwrap();
-
-        let a_times_b = a
-            .mul_without_prereduce(cs.ns(|| "a * b"), &b)
-            .unwrap()
-            .reduce(cs.ns(|| "reduce a * b"))
-            .unwrap();
-        let b_times_a = b
-            .mul_without_prereduce(cs.ns(|| "b * a"), &a)
-            .unwrap()
-            .reduce(cs.ns(|| "reduce b * a"))
-            .unwrap();
-
-        let a_times_b_actual = a_times_b.get_value().unwrap();
-        let a_times_b_expected = a_native * &b_native;
-        let b_times_a_actual = b_times_a.get_value().unwrap();
-
-        assert!(
-            a_times_b_actual.eq(&a_times_b_expected),
-            "a_times_b = {:?}, a_times_b_actual = {:?}, a_times_b_expected = {:?}",
-            a_times_b,
-            a_times_b_actual.into_repr().as_ref(),
-            a_times_b_expected.into_repr().as_ref()
-        );
-
-        assert!(
-            b_times_a_actual.eq(&a_times_b_expected),
-            "b_times_a = {:?}, b_times_a_actual = {:?}, a_times_b_expected = {:?}",
-            b_times_a,
-            b_times_a_actual.into_repr().as_ref(),
-            a_times_b_expected.into_repr().as_ref()
-        );
-
-        if !cs.is_satisfied() {
-            println!("{:?}", cs.which_is_unsatisfied());
-        }
-        assert!(cs.is_satisfied());
-    }
-}
-
-fn elementary_test_multiplication<SimulationF: PrimeField, ConstraintF: PrimeField, R: RngCore>(
-    rng: &mut R,
-) {
-    for _ in 0..TEST_COUNT {
-        let mut cs = ConstraintSystem::<ConstraintF>::new(SynthesisMode::Debug);
-        let params = get_params(SimulationF::size_in_bits(), ConstraintF::size_in_bits());
-
-        // We sample reducible nonnatives.
-        // ``
-        //      2^surfeit  + 2 <= 2^{CAPACITY - 3 - bits_per_limb}.
-        // ``
-        let surfeit_bound = (BigUint::from(2u32)
-            .pow((ConstraintF::Params::CAPACITY as usize - 3 - params.bits_per_limb) as u32)
-            - BigUint::from(2u32))
-        .bits() as usize
-            - 1;
-
-        let surfeit_a = rng.gen_range(0..=surfeit_bound);
-        let surfeit_b = rng.gen_range(0..=surfeit_bound);
-
-        let a = NonNativeFieldGadget::<SimulationF, ConstraintF>::alloc_random(
-            cs.ns(|| "alloc random a"),
-            rng,
-            surfeit_a,
-        )
-        .unwrap();
-
-        assert!(a.check(), "random allocated a fails on check()");
-
-        let a_native = a.get_value().unwrap();
-
-        let b = NonNativeFieldGadget::<SimulationF, ConstraintF>::alloc_random(
-            cs.ns(|| "alloc random b"),
-            rng,
-            surfeit_b,
-        )
-        .unwrap();
-
-        assert!(b.check(), "random allocated b fails on check()");
-
-        let b_native = b.get_value().unwrap();
-
-        let a_times_b = a.mul(cs.ns(|| "a * b"), &b).unwrap();
-        let b_times_a = b.mul(cs.ns(|| "b * a"), &a).unwrap();
-
-        let a_times_b_actual = a_times_b.get_value().unwrap();
-        let a_times_b_expected = a_native * &b_native;
-        let b_times_a_actual = b_times_a.get_value().unwrap();
-
-        assert!(
-            a_times_b_actual.eq(&a_times_b_expected),
-            "a_times_b = {:?}, a_times_b_actual = {:?}, a_times_b_expected = {:?}",
-            a_times_b,
-            a_times_b_actual.into_repr().as_ref(),
-            a_times_b_expected.into_repr().as_ref()
-        );
-
-        assert!(
-            b_times_a_actual.eq(&a_times_b_expected),
-            "b_times_a = {:?}, b_times_a_actual = {:?}, a_times_b_expected = {:?}",
-            b_times_a,
-            b_times_a_actual.into_repr().as_ref(),
-            a_times_b_expected.into_repr().as_ref()
-        );
-
-        if !cs.is_satisfied() {
-            println!("{:?}", cs.which_is_unsatisfied());
-        }
-        assert!(cs.is_satisfied());
-    }
-}
-
-fn elementary_test_multiplication_by_constant<
-    SimulationF: PrimeField,
-    ConstraintF: PrimeField,
-    R: RngCore,
->(
-    rng: &mut R,
-) {
-    for i in 0..TEST_COUNT {
-        let mut cs = ConstraintSystem::<ConstraintF>::new(SynthesisMode::Debug);
-        let params = get_params(SimulationF::size_in_bits(), ConstraintF::size_in_bits());
-
-        // We sample reducible nonnatives.
-        // ``
-        //      2^surfeit + 2 <= 2^{CAPACITY - 3 - bits_per_limb}.
-        // ``
-        // Notice that `floor_log_2(x) = len(x) - 1`.
-        // Edge cases of mul_without_prereduce() are characterized by
-        // ``
-        //    num_limbs^2 * (num_add + 1)  + 1
-        //                          <= 2^{CAPACITY - 2 - 2*bits_per_limb},
-        // ``
-        // or
-        // ``
-        //    num_limbs^2 * 2^surfeit_a  + 1
-        //                          <= 2^{CAPACITY - 2 - 2*bits_per_limb},
-        // ``
-        // We sample reducible nonnatives.
-        // ``
-        //      2^surfeit  + 2 <= 2^{CAPACITY - 3 - bits_per_limb}.
-        // ``
-        let surfeit_bound = (BigUint::from(2u32)
-            .pow((ConstraintF::Params::CAPACITY as usize - 3 - params.bits_per_limb) as u32)
-            - BigUint::from(2u32))
-        .bits() as usize
-            - 1;
-
-        // every 10-th run we assure that pre-reduction is used
-        let surfeit_a = if i % 10 == 0 {
-            surfeit_bound
-        } else {
-            rng.gen_range(0..surfeit_bound)
-        };
-
-        let a = NonNativeFieldGadget::<SimulationF, ConstraintF>::alloc_random(
-            cs.ns(|| "alloc random a"),
-            rng,
-            surfeit_a,
-        )
-        .unwrap();
-
-        assert!(a.check(), "random allocated a fails on check()");
-
-        let a_native = a.get_value().unwrap();
-        let b_native = SimulationF::rand(rng);
-
-        let a_times_b = a.mul_by_constant(cs.ns(|| "a * b"), &b_native).unwrap();
-
-        let a_times_b_actual = a_times_b.get_value().unwrap();
-        let a_times_b_expected = a_native * &b_native;
-
-        assert!(
-            a_times_b_actual.eq(&a_times_b_expected),
-            "a_times_b = {:?}, a_times_b_actual = {:?}, a_times_b_expected = {:?}",
-            a_times_b,
-            a_times_b_actual.into_repr().as_ref(),
-            a_times_b_expected.into_repr().as_ref()
-        );
-
-        if !cs.is_satisfied() {
-            println!("{:?}", cs.which_is_unsatisfied());
-        }
-        assert!(cs.is_satisfied());
-    }
-}
-
-/// Tests all combinations of `add` and `mul` of a randomly sampled non-native
-/// with the neutral elements of non-native field arithmetics.
-fn elementary_test_edge_cases<SimulationF: PrimeField, ConstraintF: PrimeField, R: RngCore>(
-=======
-    }
-}
-
-fn elementary_test_addition<SimulationF: PrimeField, ConstraintF: PrimeField, R: RngCore>(
->>>>>>> d24012ec
-    rng: &mut R,
-) {
-    for _ in 0..TEST_COUNT {
-        let mut cs = ConstraintSystem::<ConstraintF>::new(SynthesisMode::Debug);
-<<<<<<< HEAD
-
-        let zero_native = SimulationF::zero();
-        let zero =
-            NonNativeFieldGadget::<SimulationF, ConstraintF>::zero(cs.ns(|| "alloc zero")).unwrap();
-        let one =
-            NonNativeFieldGadget::<SimulationF, ConstraintF>::one(cs.ns(|| "alloc one")).unwrap();
-
-        let a_native = SimulationF::rand(rng);
-        let minus_a_native = SimulationF::zero() - &a_native;
-        let a =
-            NonNativeFieldGadget::<SimulationF, ConstraintF>::alloc(cs.ns(|| "alloc a"), || {
-                Ok(a_native)
-            })
-            .unwrap();
-
-        let a_plus_zero = a.add(cs.ns(|| "a + 0"), &zero).unwrap();
-        let a_minus_zero = a.sub(cs.ns(|| "a - 0"), &zero).unwrap();
-        let zero_minus_a = zero.sub(cs.ns(|| "0 - a"), &a).unwrap();
-        let a_times_zero = a.mul(cs.ns(|| "a * 0"), &zero).unwrap();
-
-        let zero_plus_a = zero.add(cs.ns(|| "0 + a"), &a).unwrap();
-        let zero_times_a = zero.mul(cs.ns(|| "0 * a"), &a).unwrap();
-
-        let a_times_one = a.mul(cs.ns(|| "a * 1"), &one).unwrap();
-        let one_times_a = one.mul(cs.ns(|| "1 * a"), &a).unwrap();
-
-        let a_plus_zero_native = a_plus_zero.get_value().unwrap();
-        let a_minus_zero_native = a_minus_zero.get_value().unwrap();
-        let zero_minus_a_native = zero_minus_a.get_value().unwrap();
-        let a_times_zero_native = a_times_zero.get_value().unwrap();
-        let zero_plus_a_native = zero_plus_a.get_value().unwrap();
-        let zero_times_a_native = zero_times_a.get_value().unwrap();
-        let a_times_one_native = a_times_one.get_value().unwrap();
-        let one_times_a_native = one_times_a.get_value().unwrap();
-
-        assert!(
-            a_plus_zero_native.eq(&a_native),
-            "a_plus_zero = {:?}, a = {:?}",
-            a_plus_zero_native.into_repr().as_ref(),
-            a_native.into_repr().as_ref()
-        );
-        assert!(
-            a_minus_zero_native.eq(&a_native),
-            "a_minus_zero = {:?}, a = {:?}",
-            a_minus_zero_native.into_repr().as_ref(),
-            a_native.into_repr().as_ref()
-        );
-        assert!(
-            zero_minus_a_native.eq(&minus_a_native),
-            "zero_minus_a = {:?}, minus_a = {:?}",
-            zero_minus_a_native.into_repr().as_ref(),
-            minus_a_native.into_repr().as_ref()
-        );
-        assert!(
-            a_times_zero_native.eq(&zero_native),
-            "a_times_zero = {:?}, zero = {:?}",
-            a_times_zero_native.into_repr().as_ref(),
-            zero_native.into_repr().as_ref()
-        );
-        assert!(
-            zero_plus_a_native.eq(&a_native),
-            "zero_plus_a = {:?}, a = {:?}",
-            zero_plus_a_native.into_repr().as_ref(),
-            a_native.into_repr().as_ref()
-        );
-        assert!(
-            zero_times_a_native.eq(&zero_native),
-            "zero_times_a = {:?}, zero = {:?}",
-            zero_times_a_native.into_repr().as_ref(),
-            zero_native.into_repr().as_ref()
-        );
-        assert!(
-            a_times_one_native.eq(&a_native),
-            "a_times_one = {:?}, a = {:?}",
-            a_times_one_native.into_repr().as_ref(),
-            a_native.into_repr().as_ref()
-        );
-        assert!(
-            one_times_a_native.eq(&a_native),
-            "one_times_a = {:?}, a = {:?}",
-            one_times_a_native.into_repr().as_ref(),
-            a_native.into_repr().as_ref()
-        );
-
-=======
         let params = get_params::<SimulationF, ConstraintF>();
 
         // We sample reducible nonnatives.
@@ -1362,7 +591,6 @@
         let b_minus_a_expected = b_native - &a_native;
         assert!(b_minus_a_actual.eq(&b_minus_a_expected), "b - a failed");
 
->>>>>>> d24012ec
         if !cs.is_satisfied() {
             println!("{:?}", cs.which_is_unsatisfied());
         }
@@ -1370,108 +598,11 @@
     }
 }
 
-<<<<<<< HEAD
-/// Checks the validity of the distributive law `(a+b)*c= a*c + b*c` on randomly
-/// sampled `a`, `b`, and `c`.
-fn elementary_test_distribution_law<
-    SimulationF: PrimeField,
-    ConstraintF: PrimeField,
-    R: RngCore,
->(
-=======
 fn elementary_test_substraction<SimulationF: PrimeField, ConstraintF: PrimeField, R: RngCore>(
->>>>>>> d24012ec
     rng: &mut R,
 ) {
     for _ in 0..TEST_COUNT {
         let mut cs = ConstraintSystem::<ConstraintF>::new(SynthesisMode::Debug);
-<<<<<<< HEAD
-        let a_native = SimulationF::rand(rng);
-        let b_native = SimulationF::rand(rng);
-        let c_native = SimulationF::rand(rng);
-
-        let a_plus_b_native = a_native + &b_native;
-        let a_times_c_native = a_native * &c_native;
-        let b_times_c_native = b_native * &c_native;
-        let a_plus_b_times_c_native = a_plus_b_native * &c_native;
-        let a_times_c_plus_b_times_c_native = a_times_c_native + &b_times_c_native;
-
-        assert!(
-            a_plus_b_times_c_native.eq(&a_times_c_plus_b_times_c_native),
-            "(a + b) * c doesn't equal (a * c) + (b * c)"
-        );
-
-        let a =
-            NonNativeFieldGadget::<SimulationF, ConstraintF>::alloc(cs.ns(|| "a"), || Ok(a_native))
-                .unwrap();
-        let b =
-            NonNativeFieldGadget::<SimulationF, ConstraintF>::alloc(cs.ns(|| "b"), || Ok(b_native))
-                .unwrap();
-        let c =
-            NonNativeFieldGadget::<SimulationF, ConstraintF>::alloc(cs.ns(|| "c"), || Ok(c_native))
-                .unwrap();
-
-        let a_plus_b = a.add(cs.ns(|| "a + b"), &b).unwrap();
-        let a_times_c = a.mul(cs.ns(|| "a * c"), &c).unwrap();
-        let b_times_c = b.mul(cs.ns(|| "b * c"), &c).unwrap();
-        let a_plus_b_times_c = a_plus_b.mul(cs.ns(|| "(a + b) * c"), &c).unwrap();
-        let a_times_c_plus_b_times_c = a_times_c.add(cs.ns(|| "ac + bc"), &b_times_c).unwrap();
-
-        assert!(
-            a_plus_b.get_value().unwrap().eq(&a_plus_b_native),
-            "a + b doesn't match"
-        );
-        assert!(
-            a_times_c.get_value().unwrap().eq(&a_times_c_native),
-            "a * c doesn't match"
-        );
-        assert!(
-            b_times_c.get_value().unwrap().eq(&b_times_c_native),
-            "b * c doesn't match"
-        );
-        assert!(
-            a_plus_b_times_c
-                .get_value()
-                .unwrap()
-                .eq(&a_plus_b_times_c_native),
-            "(a + b) * c doesn't match"
-        );
-        assert!(
-            a_times_c_plus_b_times_c
-                .get_value()
-                .unwrap()
-                .eq(&a_times_c_plus_b_times_c_native),
-            "(a * c) + (b * c) doesn't match"
-        );
-        assert!(
-            a_plus_b_times_c_native.eq(&a_times_c_plus_b_times_c_native),
-            "(a + b) * c != (a * c) + (b * c)"
-        );
-        assert!(cs.is_satisfied());
-        if !cs.is_satisfied() {
-            println!("{:?}", cs.which_is_unsatisfied());
-        }
-    }
-}
-
-/*************************************************************************************************
- *
- * stress tests
- *
- * ***********************************************************************************************/
-
-/// Tests correctness of `STRESS_TEST_COUNT` many `add_in_place` on a random instance.
-fn addition_stress_test<SimulationF: PrimeField, ConstraintF: PrimeField, R: RngCore>(rng: &mut R) {
-    let mut cs = ConstraintSystem::<ConstraintF>::new(SynthesisMode::Debug);
-
-    let mut num_native = SimulationF::rand(rng);
-    let mut num = NonNativeFieldGadget::alloc(cs.ns(|| "initial num"), || Ok(num_native)).unwrap();
-    for i in 0..STRESS_TEST_COUNT {
-        let next_native = SimulationF::rand(rng);
-        let next = NonNativeFieldGadget::<SimulationF, ConstraintF>::alloc(
-            cs.ns(|| format!("next num for repetition {}", i)),
-            || Ok(next_native),
-=======
         let params = get_params::<SimulationF, ConstraintF>();
 
         // We sample reducible nonnatives.
@@ -1664,20 +795,9 @@
             cs.ns(|| "alloc random b"),
             rng,
             surfeit_b,
->>>>>>> d24012ec
-        )
-        .unwrap();
-        num_native += &next_native;
-        num.add_in_place(cs.ns(|| format!("num += next {}", i)), &next)
-            .unwrap();
-
-<<<<<<< HEAD
-        assert!(num.get_value().unwrap().eq(&num_native));
-    }
-
-    if !cs.is_satisfied() {
-        println!("{:?}", cs.which_is_unsatisfied());
-=======
+        )
+        .unwrap();
+
         assert!(b.check(), "random allocated b fails on check()");
 
         let b_native = b.get_value().unwrap();
@@ -2027,17 +1147,9 @@
         if !cs.is_satisfied() {
             println!("{:?}", cs.which_is_unsatisfied());
         }
->>>>>>> d24012ec
-    }
-    assert!(cs.is_satisfied());
-}
-
-<<<<<<< HEAD
-/// Tests correctness of `STRESS_TEST_COUNT` many `sub_in_place` on a random instance.
-fn substraction_stress_test<SimulationF: PrimeField, ConstraintF: PrimeField, R: RngCore>(
-    rng: &mut R,
-) {
-=======
+    }
+}
+
 /*************************************************************************************************
  *
  * stress tests
@@ -2046,7 +1158,6 @@
 
 /// Tests correctness of `STRESS_TEST_COUNT` many `add_in_place` on a random instance.
 fn addition_stress_test<SimulationF: PrimeField, ConstraintF: PrimeField, R: RngCore>(rng: &mut R) {
->>>>>>> d24012ec
     let mut cs = ConstraintSystem::<ConstraintF>::new(SynthesisMode::Debug);
 
     let mut num_native = SimulationF::rand(rng);
@@ -2058,22 +1169,10 @@
             || Ok(next_native),
         )
         .unwrap();
-<<<<<<< HEAD
-        num_native -= &next_native;
-        let neg_next = next
-            .negate(cs.ns(|| format!("nex num negate {}", i)))
-            .unwrap();
-
-        num = num
-            .add(cs.ns(|| format!("num -= next {}", i)), &neg_next)
-            .unwrap();
-
-=======
         num_native += &next_native;
         num.add_in_place(cs.ns(|| format!("num += next {}", i)), &next)
             .unwrap();
 
->>>>>>> d24012ec
         assert!(num.get_value().unwrap().eq(&num_native));
     }
 
@@ -2083,68 +1182,25 @@
     assert!(cs.is_satisfied());
 }
 
-<<<<<<< HEAD
-fn negation_stress_test<SimulationF: PrimeField, ConstraintF: PrimeField, R: RngCore>(rng: &mut R) {
-=======
 /// Tests correctness of `STRESS_TEST_COUNT` many `sub_in_place` on a random instance.
 fn substraction_stress_test<SimulationF: PrimeField, ConstraintF: PrimeField, R: RngCore>(
     rng: &mut R,
 ) {
->>>>>>> d24012ec
     let mut cs = ConstraintSystem::<ConstraintF>::new(SynthesisMode::Debug);
 
-    let num_native = SimulationF::rand(rng);
+    let mut num_native = SimulationF::rand(rng);
     let mut num = NonNativeFieldGadget::alloc(cs.ns(|| "initial num"), || Ok(num_native)).unwrap();
     for i in 0..STRESS_TEST_COUNT {
-<<<<<<< HEAD
-        num = num.negate(cs.ns(|| format!("negate num {}", i))).unwrap();
-        let num_val = num.get_value().unwrap();
-        if i % 2 == 0 {
-            assert!(
-                num_val.eq(&(-num_native)),
-                "num should be minus initial value"
-            )
-        } else {
-            assert!(num_val.eq(&num_native), "num should be initial value")
-        }
-    }
-
-    if !cs.is_satisfied() {
-        println!("{:?}", cs.which_is_unsatisfied());
-    }
-    assert!(cs.is_satisfied());
-}
-
-/// Tests correctness of `STRESS_TEST_COUNT` many `mul_in_place` on a random instance.
-fn multiplication_stress_test<SimulationF: PrimeField, ConstraintF: PrimeField, R: RngCore>(
-    rng: &mut R,
-) {
-    let mut cs = ConstraintSystem::<ConstraintF>::new(SynthesisMode::Debug);
-
-    let mut num_native = SimulationF::rand(rng);
-    let mut num =
-        NonNativeFieldGadget::<SimulationF, ConstraintF>::alloc(cs.ns(|| "initial num"), || {
-            Ok(num_native)
-        })
-        .unwrap();
-    for i in 0..STRESS_TEST_COUNT {
-=======
->>>>>>> d24012ec
         let next_native = SimulationF::rand(rng);
         let next = NonNativeFieldGadget::<SimulationF, ConstraintF>::alloc(
             cs.ns(|| format!("next num for repetition {}", i)),
             || Ok(next_native),
         )
         .unwrap();
-<<<<<<< HEAD
-        num_native *= &next_native;
-        num.mul_in_place(cs.ns(|| format!("num *= next {}", i)), &next)
-=======
         num_native -= &next_native;
 
         num = num
             .sub(cs.ns(|| format!("num -= next {}", i)), &next)
->>>>>>> d24012ec
             .unwrap();
 
         assert!(num.get_value().unwrap().eq(&num_native));
@@ -2156,14 +1212,6 @@
     assert!(cs.is_satisfied());
 }
 
-<<<<<<< HEAD
-/// Tests correctness of `STRESS_TEST_COUNT` many `mul_in_place` on a random instance.
-fn multiplication_by_constant_stress_test<
-    SimulationF: PrimeField,
-    ConstraintF: PrimeField,
-    R: RngCore,
->(
-=======
 fn negation_stress_test<SimulationF: PrimeField, ConstraintF: PrimeField, R: RngCore>(rng: &mut R) {
     let mut cs = ConstraintSystem::<ConstraintF>::new(SynthesisMode::Debug);
 
@@ -2190,7 +1238,6 @@
 
 /// Tests correctness of `STRESS_TEST_COUNT` many `mul_in_place` on a random instance.
 fn multiplication_stress_test<SimulationF: PrimeField, ConstraintF: PrimeField, R: RngCore>(
->>>>>>> d24012ec
     rng: &mut R,
 ) {
     let mut cs = ConstraintSystem::<ConstraintF>::new(SynthesisMode::Debug);
@@ -2203,9 +1250,13 @@
         .unwrap();
     for i in 0..STRESS_TEST_COUNT {
         let next_native = SimulationF::rand(rng);
+        let next = NonNativeFieldGadget::<SimulationF, ConstraintF>::alloc(
+            cs.ns(|| format!("next num for repetition {}", i)),
+            || Ok(next_native),
+        )
+        .unwrap();
         num_native *= &next_native;
-        num = num
-            .mul_by_constant(cs.ns(|| format!("num *= next {}", i)), &next_native)
+        num.mul_in_place(cs.ns(|| format!("num *= next {}", i)), &next)
             .unwrap();
 
         assert!(num.get_value().unwrap().eq(&num_native));
@@ -2217,8 +1268,6 @@
     assert!(cs.is_satisfied());
 }
 
-<<<<<<< HEAD
-=======
 /// Tests correctness of `STRESS_TEST_COUNT` many `mul_in_place` on a random instance.
 fn multiplication_by_constant_stress_test<
     SimulationF: PrimeField,
@@ -2251,7 +1300,6 @@
     assert!(cs.is_satisfied());
 }
 
->>>>>>> d24012ec
 /// Tests correctness of `STRESS_TEST_COUNT` many steps of the randomized recursion
 /// `x <- b*x + a`, starting with a random non-native `x`.
 fn mul_and_add_stress_test<SimulationF: PrimeField, ConstraintF: PrimeField, R: RngCore>(
@@ -2443,12 +1491,8 @@
 }
 
 /// Tests correctness of `STRESS_TEST_COUNT` many steps of the recursion
-<<<<<<< HEAD
-/// `x <- x+x`, starting with a random non-native `x`,
-=======
 /// `x <- x+x`, starting with a random non-native `x`; the test also check correctness of
 /// (x+x)*(x+x) at each iteration
->>>>>>> d24012ec
 fn double_stress_test_2<SimulationF: PrimeField, ConstraintF: PrimeField, R: RngCore>(rng: &mut R) {
     let mut cs = ConstraintSystem::<ConstraintF>::new(SynthesisMode::Debug);
 
@@ -2480,13 +1524,9 @@
 }
 
 /// Tests correctness of `STRESS_TEST_COUNT` many steps of the recursion
-<<<<<<< HEAD
-/// `x <- (x+x)*(x+x)`, starting with a random non-native `x`.  
-=======
 /// `x <- (x+x)`, starting with a random non-native `x`; the test also check correctness of
 /// (x+x)*(x+x) at each iteration, comparing the result of the multiplication with the native
 /// value represented in normal form
->>>>>>> d24012ec
 fn double_stress_test_3<SimulationF: PrimeField, ConstraintF: PrimeField, R: RngCore>(rng: &mut R) {
     let mut cs = ConstraintSystem::<ConstraintF>::new(SynthesisMode::Debug);
 
@@ -2814,8 +1854,6 @@
         }
     };
 }
-<<<<<<< HEAD
-=======
 
 macro_rules! pseudomersenne_test {
     ($test_name:ident, $test_simulation_field:ty, $test_constraint_field:ty) =>
@@ -2835,7 +1873,6 @@
         }
     }
 }
->>>>>>> d24012ec
 
 macro_rules! stress_test {
     ($test_method:ident, $test_name:ident, $test_simulation_field:ty, $test_constraint_field:ty) => {
@@ -2852,22 +1889,8 @@
 
 macro_rules! nonnative_test {
     ($test_name:ident, $test_simulation_field:ty, $test_constraint_field:ty) => {
-<<<<<<< HEAD
-        // Commented out as the estimated number of constraints from `find_paramaters`
-        // slightly differ from the measured ones.
-        //
-        // elementary_test!(
-        //     constraint_count_test,
-        //     $test_name,
-        //     $test_simulation_field,
-        //     $test_constraint_field
-        // );
-
         /* elementary tests
          */
-=======
-        /* elementary tests
-         */
 
         elementary_test!(
             constraint_count_test,
@@ -2876,7 +1899,6 @@
             $test_constraint_field
         );
 
->>>>>>> d24012ec
         elementary_test!(
             elementary_test_allocation,
             $test_name,
@@ -3094,17 +2116,13 @@
 
 #[cfg(all(feature = "tweedle", feature = "ed25519"))]
 nonnative_test!(ed25519Fq_over_TweedleFr, ed25519Fq, TweedleFr);
-<<<<<<< HEAD
+#[cfg(all(feature = "tweedle", feature = "ed25519"))]
+pseudomersenne_test!(ed25519Fq_over_TweedleFr, ed25519Fq, TweedleFr);
 
 #[cfg(all(feature = "tweedle", feature = "secp256k1"))]
 nonnative_test!(secp256k1_over_TweedleFr, secp256k1Fq, TweedleFr);
-=======
-pseudomersenne_test!(ed25519Fq_over_TweedleFr, ed25519Fq, TweedleFr);
-
 #[cfg(all(feature = "tweedle", feature = "secp256k1"))]
-nonnative_test!(secp256k1_over_TweedleFr, secp256k1Fq, TweedleFr);
 pseudomersenne_test!(secp256k1_over_TweedleFr, secp256k1Fq, TweedleFr);
->>>>>>> d24012ec
 
 // tests over tweedle Fq
 
