--- conflicted
+++ resolved
@@ -52,8 +52,6 @@
     }
 
     /// Reduction to normal form, which again has no excess in its limbs.
-<<<<<<< HEAD
-=======
     /// Assumes that 
     /// ``
     ///     bits_per_limb + 1 + log(num_add(elem) + 3) <= CAPACITY - 2.
@@ -69,7 +67,6 @@
     //          ],   
     // ``
     // and `surfeit = log(3 + num_add(elem))`.
->>>>>>> c046f0d4
     pub fn reduce<CS: ConstraintSystemAbstract<ConstraintF>>(
         mut cs: CS,
         elem: &mut NonNativeFieldGadget<SimulationF, ConstraintF>,
@@ -87,12 +84,6 @@
         Ok(())
     }
 
-<<<<<<< HEAD
-    /// Reduction to be enforced after additions.
-    /// Checks if the resulting elem is still "small" enough for a multiplication, and
-    /// reduces it otherwise.
-    pub fn post_add_reduce<CS: ConstraintSystemAbstract<ConstraintF>>(
-=======
     fn reduce_until_cond_is_satisfied<F, CS: ConstraintSystemAbstract<ConstraintF>>(
         mut cs: CS,
         elem: &mut NonNativeFieldGadget<SimulationF, ConstraintF>,
@@ -117,7 +108,6 @@
 
     /// Optional reduction which assures that the resulting operands produce a "reducible" sum. 
     pub(crate) fn pre_add_reduce<CS: ConstraintSystemAbstract<ConstraintF>>(
->>>>>>> c046f0d4
         cs: CS,
         elem: &mut NonNativeFieldGadget<SimulationF, ConstraintF>,
         elem_other: &mut NonNativeFieldGadget<SimulationF, ConstraintF>,
@@ -149,15 +139,9 @@
         )
     }
 
-<<<<<<< HEAD
-    /// Reduction used before multiplication to reduce the representations in a way that allows efficient multiplication
-    pub fn pre_mul_reduce<CS: ConstraintSystemAbstract<ConstraintF>>(
-        mut cs: CS,
-=======
     /// Optional reduction which assures that the resulting operands produce a "reducible" sub result. 
     pub(crate) fn pre_sub_reduce<CS: ConstraintSystemAbstract<ConstraintF>>(
         cs: CS,
->>>>>>> c046f0d4
         elem: &mut NonNativeFieldGadget<SimulationF, ConstraintF>,
         elem_other: &mut NonNativeFieldGadget<SimulationF, ConstraintF>,
     ) -> Result<(), SynthesisError> {
@@ -239,14 +223,9 @@
         Ok(())
     }
 
-<<<<<<< HEAD
-    /// Reduction to the normal form
-    pub fn pre_eq_reduce<CS: ConstraintSystemAbstract<ConstraintF>>(
-=======
      /// Optional reduction which assures that the resulting operands produce do not exceed
      /// the capacity bound for a enforce_equal_without_prereduce(). 
      pub(crate) fn pre_enforce_equal_reduce<CS: ConstraintSystemAbstract<ConstraintF>>(
->>>>>>> c046f0d4
         cs: CS,
         elem: &mut NonNativeFieldGadget<SimulationF, ConstraintF>,
         elem_other: &mut NonNativeFieldGadget<SimulationF, ConstraintF>,
@@ -277,9 +256,6 @@
         )
     }
 
-<<<<<<< HEAD
-    /// Group and check equality, the low-level function for equality checks?
-=======
     /// The core piece for comparing two big integers in non-normal form. 
     /// Checks the equality of 
     /// ``
@@ -318,7 +294,6 @@
     // ``
     // TODO: can be slightly optimized by using the number of additions over normal
     // form instead of `surfeit`.
->>>>>>> c046f0d4
     pub fn group_and_check_equality<CS: ConstraintSystemAbstract<ConstraintF>>(
         mut cs: CS,
         // The additional number of bits beyond `bits_per_limb`. Hence the current
