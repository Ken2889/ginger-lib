--- conflicted
+++ resolved
@@ -241,18 +241,6 @@
     ///     [left[0], left[1], ...], 
     ///     [right[0], right[1], ...],
     /// `` 
-<<<<<<< HEAD
-    /// where each limb being length bounded by `bits_per_limb + surfeit` assumed to be
-    /// `<= ConstraintF::CAPACITY`.
-    /// Takes 
-    ///      `(S-1) * (1 + bits_per_limb + surfeit) + 2`
-    /// constraints, where 
-    //  ``
-    //      S = Floor[
-    //          (ConstraintF::CAPACITY - 2 - (bits_per_limb + surfeit)) / shift_per_limb
-    //      ] + 1.
-    // ``
-=======
     /// where each limb being length bounded by 
     /// ``
     ///     limb_size = bits_per_limb + surfeit.
@@ -265,7 +253,6 @@
     /// constraints, where `1 <= S <= num_limbs` is the number of groups.
     /// 
     /// [Kosba et al]: https://ieeexplore.ieee.org/document/8418647
->>>>>>> f295e38f
     pub fn group_and_check_equality<CS: ConstraintSystemAbstract<ConstraintF>>(
         mut cs: CS,
         // The additional number of bits beyond `bits_per_limb`
@@ -285,31 +272,6 @@
         // ``
         //      group_total = limb[0] * 1 + limb[1] * A + ... + limb[S-1] * A^{S-1},
         // ``
-<<<<<<< HEAD
-        // within a single constraint field element, where `A = 2^shift_per_limb`.
-        // Assuming `A >= 2`, we have `2 * A^i <= A^{i+1}`
-        // `` 
-        //   limb[0] + limb[1] * A < 2 * A * 2^{bits_per_limb + surfeit}
-        //   limb[0] + limb[1] * A + limb[2] * A^2 < 2 * A^2 * 2^{bits_per_limb + surfeit}  
-        //   ...
-        //   limb[0] + limb[1]*A + ... + limb[S-1] * A^{S-1} <
-        //                       < 2 * A^{S-1} * 2^{bits_per_limb + surfeit}.
-        // ``
-        // and hence 
-        // ``
-        //   len(group_total) <= 
-        //              bits_per_limb + surfeit + (S-1) * len(A) + 1,  
-        // ``
-        // which we call `bits_per_group`.
-        // To assure that the following operations on the totals do not exceed the capacity, 
-        // it is sufficient to demand 
-        // ``
-        //  bits_per_group + 1 <= ConstraintF::CAPACITY,
-        // ``
-        // as described in the comments below. This yields 
-        // ``
-        //      bits_per_limb + surfeit + (S-1) * shift_per_limb + 2 <= ConstraintF::CAPACITY,
-=======
         // within a single constraint field element. Assuming that `A >= 2` we have 
         // `2 * A^i <= A^{i+1}` and therefore
         // `` 
@@ -331,7 +293,6 @@
         // as described below. This yields 
         // ``
         //      bits_per_limb + surfeit + (S - 1) * shift_per_limb + 2 <= ConstraintF::CAPACITY,
->>>>>>> f295e38f
         // ``
         // and thus
         // ``
@@ -339,27 +300,6 @@
         //          (ConstraintF::CAPACITY - 2 - (bits_per_limb + surfeit)) / shift_per_limb
         //      ].
         // ``
-<<<<<<< HEAD
-    
-        // TODO: we need to assure that `ConstraintF::CAPACITY - 2 - (bits_per_limb + surfeit) >= 0`.
-
-        // TODO: The following formula computes 
-        //      S = Ceil[
-        //          (ConstraintF::CAPACITY - 2 - (bits_per_limb + surfeit)) / shift_per_limb
-        //      ] 
-        //        =  (ConstraintF::CAPACITY - 2 - (bits_per_limb + surfeit) + shift_per_limb - 1) 
-        //           / shift_per_limb,
-        // which differs sometimes from `Floor[] + 1`. 
-        let num_limb_in_a_group = (ConstraintF::size_in_bits()
-            - 1
-            - surfeit
-            - 1 
-            - 1 
-            - 1
-            - (bits_per_limb - shift_per_limb))
-            / shift_per_limb;
-
-=======
 
         assert!(shift_per_limb >= 2);
         assert!(bits_per_limb >= shift_per_limb);
@@ -379,7 +319,6 @@
 
         assert!(num_limb_in_a_group > 0);
 
->>>>>>> f295e38f
         // Compute the powers of the arity for a group of limbs, i.e.
         // `shift_array = [1, A, A^2, ..., A^(num_limbs_per_group-1)}]`.
         let shift_array = {
@@ -406,18 +345,12 @@
             let mut right_total_limb = zero.clone();
 
             // For each group `[limb[0],...limb[S-1]]`, where `S = num_limbs_per_group`, 
-<<<<<<< HEAD
-            // we compute 
-            // `group_total = limb[0]*1 + limb[1]*A + ... limb[S-1]*A^{S-1}`.
-            // This is done for both left and right operands.
-=======
             // we compute the linear combination
             // ``
             //   group_total = limb[0] * 1 + limb[1] * A + ... limb[S-1] * A^{S-1}`.
             // ``
             // This is done for both left and right operands. 
             // Costs no constraint.
->>>>>>> f295e38f
             for (j, ((left_limb, right_limb), shift)) in limb_pairs_in_a_group
                 .iter()
                 .zip(shift_array.iter())
@@ -456,26 +389,6 @@
         // ``
         //      Sum_{i>=0} shift_constant * A^i.
         // ``
-<<<<<<< HEAD
-        // The constant `shift_constant = 2^{bits_per_group}` is to circumvent underflows in an 
-        // almost length-preserving manner. With this choice  
-        // ``
-        //     0<=  shift_constant - R[i] <= 2^{bits_per_group},
-        // `` 
-        // but we have the strict bound
-        // ``
-        //      L[i] + shift_constant - R[i] < 2^{bits_per_group + 1},
-        // ``
-        // since `shift_constant - R[i]` is equal to the edge case `2^{bits_per_group}` if and only 
-        // if `R[i] = 0`. Since the length of the carries are throughout `<= bits_per_limb + surfeit`, 
-        // see below, `L[i] + carry[i-1]` is still at most `bits_per_group` long, and hence the 
-        // overall sum 
-        // ``
-        //      L[i] + carry[i-1] + (shift_constant - R[i]) 
-        // `` 
-        // is of length `<= bits_per_group + 1`.   
-    
-=======
         // The constant `shift_constant = 2^bits_per_group  - 1` is to circumvent underflows in an
         // length-preserving manner. With this choice  
         // ``
@@ -510,7 +423,6 @@
         //              limb_size + 1 + (S-1) * len(A) = bits_per_group.
         // `` 
 
->>>>>>> f295e38f
         // The following code is ported from [[Bellman]].
         // [Bellman]: https://github.com/alex-ozdemir/bellman-bignat/blob/master/src/mp/bignat.rs#L567
         let mut carry_in = zero;
@@ -523,11 +435,7 @@
             // Carry and remainder are subject to the following constraints: 
             // The quotient-remainder constraint
             // ``
-<<<<<<< HEAD
-            //   shift_constant + carry_in + group_total_left - group_total_right 
-=======
             //    carry_in + group_total_left + shift_constant - group_total_right 
->>>>>>> f295e38f
             //          == carry * A^S + 0 + (shift_constant % A^S),
             // ``
             // and the length restrictions for the carry
@@ -537,34 +445,6 @@
             // The length bound assures that no modular reduction takes place on both 
             // sides of the quotient-remainder constraint.
 
-<<<<<<< HEAD
-            // NOTE: the carries are length bounded by `bits_per_limb + surfeit`, which is seen
-            // as follows.
-            // ``
-            //      carry[0] = 0,
-            // ``
-            // and hence the first carry satisfies
-            // ``
-            // ``
-            //      len(carry[1]) = bits_per_group - shift_per_limb * S 
-            //           =  bits_per_limb + surfeit + 1 - shift_per_limb
-            //           <= bits_per_limb + surfeit.
-            // ``
-            // All further carries satisfy
-            // ``
-            //      len(carry[i]) = bits_per_group + 1 - shift_per_limb * S 
-            //          =  bits_per_limb + surfeit + 2 - shift_per_limb
-            //          <=  bits_per_limb + surfeit,
-            // ``
-            // under the assumption that `shift_per_limb >= 2`.
-            
-            // TODO: set an assert for `shift_per_limb >= 2`
-
-            // Computing the shift constant `pad_limb_repr`:
-            // ``
-            //   shift_constant = 2^{bits_per_group + 1} 
-            //      = 2^{bits_per_limb + surfeit + (S-1) * shift_per_limb + 2 }. 
-=======
             // NOTE: the carries are length bounded by `bits_per_limb + surfeit`, which follows
             // from the optimized length bound on the group totals:
             // ``
@@ -580,7 +460,6 @@
             // ``
             //   shift_constant = 2^bits_per_group - 1
             //      = 2^{bits_per_limb + surfeit + 1 + (S-1) * shift_per_limb} - 1. 
->>>>>>> f295e38f
             // ``
             let mut pad_limb_repr: <ConstraintF as PrimeField>::BigInt =
                 ConstraintF::one().into_repr();
@@ -620,15 +499,10 @@
             let remainder_limb = bigint_to_constraint_field::<ConstraintF>(&remainder);
 
             // Now we enforce the quotient remainder constraint.
-<<<<<<< HEAD
-            //      left_total_limb + pad_limb + carry_in - right_total_limb
-            //   ==  carry * A^S + remainder
-=======
             // ``
             //   left_total_limb + pad_limb + carry_in - right_total_limb
             //      ==  carry * A^S + remainder
             // ``
->>>>>>> f295e38f
             let eqn_left = left_total_limb
                 .add_constant(
                     cs.ns(|| format!("left_total_limb + pad_limb {}", group_id)),
@@ -671,10 +545,7 @@
             if group_id == groupped_limb_pairs.len() - 1 {
                 // The highest significant group is treated differently:
                 // the carry must be equal the accumulated shifts.
-<<<<<<< HEAD
-=======
                 // Costs 1 constraint.
->>>>>>> f295e38f
                 let accumulated_extra_g = FpGadget::<ConstraintF>::from_value(
                     cs.ns(|| format!("hardcode accumulated_extra {}", group_id)),
                     &bigint_to_constraint_field(&accumulated_extra),
@@ -686,11 +557,8 @@
             } else {
                 // The length restriction for the carry
                 // Costs `surfeit + bits_per_limb` many constraints.
-<<<<<<< HEAD
-=======
                 // NOTE: as showed above, seems to be improvable to `bits_per_limb + surfeit + 2 - shift_per_limb`
                 // many constraints.
->>>>>>> f295e38f
                 Reducer::<SimulationF, ConstraintF>::limb_to_bits(
                     cs.ns(|| format!("carry_to_bits_{}", group_id)),
                     &carry,
