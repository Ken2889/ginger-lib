<<<<<<< HEAD
//! A module for simulating non-native field arithmetics using the techniques of [[Kosba et al]]. 
//! Ported from [[arkworks/nonnative]]. 
=======
//! A module for simulating non-native field arithmetics using the techniques of [[Kosba et al]].
//! Ported from [[arkworks/nonnative]].
>>>>>>> d24012ec
//! The following types are defined/supported:
//! - `NonNativeFieldParams` specifies the constraint prime field (called `ConstraintF`),
//!     the simulated prime field (called `SimulationF`), and internal parameters.
//! - `NonNativeFieldGadget` implements the `FieldGadget` for simulating `SimulationF`
//!     arithmetic within `ConstraintF`.
//! - `NonNativeFieldMulResultGadget` is an intermediate representations of the
//!     result of multiplication, which is hidden from the `FieldGadget` interface
//!     and is left for advanced users who want better performance.
<<<<<<< HEAD
//! DISCLAIMER: THIS LIBRARY IS EXPERIMENTAL AND NEEDS TO UNDERGO A MORE IN-DEPTH REVIEW
//! 
//! [Kosba et al]: https://ieeexplore.ieee.org/document/8418647
//! [arkworks]: https://github.com/arkworks-rs/nonnative
=======
//!
//! [Kosba et al]: https://ieeexplore.ieee.org/document/8418647
//! [arkworks]: https://github.com/arkworks-rs/nonnative
use algebra::{FpParameters, PrimeField};
>>>>>>> d24012ec
use std::fmt::Debug;

pub mod params;

/// A submodule for reducing internal representations of non-natives.
pub mod reduce;

/// The main module, non-native field gadgets and its arithmetic operations.
pub mod nonnative_field_gadget;

/// The intermediate non-normalized representation resulting from products.
pub mod nonnative_field_mul_result_gadget;

/// checks if the simulation field is a prime field with pseudo-mersenne modulus
fn is_pseudo_mersenne<SimulationF: PrimeField>() -> bool {
    match SimulationF::Params::DIFFERENCE_WITH_HIGHER_POWER_OF_TWO {
        Some(_) => true,
        None => false,
    }
}

#[cfg(test)]
mod tests;

/// a macro for computing the ceil(log2(x)) of a BigUint x
#[doc(hidden)]
#[macro_export]
macro_rules! ceil_log_2 {
    ($x:expr) => {{
<<<<<<< HEAD
        // Let `len` be the number of bits, and let `z` be the number 
=======
        // Let `len` be the number of bits, and let `z` be the number
>>>>>>> d24012ec
        // of leading zeros. Then
        // ``
        //             z        len - z
        //      ------------- -----------
        //      0    ....   0 1 ** .... *
        // ``
<<<<<<< HEAD
        // Hence `ceil_log_2(x) = len - z` if `x` is not a pure power 
        // of two. Otherwise `ceil_log_2(x) = len - z - 1`.                   
        use num_bigint::BigUint;
        let num: BigUint = $x;
        // big endian bit rep, might have leading zeros.
        let num_bits = num.to_radix_be(2u32).into_iter()
            .map(|byte| {
                if byte == 1u8 {
                    true
                } else {
                    false
                }
            })
            .collect::<Vec<bool>>(); 
=======
        // Hence `ceil_log_2(x) = len - z` if `x` is not a pure power
        // of two. Otherwise `ceil_log_2(x) = len - z - 1`.
        use num_bigint::BigUint;
        let num: BigUint = $x;
        // big endian bit rep, might have leading zeros.
        let num_bits = num
            .to_radix_be(2u32)
            .into_iter()
            .map(|byte| if byte == 1u8 { true } else { false })
            .collect::<Vec<bool>>();
>>>>>>> d24012ec

        let mut skipped_bits = 0;
        for b in num_bits.iter() {
            if *b == false {
                skipped_bits += 1;
            } else {
                break;
            }
        }

        let mut is_power_of_2 = true;
        for b in num_bits.iter().skip(skipped_bits + 1) {
            if *b == true {
                is_power_of_2 = false;
            }
        }

        if is_power_of_2 {
<<<<<<< HEAD
            num_bits.len() - skipped_bits - 1 
        } else {
            num_bits.len() - skipped_bits 
=======
            num_bits.len() - skipped_bits - 1
        } else {
            num_bits.len() - skipped_bits
>>>>>>> d24012ec
        }
    }};
}

/// Parameters for a specific `NonNativeFieldGadget` instantiation
#[derive(Copy, Clone, Debug)]
pub struct NonNativeFieldParams {
    /// The number of limbs (`ConstraintF` elements) used to represent a `SimulationF` element. Highest limb first.
    pub num_limbs: usize,

    /// The `native' number of bits of a limb.
    pub bits_per_limb: usize,
}<|MERGE_RESOLUTION|>--- conflicted
+++ resolved
@@ -1,10 +1,5 @@
-<<<<<<< HEAD
-//! A module for simulating non-native field arithmetics using the techniques of [[Kosba et al]]. 
-//! Ported from [[arkworks/nonnative]]. 
-=======
 //! A module for simulating non-native field arithmetics using the techniques of [[Kosba et al]].
 //! Ported from [[arkworks/nonnative]].
->>>>>>> d24012ec
 //! The following types are defined/supported:
 //! - `NonNativeFieldParams` specifies the constraint prime field (called `ConstraintF`),
 //!     the simulated prime field (called `SimulationF`), and internal parameters.
@@ -13,17 +8,10 @@
 //! - `NonNativeFieldMulResultGadget` is an intermediate representations of the
 //!     result of multiplication, which is hidden from the `FieldGadget` interface
 //!     and is left for advanced users who want better performance.
-<<<<<<< HEAD
-//! DISCLAIMER: THIS LIBRARY IS EXPERIMENTAL AND NEEDS TO UNDERGO A MORE IN-DEPTH REVIEW
-//! 
-//! [Kosba et al]: https://ieeexplore.ieee.org/document/8418647
-//! [arkworks]: https://github.com/arkworks-rs/nonnative
-=======
 //!
 //! [Kosba et al]: https://ieeexplore.ieee.org/document/8418647
 //! [arkworks]: https://github.com/arkworks-rs/nonnative
 use algebra::{FpParameters, PrimeField};
->>>>>>> d24012ec
 use std::fmt::Debug;
 
 pub mod params;
@@ -53,33 +41,13 @@
 #[macro_export]
 macro_rules! ceil_log_2 {
     ($x:expr) => {{
-<<<<<<< HEAD
-        // Let `len` be the number of bits, and let `z` be the number 
-=======
         // Let `len` be the number of bits, and let `z` be the number
->>>>>>> d24012ec
         // of leading zeros. Then
         // ``
         //             z        len - z
         //      ------------- -----------
         //      0    ....   0 1 ** .... *
         // ``
-<<<<<<< HEAD
-        // Hence `ceil_log_2(x) = len - z` if `x` is not a pure power 
-        // of two. Otherwise `ceil_log_2(x) = len - z - 1`.                   
-        use num_bigint::BigUint;
-        let num: BigUint = $x;
-        // big endian bit rep, might have leading zeros.
-        let num_bits = num.to_radix_be(2u32).into_iter()
-            .map(|byte| {
-                if byte == 1u8 {
-                    true
-                } else {
-                    false
-                }
-            })
-            .collect::<Vec<bool>>(); 
-=======
         // Hence `ceil_log_2(x) = len - z` if `x` is not a pure power
         // of two. Otherwise `ceil_log_2(x) = len - z - 1`.
         use num_bigint::BigUint;
@@ -90,7 +58,6 @@
             .into_iter()
             .map(|byte| if byte == 1u8 { true } else { false })
             .collect::<Vec<bool>>();
->>>>>>> d24012ec
 
         let mut skipped_bits = 0;
         for b in num_bits.iter() {
@@ -109,15 +76,9 @@
         }
 
         if is_power_of_2 {
-<<<<<<< HEAD
-            num_bits.len() - skipped_bits - 1 
-        } else {
-            num_bits.len() - skipped_bits 
-=======
             num_bits.len() - skipped_bits - 1
         } else {
             num_bits.len() - skipped_bits
->>>>>>> d24012ec
         }
     }};
 }
