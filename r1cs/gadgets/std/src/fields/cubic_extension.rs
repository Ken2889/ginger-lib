--- conflicted
+++ resolved
@@ -132,10 +132,7 @@
     }
 
     #[inline]
-<<<<<<< HEAD
-    fn sub<CS: ConstraintSystemAbstract<ConstraintF>>(
-=======
-    fn conditionally_add<CS: ConstraintSystem<ConstraintF>>(
+    fn conditionally_add<CS: ConstraintSystemAbstract<ConstraintF>>(
         &self,
         mut cs: CS,
         bit: &Boolean,
@@ -154,8 +151,7 @@
     }
 
     #[inline]
-    fn sub<CS: ConstraintSystem<ConstraintF>>(
->>>>>>> 46b366ca
+    fn sub<CS: ConstraintSystemAbstract<ConstraintF>>(
         &self,
         mut cs: CS,
         other: &Self,
