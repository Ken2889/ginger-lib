use crate::{
    boolean::Boolean,
    fields::fp::FpGadget,
    prelude::*,
    ToBitsGadget,
};
use algebra::PrimeField;
use r1cs_core::{ConstraintSystemAbstract, SynthesisError};
use core::cmp::Ordering;

impl<F: PrimeField> FpGadget<F> {
    /// This function enforces the ordering between `self` and `other` if `should_enforce == true`,
    /// enforce nothing otherwise. If `self` should also be checked for equality,
    /// e.g. `self <= other` instead of `self < other`, set `should_also_check_quality` to `true`.
    /// This variant verifies `self` and `other` are `<= (p-1)/2`.
    pub fn conditional_enforce_cmp<CS: ConstraintSystem<F>>(
        &self,
        mut cs: CS,
        other: &FpGadget<F>,
        should_enforce: &Boolean,
        ordering: Ordering,
        should_also_check_equality: bool,
    ) -> Result<(), SynthesisError> {
        let is_cmp = self.is_cmp(cs.ns(|| "cmp outcome"), other, ordering, should_also_check_equality)?;

        is_cmp.conditional_enforce_equal(cs.ns(|| "cond enforce cmp"), &Boolean::constant(true), should_enforce)
    }

    /// This function enforces the ordering between `self` and `other`. The
    /// constraint system will not be satisfied otherwise. If `self` should
    /// also be checked for equality, e.g. `self <= other` instead of `self <
    /// other`, set `should_also_check_quality` to `true`. This variant
    /// verifies `self` and `other` are `<= (p-1)/2`.
    pub fn enforce_cmp<CS: ConstraintSystemAbstract<F>>(
        &self,
        mut cs: CS,
        other: &FpGadget<F>,
        ordering: Ordering,
        should_also_check_equality: bool,
    ) -> Result<(), SynthesisError> {
        self.conditional_enforce_cmp(&mut cs, other, &Boolean::constant(true), ordering, should_also_check_equality)
    }

    /// This function enforces the ordering between `self` and `other` if `should_enforce == true`,
    /// enforce nothing otherwise. If `self` should also be checked for equality,
    /// e.g. `self <= other` instead of `self < other`, set `should_also_check_quality` to `true`.
    /// This variant assumes `self` and `other` are `<= (p-1)/2` and does not generate
    /// constraints to verify that.
    pub fn conditional_enforce_cmp_unchecked<CS: ConstraintSystem<F>>(
        &self,
        mut cs: CS,
        other: &FpGadget<F>,
        should_enforce: &Boolean,
        ordering: Ordering,
        should_also_check_equality: bool,
    ) -> Result<(), SynthesisError> {
        let is_cmp = self.is_cmp_unchecked(cs.ns(|| "unchecked cmp outcome"), other, ordering, should_also_check_equality)?;

        is_cmp.conditional_enforce_equal(cs.ns(|| "cond enforce cmp"), &Boolean::constant(true), should_enforce)
    }

    /// This function enforces the ordering between `self` and `other`. The
    /// constraint system will not be satisfied otherwise. If `self` should
    /// also be checked for equality, e.g. `self <= other` instead of `self <
    /// other`, set `should_also_check_quality` to `true`. This variant
    /// assumes `self` and `other` are `<= (p-1)/2` and does not generate
    /// constraints to verify that.
    pub fn enforce_cmp_unchecked<CS: ConstraintSystemAbstract<F>>(
        &self,
        mut cs: CS,
        other: &FpGadget<F>,
        ordering: Ordering,
        should_also_check_equality: bool,
    ) -> Result<(), SynthesisError> {
        self.conditional_enforce_cmp_unchecked(&mut cs, other, &Boolean::constant(true), ordering, should_also_check_equality)
    }

    /// This function checks the ordering between `self` and `other`. It outputs
    /// self `Boolean` that contains the result - `1` if true, `0`
    /// otherwise. The constraint system will be satisfied in any case. If
    /// `self` should also be checked for equality, e.g. `self <= other`
    /// instead of `self < other`, set `should_also_check_quality` to
    /// `true`. This variant verifies `self` and `other` are `<= (p-1)/2`.
    pub fn is_cmp<CS: ConstraintSystemAbstract<F>>(
        &self,
        mut cs: CS,
        other: &FpGadget<F>,
        ordering: Ordering,
        should_also_check_equality: bool,
    ) -> Result<Boolean, SynthesisError> {
        self.enforce_smaller_or_equal_than_mod_minus_one_div_two(cs.ns(|| "self smaller or equal mod"))?;
        other.enforce_smaller_or_equal_than_mod_minus_one_div_two(cs.ns(|| "other smaller or equal mod"))?;
        self.is_cmp_unchecked(cs.ns(|| "is cmp unchecked"), other, ordering, should_also_check_equality)
    }

    /// This function checks the ordering between `self` and `other`. It outputs
    /// a `Boolean` that contains the result - `1` if true, `0` otherwise.
    /// The constraint system will be satisfied in any case. If `self`
    /// should also be checked for equality, e.g. `self <= other` instead of
    /// `self < other`, set `should_also_check_quality` to `true`. This
    /// variant assumes `self` and `other` are `<= (p-1)/2` and does not
    /// generate constraints to verify that.
    pub fn is_cmp_unchecked<CS: ConstraintSystemAbstract<F>>(
        &self,
        mut cs: CS,
        other: &FpGadget<F>,
        ordering: Ordering,
        should_also_check_equality: bool,
    ) -> Result<Boolean, SynthesisError> {
<<<<<<< HEAD
        // The ordering with equality is verified by exploiting the following identities:
        // - x <= y iff !(y < x)
        // - x >= y iff !(x < y)
        let (left, right) = match (ordering, should_also_check_equality) {
            (Ordering::Less, false) | (Ordering::Greater, true) => (self, other),
            (Ordering::Greater, false) | (Ordering::Less, true) => (other, self),
            (Ordering::Equal, _) => return self.is_eq(cs.ns(|| "is eq"), other),
=======
        let (left, right) = self.process_cmp_inputs(cs.ns(|| "process cmp inputs"), other, ordering, should_also_check_equality)?;
        left.is_smaller_than_unchecked(cs.ns(|| "is smaller"), &right)
    }

    fn process_cmp_inputs<CS: ConstraintSystemAbstract<F>>(
        &self,
        mut cs: CS,
        other: &Self,
        ordering: Ordering,
        should_also_check_equality: bool,
    ) -> Result<(Self, Self), SynthesisError> {
        let (left, right) = match ordering {
            Ordering::Less => (self, other),
            Ordering::Greater => (other, self),
            Ordering::Equal => return Err(SynthesisError::Unsatisfiable),
        };
        let one = FpGadget::<F>::from_value(cs.ns(|| "from value"), &F::one());
        let right_for_check = if should_also_check_equality {
            right.add(cs.ns(|| "add"),&one)?
        } else {
            right.clone()
>>>>>>> dc3619ee
        };

        let is_smaller = left.is_smaller_than_unchecked(cs.ns(|| "is smaller"), right)?;

        if should_also_check_equality {
            return Ok(is_smaller.not())
        }

        Ok(is_smaller)

    }

    /// Helper function to enforce that `self <= (p-1)/2`.
    pub fn enforce_smaller_or_equal_than_mod_minus_one_div_two<CS: ConstraintSystemAbstract<F>>(
        &self,
        mut cs: CS,
    ) -> Result<(), SynthesisError> {
        // It's okay to use `to_non_unique_bits` bits here because we're enforcing
        // self <= (p-1)/2, which implies self < p.
        let bits_be = self.to_bits(cs.ns(|| "to bits"))?;
        let bits_le = bits_be.into_iter().rev().collect::<Vec<_>>();
        let _ = Boolean::enforce_smaller_or_equal_than_le(
            cs.ns(|| "enforce smaller or equal"), 
            &bits_le,
            &F::modulus_minus_one_div_two(),
        )?;
        Ok(())
    }

    /// Helper function to check `self < other` and output a result bit. This
    /// function verifies `self` and `other` are `<= (p-1)/2`.
    fn is_smaller_than<CS: ConstraintSystemAbstract<F>>(&self, mut cs: CS, other: &FpGadget<F>) -> Result<Boolean, SynthesisError> {
        self.enforce_smaller_or_equal_than_mod_minus_one_div_two(cs.ns(|| "self smaller or equal mod"))?;
        other.enforce_smaller_or_equal_than_mod_minus_one_div_two(cs.ns(|| "other smaller or equal mod"))?;
        self.is_smaller_than_unchecked(cs.ns(|| "is smaller unchecked"), other)
    }

    /// Helper function to check `self < other` and output a result bit. This
    /// function assumes `self` and `other` are `<= (p-1)/2` and does not
    /// generate constraints to verify that.
    // Note that `len((p-1)/2) = len(p) - 1 = CAPACITY`.
    fn is_smaller_than_unchecked<CS: ConstraintSystemAbstract<F>>(&self, mut cs: CS, other: &FpGadget<F>) -> Result<Boolean, SynthesisError> {
        // Since `a = self` and `b = other` are from `[0, (p-1)/2]`, we know that 
        // ``
        //      self - other
        // ``
        // is from the range `[-(p-1)/2, (p-1)/2]`, where this range has no overlap
        // due to modular reduction.  Hence
        //
        // ``
        //      0 <= 2 * (self - other) <= (p-1),
        // ``
        // and the least significant bit of `2 * (self - other) mod p` is zero. 
        // Otherwise, if `self < other`, then 
        // ``
        //      2 * (self - other) mod p =  2 * (self - other) + p
        // ``
        // which is a positive odd number, having least significant bit equal to `1`.
        // To assure the right decision we need to return the least significant
        // bit of the NATIVE bit representation of `2 * (self - other)`. Hence we 
        // need to use `to_bits_strict()`.
        Ok(self.sub(cs.ns(|| "sub"), other)?
            .double(cs.ns(|| "double"))?
            .to_bits_strict(cs.ns(|| "to bits"))? // returns big endian
            .into_iter().rev().collect::<Vec<_>>() 
            .first() 
            .unwrap()
            .clone())
    }

    /// Helper function to enforce `self < other`. This function verifies `self`
    /// and `other` are `<= (p-1)/2`.
    fn enforce_smaller_than<CS: ConstraintSystemAbstract<F>>(&self, mut cs: CS, other: &FpGadget<F>) -> Result<(), SynthesisError> {
        self.enforce_smaller_or_equal_than_mod_minus_one_div_two(cs.ns(|| "self smaller or equal mod"))?;
        other.enforce_smaller_or_equal_than_mod_minus_one_div_two(cs.ns(|| "other smaller or equal mod"))?;
        self.enforce_smaller_than_unchecked(cs.ns(|| "enforce smaller unchecked"), other)
    }

    /// Helper function to enforce `self < other`. This function assumes `self`
    /// and `other` are `<= (p-1)/2` and does not generate constraints to
    /// verify that.
    fn enforce_smaller_than_unchecked<CS: ConstraintSystemAbstract<F>>(&self, mut cs: CS, other: &FpGadget<F>) -> Result<(), SynthesisError> {
        let is_smaller_than = self.is_smaller_than_unchecked(cs.ns(|| "is smaller"), other)?;
        let lc_one = CS::one();
        cs.enforce(
            || "Enforce smaller then",
            |lc| lc + is_smaller_than.lc(CS::one(), F::one()),
            |lc| lc + lc_one.clone(),
            |lc| lc + lc_one
        );
        Ok(())
    }
}

#[cfg(all(test, feature = "bls12_377"))]
mod test {
    use std::cmp::Ordering;
    use rand::{Rng, thread_rng};

    use r1cs_core::{ConstraintSystemAbstract, ConstraintSystem, SynthesisMode, ConstraintSystemDebugger};
    use crate::{algebra::{UniformRand, PrimeField, 
<<<<<<< HEAD
        fields::bls12_381::Fr, Field,
    }, fields::{fp::FpGadget, FieldGadget}, test_constraint_system::TestConstraintSystem};
    use crate::{alloc::AllocGadget, boolean::Boolean};
=======
        fields::bls12_377::Fr,
    }, fields::fp::FpGadget};
    use crate::alloc::AllocGadget;
>>>>>>> dc3619ee

    fn rand_in_range<R: Rng>(rng: &mut R) -> Fr {
        let pminusonedivtwo: Fr = Fr::modulus_minus_one_div_two().into();
        let mut r;
        loop {
            r = Fr::rand(rng);
            if r <= pminusonedivtwo {
                break;
            }
        }
<<<<<<< HEAD
        r
    }

    macro_rules! test_cmp_function {
        ($cmp_func: tt, $should_enforce: expr, $should_fail_with_invalid_operands: expr) => {
            let mut rng = &mut thread_rng();
            let should_enforce = Boolean::constant($should_enforce);
            for _i in 0..10 {
                let mut cs = TestConstraintSystem::<Fr>::new();
=======
        for i in 0..10 {
            let mut cs = ConstraintSystem::<Fr>::new(SynthesisMode::Debug);
>>>>>>> dc3619ee

                let a = rand_in_range(&mut rng);
                let a_var = FpGadget::<Fr>::alloc(&mut cs.ns(|| "generate_a"), || Ok(a)).unwrap();
                let b = rand_in_range(&mut rng);
                let b_var = FpGadget::<Fr>::alloc(&mut cs.ns(|| "generate_b"), || Ok(b)).unwrap();

                match a.cmp(&b) {
                    Ordering::Less => {
                        a_var.$cmp_func(cs.ns(|| "enforce less"), &b_var, &should_enforce, Ordering::Less, false).unwrap();
                        a_var.$cmp_func(cs.ns(|| "enforce less equal"), &b_var, &should_enforce, Ordering::Less, true).unwrap();
                    }
                    Ordering::Greater => {
                        a_var.$cmp_func(cs.ns(|| "enforce greater"), &b_var, &should_enforce, Ordering::Greater, false).unwrap();
                        a_var.$cmp_func(cs.ns(|| "enforce greater equal"), &b_var, &should_enforce, Ordering::Greater, true).unwrap();
                    }
                    _ => {}
                }

                if !cs.is_satisfied(){
                    println!("{:?}", cs.which_is_unsatisfied());
                }
                assert!(cs.is_satisfied());
            }

            for _i in 0..10 {
                let mut cs = TestConstraintSystem::<Fr>::new();
                let a = rand_in_range(&mut rng);
                let a_var = FpGadget::<Fr>::alloc(&mut cs.ns(|| "generate_a"), || Ok(a)).unwrap();
                let b = rand_in_range(&mut rng);
                let b_var = FpGadget::<Fr>::alloc(&mut cs.ns(|| "generate_b"), || Ok(b)).unwrap();

                match b.cmp(&a) {
                    Ordering::Less => {
                        a_var.$cmp_func(cs.ns(|| "enforce less"), &b_var, &should_enforce, Ordering::Less, false).unwrap();
                        a_var.$cmp_func(cs.ns(|| "enforce less equal"),&b_var, &should_enforce, Ordering::Less, true).unwrap();
                    }
                    Ordering::Greater => {
                        a_var.$cmp_func(cs.ns(|| "enforce greater"),&b_var, &should_enforce, Ordering::Greater, false).unwrap();
                        a_var.$cmp_func(cs.ns(|| "enforce greater equal"),&b_var, &should_enforce, Ordering::Greater, true).unwrap();
                    }
                    _ => {}
                }
                assert!($should_enforce ^ cs.is_satisfied()); // check that constraints are satisfied iff should_enforce == false
            }

            for _i in 0..10 {
                let mut cs = TestConstraintSystem::<Fr>::new();
                let a = rand_in_range(&mut rng);
                let a_var = FpGadget::<Fr>::alloc(&mut cs.ns(|| "generate_a"), || Ok(a)).unwrap();
                a_var.$cmp_func(cs.ns(|| "enforce less"),&a_var, &should_enforce, Ordering::Less, false).unwrap();

                assert!($should_enforce ^ cs.is_satisfied());
            }

            for _i in 0..10 {
                let mut cs = TestConstraintSystem::<Fr>::new();
                let a = rand_in_range(&mut rng);
                let a_var = FpGadget::<Fr>::alloc(&mut cs.ns(|| "generate_a"), || Ok(a)).unwrap();
                a_var.$cmp_func(cs.ns(|| "enforce less"),&a_var, &should_enforce, Ordering::Less, true).unwrap();
                if !cs.is_satisfied(){
                    println!("{:?}", cs.which_is_unsatisfied());
                }
                assert!(cs.is_satisfied());
            }

            // test corner case when operands are extreme values of range [0, (p-1)/2] of
            // admissible values
            let mut cs = TestConstraintSystem::<Fr>::new();
            let max_val: Fr = Fr::modulus_minus_one_div_two().into();
            let max_var = FpGadget::<Fr>::alloc(&mut cs.ns(|| "generate_max"), || Ok(max_val)).unwrap();
            let zero_var = FpGadget::<Fr>::zero(cs.ns(|| "alloc zero")).unwrap();
            zero_var.$cmp_func(cs.ns(|| "enforce 0 <= (p-1) div 2"), &max_var, &should_enforce, Ordering::Less, true).unwrap();

            assert!(cs.is_satisfied());

            // test when one of the operands is beyond (p-1)/2
            let out_range_var = FpGadget::<Fr>::alloc(&mut cs.ns(|| "generate_out_range"), || Ok(max_val.double())).unwrap();
            zero_var.$cmp_func(cs.ns(|| "enforce 0 <= p-1"), &out_range_var, &should_enforce, Ordering::Less, true).unwrap();
            assert!($should_fail_with_invalid_operands ^ cs.is_satisfied());
        }
    }

<<<<<<< HEAD
    #[test]
    fn test_cmp() {
        test_cmp_function!(conditional_enforce_cmp, true, true);
        test_cmp_function!(conditional_enforce_cmp, false, true);
    }

    #[test]
    fn test_cmp_unchecked() {
        test_cmp_function!(conditional_enforce_cmp_unchecked, true, true);
        test_cmp_function!(conditional_enforce_cmp_unchecked, false, false);
    }

    macro_rules! test_smaller_than_func {
        ($is_smaller_func: tt, $enforce_smaller_func: tt) => {
            let mut rng = &mut thread_rng();
            for _ in 0..10 {
                let mut cs = TestConstraintSystem::<Fr>::new();

                let a = rand_in_range(&mut rng);
                let a_var = FpGadget::<Fr>::alloc(&mut cs.ns(|| "generate_a"), || Ok(a)).unwrap();
                let b = rand_in_range(&mut rng);
                let b_var = FpGadget::<Fr>::alloc(&mut cs.ns(|| "generate_b"), || Ok(b)).unwrap();

                let is_smaller = a_var.$is_smaller_func(cs.ns(|| "is smaller"), &b_var).unwrap();

                a_var.$enforce_smaller_func(cs.ns(|| "enforce smaller"), &b_var).unwrap();

                match a.cmp(&b) {
                    Ordering::Less => {
                        assert!(is_smaller.get_value().unwrap());
                        assert!(cs.is_satisfied());
                    }
                    Ordering::Greater | Ordering::Equal => {
                        assert!(!is_smaller.get_value().unwrap());
                        assert!(!cs.is_satisfied())
                    }
=======
        for _i in 0..10 {
            let mut cs = ConstraintSystem::<Fr>::new(SynthesisMode::Debug);
            let a = rand_in_range(&mut rng);
            let a_var = FpGadget::<Fr>::alloc(&mut cs.ns(|| "generate_a"), || Ok(a)).unwrap();
            let b = rand_in_range(&mut rng);
            let b_var = FpGadget::<Fr>::alloc(&mut cs.ns(|| "generate_b"), || Ok(b)).unwrap();

            match b.cmp(&a) {
                Ordering::Less => {
                    a_var.enforce_cmp(cs.ns(|| "enforce less"), &b_var, Ordering::Less, false).unwrap();
                    a_var.enforce_cmp(cs.ns(|| "enforce less equal"),&b_var, Ordering::Less, true).unwrap();
                }
                Ordering::Greater => {
                    a_var.enforce_cmp(cs.ns(|| "enforce greater"),&b_var, Ordering::Greater, false).unwrap();
                    a_var.enforce_cmp(cs.ns(|| "enforce greater equal"),&b_var, Ordering::Greater, true).unwrap();
>>>>>>> dc3619ee
                }
            }

<<<<<<< HEAD
            for _ in 0..10 {
                let mut cs = TestConstraintSystem::<Fr>::new();
                let a = rand_in_range(&mut rng);
                let a_var = FpGadget::<Fr>::alloc(&mut cs.ns(|| "generate_a"), || Ok(a)).unwrap();
                let is_smaller = a_var.$is_smaller_func(cs.ns(|| "is smaller"),&a_var).unwrap();
                // check that a.is_smaller(a) == false
                assert!(!is_smaller.get_value().unwrap());
                a_var.$enforce_smaller_func(cs.ns(|| "enforce is smaller"), &a_var).unwrap();
                assert!(!cs.is_satisfied());
            }

            // test corner case when operands are extreme values of range [0, (p-1)/2] of
            // admissible values
            let mut cs = TestConstraintSystem::<Fr>::new();
            let max_val: Fr = Fr::modulus_minus_one_div_two().into();
            let max_var = FpGadget::<Fr>::alloc(&mut cs.ns(|| "generate_max"), || Ok(max_val)).unwrap();
            let zero_var = FpGadget::<Fr>::zero(cs.ns(|| "alloc zero")).unwrap();
            let is_smaller = zero_var.$is_smaller_func(cs.ns(|| "0 is smaller than (p-1) div 2"), &max_var).unwrap();
            assert!(is_smaller.get_value().unwrap());
            zero_var.$enforce_smaller_func(cs.ns(|| "enforce 0 <= (p-1) div 2"), &max_var).unwrap();
            assert!(cs.is_satisfied());
=======
        for _i in 0..10 {
            let mut cs = ConstraintSystem::<Fr>::new(SynthesisMode::Debug);
            let a = rand_in_range(&mut rng);
            let a_var = FpGadget::<Fr>::alloc(&mut cs.ns(|| "generate_a"), || Ok(a)).unwrap();
            a_var.enforce_cmp(cs.ns(|| "enforce less"),&a_var, Ordering::Less, false).unwrap();
>>>>>>> dc3619ee

            // test when one of the operands is beyond (p-1)/2
            let out_range_var = FpGadget::<Fr>::alloc(&mut cs.ns(|| "generate_out_range"), || Ok(max_val.double())).unwrap();
            zero_var.$enforce_smaller_func(cs.ns(|| "enforce 0 <= p-1"), &out_range_var).unwrap();
            assert!(!cs.is_satisfied());
        }
    }

<<<<<<< HEAD
    #[test]
    fn test_smaller_than() {
        test_smaller_than_func!(is_smaller_than, enforce_smaller_than);
=======
        for _i in 0..10 {
            let mut cs = ConstraintSystem::<Fr>::new(SynthesisMode::Debug);
            let a = rand_in_range(&mut rng);
            let a_var = FpGadget::<Fr>::alloc(&mut cs.ns(|| "generate_a"), || Ok(a)).unwrap();
            a_var.enforce_cmp(cs.ns(|| "enforce less"),&a_var, Ordering::Less, true).unwrap();
            if !cs.is_satisfied(){
                println!("{:?}", cs.which_is_unsatisfied());
            }
            assert!(cs.is_satisfied());
        }
>>>>>>> dc3619ee
    }

    #[test]
    fn test_smaller_than_unchecked() {
        test_smaller_than_func!(is_smaller_than_unchecked, enforce_smaller_than_unchecked);
    }


}<|MERGE_RESOLUTION|>--- conflicted
+++ resolved
@@ -13,7 +13,7 @@
     /// enforce nothing otherwise. If `self` should also be checked for equality,
     /// e.g. `self <= other` instead of `self < other`, set `should_also_check_quality` to `true`.
     /// This variant verifies `self` and `other` are `<= (p-1)/2`.
-    pub fn conditional_enforce_cmp<CS: ConstraintSystem<F>>(
+    pub fn conditional_enforce_cmp<CS: ConstraintSystemAbstract<F>>(
         &self,
         mut cs: CS,
         other: &FpGadget<F>,
@@ -46,7 +46,7 @@
     /// e.g. `self <= other` instead of `self < other`, set `should_also_check_quality` to `true`.
     /// This variant assumes `self` and `other` are `<= (p-1)/2` and does not generate
     /// constraints to verify that.
-    pub fn conditional_enforce_cmp_unchecked<CS: ConstraintSystem<F>>(
+    pub fn conditional_enforce_cmp_unchecked<CS: ConstraintSystemAbstract<F>>(
         &self,
         mut cs: CS,
         other: &FpGadget<F>,
@@ -107,7 +107,6 @@
         ordering: Ordering,
         should_also_check_equality: bool,
     ) -> Result<Boolean, SynthesisError> {
-<<<<<<< HEAD
         // The ordering with equality is verified by exploiting the following identities:
         // - x <= y iff !(y < x)
         // - x >= y iff !(x < y)
@@ -115,29 +114,6 @@
             (Ordering::Less, false) | (Ordering::Greater, true) => (self, other),
             (Ordering::Greater, false) | (Ordering::Less, true) => (other, self),
             (Ordering::Equal, _) => return self.is_eq(cs.ns(|| "is eq"), other),
-=======
-        let (left, right) = self.process_cmp_inputs(cs.ns(|| "process cmp inputs"), other, ordering, should_also_check_equality)?;
-        left.is_smaller_than_unchecked(cs.ns(|| "is smaller"), &right)
-    }
-
-    fn process_cmp_inputs<CS: ConstraintSystemAbstract<F>>(
-        &self,
-        mut cs: CS,
-        other: &Self,
-        ordering: Ordering,
-        should_also_check_equality: bool,
-    ) -> Result<(Self, Self), SynthesisError> {
-        let (left, right) = match ordering {
-            Ordering::Less => (self, other),
-            Ordering::Greater => (other, self),
-            Ordering::Equal => return Err(SynthesisError::Unsatisfiable),
-        };
-        let one = FpGadget::<F>::from_value(cs.ns(|| "from value"), &F::one());
-        let right_for_check = if should_also_check_equality {
-            right.add(cs.ns(|| "add"),&one)?
-        } else {
-            right.clone()
->>>>>>> dc3619ee
         };
 
         let is_smaller = left.is_smaller_than_unchecked(cs.ns(|| "is smaller"), right)?;
@@ -238,16 +214,10 @@
     use rand::{Rng, thread_rng};
 
     use r1cs_core::{ConstraintSystemAbstract, ConstraintSystem, SynthesisMode, ConstraintSystemDebugger};
-    use crate::{algebra::{UniformRand, PrimeField, 
-<<<<<<< HEAD
-        fields::bls12_381::Fr, Field,
-    }, fields::{fp::FpGadget, FieldGadget}, test_constraint_system::TestConstraintSystem};
+    use crate::{algebra::{UniformRand, PrimeField,
+                          fields::bls12_377::Fr, Field,
+    }, fields::{fp::FpGadget, FieldGadget}};
     use crate::{alloc::AllocGadget, boolean::Boolean};
-=======
-        fields::bls12_377::Fr,
-    }, fields::fp::FpGadget};
-    use crate::alloc::AllocGadget;
->>>>>>> dc3619ee
 
     fn rand_in_range<R: Rng>(rng: &mut R) -> Fr {
         let pminusonedivtwo: Fr = Fr::modulus_minus_one_div_two().into();
@@ -258,7 +228,6 @@
                 break;
             }
         }
-<<<<<<< HEAD
         r
     }
 
@@ -267,11 +236,7 @@
             let mut rng = &mut thread_rng();
             let should_enforce = Boolean::constant($should_enforce);
             for _i in 0..10 {
-                let mut cs = TestConstraintSystem::<Fr>::new();
-=======
-        for i in 0..10 {
-            let mut cs = ConstraintSystem::<Fr>::new(SynthesisMode::Debug);
->>>>>>> dc3619ee
+                let mut cs = ConstraintSystem::<Fr>::new(SynthesisMode::Debug);
 
                 let a = rand_in_range(&mut rng);
                 let a_var = FpGadget::<Fr>::alloc(&mut cs.ns(|| "generate_a"), || Ok(a)).unwrap();
@@ -297,7 +262,7 @@
             }
 
             for _i in 0..10 {
-                let mut cs = TestConstraintSystem::<Fr>::new();
+                let mut cs = ConstraintSystem::<Fr>::new(SynthesisMode::Debug);
                 let a = rand_in_range(&mut rng);
                 let a_var = FpGadget::<Fr>::alloc(&mut cs.ns(|| "generate_a"), || Ok(a)).unwrap();
                 let b = rand_in_range(&mut rng);
@@ -318,7 +283,7 @@
             }
 
             for _i in 0..10 {
-                let mut cs = TestConstraintSystem::<Fr>::new();
+                let mut cs = ConstraintSystem::<Fr>::new(SynthesisMode::Debug);
                 let a = rand_in_range(&mut rng);
                 let a_var = FpGadget::<Fr>::alloc(&mut cs.ns(|| "generate_a"), || Ok(a)).unwrap();
                 a_var.$cmp_func(cs.ns(|| "enforce less"),&a_var, &should_enforce, Ordering::Less, false).unwrap();
@@ -327,7 +292,7 @@
             }
 
             for _i in 0..10 {
-                let mut cs = TestConstraintSystem::<Fr>::new();
+                let mut cs = ConstraintSystem::<Fr>::new(SynthesisMode::Debug);
                 let a = rand_in_range(&mut rng);
                 let a_var = FpGadget::<Fr>::alloc(&mut cs.ns(|| "generate_a"), || Ok(a)).unwrap();
                 a_var.$cmp_func(cs.ns(|| "enforce less"),&a_var, &should_enforce, Ordering::Less, true).unwrap();
@@ -339,7 +304,7 @@
 
             // test corner case when operands are extreme values of range [0, (p-1)/2] of
             // admissible values
-            let mut cs = TestConstraintSystem::<Fr>::new();
+            let mut cs = ConstraintSystem::<Fr>::new(SynthesisMode::Debug);
             let max_val: Fr = Fr::modulus_minus_one_div_two().into();
             let max_var = FpGadget::<Fr>::alloc(&mut cs.ns(|| "generate_max"), || Ok(max_val)).unwrap();
             let zero_var = FpGadget::<Fr>::zero(cs.ns(|| "alloc zero")).unwrap();
@@ -354,7 +319,7 @@
         }
     }
 
-<<<<<<< HEAD
+
     #[test]
     fn test_cmp() {
         test_cmp_function!(conditional_enforce_cmp, true, true);
@@ -371,7 +336,7 @@
         ($is_smaller_func: tt, $enforce_smaller_func: tt) => {
             let mut rng = &mut thread_rng();
             for _ in 0..10 {
-                let mut cs = TestConstraintSystem::<Fr>::new();
+                let mut cs = ConstraintSystem::<Fr>::new(SynthesisMode::Debug);
 
                 let a = rand_in_range(&mut rng);
                 let a_var = FpGadget::<Fr>::alloc(&mut cs.ns(|| "generate_a"), || Ok(a)).unwrap();
@@ -391,29 +356,10 @@
                         assert!(!is_smaller.get_value().unwrap());
                         assert!(!cs.is_satisfied())
                     }
-=======
-        for _i in 0..10 {
-            let mut cs = ConstraintSystem::<Fr>::new(SynthesisMode::Debug);
-            let a = rand_in_range(&mut rng);
-            let a_var = FpGadget::<Fr>::alloc(&mut cs.ns(|| "generate_a"), || Ok(a)).unwrap();
-            let b = rand_in_range(&mut rng);
-            let b_var = FpGadget::<Fr>::alloc(&mut cs.ns(|| "generate_b"), || Ok(b)).unwrap();
-
-            match b.cmp(&a) {
-                Ordering::Less => {
-                    a_var.enforce_cmp(cs.ns(|| "enforce less"), &b_var, Ordering::Less, false).unwrap();
-                    a_var.enforce_cmp(cs.ns(|| "enforce less equal"),&b_var, Ordering::Less, true).unwrap();
                 }
-                Ordering::Greater => {
-                    a_var.enforce_cmp(cs.ns(|| "enforce greater"),&b_var, Ordering::Greater, false).unwrap();
-                    a_var.enforce_cmp(cs.ns(|| "enforce greater equal"),&b_var, Ordering::Greater, true).unwrap();
->>>>>>> dc3619ee
-                }
-            }
-
-<<<<<<< HEAD
+            }
             for _ in 0..10 {
-                let mut cs = TestConstraintSystem::<Fr>::new();
+                let mut cs = ConstraintSystem::<Fr>::new(SynthesisMode::Debug);
                 let a = rand_in_range(&mut rng);
                 let a_var = FpGadget::<Fr>::alloc(&mut cs.ns(|| "generate_a"), || Ok(a)).unwrap();
                 let is_smaller = a_var.$is_smaller_func(cs.ns(|| "is smaller"),&a_var).unwrap();
@@ -425,7 +371,7 @@
 
             // test corner case when operands are extreme values of range [0, (p-1)/2] of
             // admissible values
-            let mut cs = TestConstraintSystem::<Fr>::new();
+            let mut cs = ConstraintSystem::<Fr>::new(SynthesisMode::Debug);
             let max_val: Fr = Fr::modulus_minus_one_div_two().into();
             let max_var = FpGadget::<Fr>::alloc(&mut cs.ns(|| "generate_max"), || Ok(max_val)).unwrap();
             let zero_var = FpGadget::<Fr>::zero(cs.ns(|| "alloc zero")).unwrap();
@@ -433,13 +379,6 @@
             assert!(is_smaller.get_value().unwrap());
             zero_var.$enforce_smaller_func(cs.ns(|| "enforce 0 <= (p-1) div 2"), &max_var).unwrap();
             assert!(cs.is_satisfied());
-=======
-        for _i in 0..10 {
-            let mut cs = ConstraintSystem::<Fr>::new(SynthesisMode::Debug);
-            let a = rand_in_range(&mut rng);
-            let a_var = FpGadget::<Fr>::alloc(&mut cs.ns(|| "generate_a"), || Ok(a)).unwrap();
-            a_var.enforce_cmp(cs.ns(|| "enforce less"),&a_var, Ordering::Less, false).unwrap();
->>>>>>> dc3619ee
 
             // test when one of the operands is beyond (p-1)/2
             let out_range_var = FpGadget::<Fr>::alloc(&mut cs.ns(|| "generate_out_range"), || Ok(max_val.double())).unwrap();
@@ -448,22 +387,9 @@
         }
     }
 
-<<<<<<< HEAD
     #[test]
     fn test_smaller_than() {
         test_smaller_than_func!(is_smaller_than, enforce_smaller_than);
-=======
-        for _i in 0..10 {
-            let mut cs = ConstraintSystem::<Fr>::new(SynthesisMode::Debug);
-            let a = rand_in_range(&mut rng);
-            let a_var = FpGadget::<Fr>::alloc(&mut cs.ns(|| "generate_a"), || Ok(a)).unwrap();
-            a_var.enforce_cmp(cs.ns(|| "enforce less"),&a_var, Ordering::Less, true).unwrap();
-            if !cs.is_satisfied(){
-                println!("{:?}", cs.which_is_unsatisfied());
-            }
-            assert!(cs.is_satisfied());
-        }
->>>>>>> dc3619ee
     }
 
     #[test]
