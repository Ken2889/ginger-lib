// use std::ops::{Mul, MulAssign};
use algebra::Field;
use r1cs_core::{ConstraintSystem, SynthesisError};
use std::fmt::Debug;

use crate::{prelude::*, Assignment};

pub mod cubic_extension;
pub mod fp;
pub mod fp12;
pub mod fp2;
pub mod fp3;
pub mod fp4;
pub mod fp6_2over3;
pub mod fp6_3over2;
pub mod quadratic_extension;
<<<<<<< HEAD
pub mod cubic_extension;
pub mod cmp;
=======
>>>>>>> 5c2496bc

pub trait FieldGadget<F: Field, ConstraintF: Field>:
    Sized
    + Clone
    + EqGadget<ConstraintF>
    + ToBitsGadget<ConstraintF>
    + AllocGadget<F, ConstraintF>
    + ConstantGadget<F, ConstraintF>
    + ToBytesGadget<ConstraintF>
    + CondSelectGadget<ConstraintF>
    + TwoBitLookupGadget<ConstraintF, TableConstant = F>
    + ThreeBitCondNegLookupGadget<ConstraintF, TableConstant = F>
    + Debug
{
    type Variable: Clone + Debug;

    fn get_value(&self) -> Option<F>;

    fn get_variable(&self) -> Self::Variable;

    fn zero<CS: ConstraintSystem<ConstraintF>>(_: CS) -> Result<Self, SynthesisError>;

    fn one<CS: ConstraintSystem<ConstraintF>>(_: CS) -> Result<Self, SynthesisError>;

    fn conditionally_add_constant<CS: ConstraintSystem<ConstraintF>>(
        &self,
        _: CS,
        _: &Boolean,
        _: F,
    ) -> Result<Self, SynthesisError>;

    fn add<CS: ConstraintSystem<ConstraintF>>(
        &self,
        _: CS,
        _: &Self,
    ) -> Result<Self, SynthesisError>;

    fn add_in_place<CS: ConstraintSystem<ConstraintF>>(
        &mut self,
        cs: CS,
        other: &Self,
    ) -> Result<&mut Self, SynthesisError> {
        *self = self.add(cs, other)?;
        Ok(self)
    }

    fn double<CS: ConstraintSystem<ConstraintF>>(&self, cs: CS) -> Result<Self, SynthesisError> {
        self.add(cs, &self)
    }

    fn double_in_place<CS: ConstraintSystem<ConstraintF>>(
        &mut self,
        cs: CS,
    ) -> Result<&mut Self, SynthesisError> {
        *self = self.double(cs)?;
        Ok(self)
    }

    fn sub<CS: ConstraintSystem<ConstraintF>>(
        &self,
        _: CS,
        _: &Self,
    ) -> Result<Self, SynthesisError>;

    fn sub_in_place<CS: ConstraintSystem<ConstraintF>>(
        &mut self,
        cs: CS,
        other: &Self,
    ) -> Result<&mut Self, SynthesisError> {
        *self = self.sub(cs, other)?;
        Ok(self)
    }

    fn negate<CS: ConstraintSystem<ConstraintF>>(&self, _: CS) -> Result<Self, SynthesisError>;

    #[inline]
    fn negate_in_place<CS: ConstraintSystem<ConstraintF>>(
        &mut self,
        cs: CS,
    ) -> Result<&mut Self, SynthesisError> {
        *self = self.negate(cs)?;
        Ok(self)
    }

    fn mul<CS: ConstraintSystem<ConstraintF>>(
        &self,
        _: CS,
        _: &Self,
    ) -> Result<Self, SynthesisError>;

    fn mul_in_place<CS: ConstraintSystem<ConstraintF>>(
        &mut self,
        cs: CS,
        other: &Self,
    ) -> Result<&mut Self, SynthesisError> {
        *self = self.mul(cs, other)?;
        Ok(self)
    }

    fn square<CS: ConstraintSystem<ConstraintF>>(&self, cs: CS) -> Result<Self, SynthesisError> {
        self.mul(cs, &self)
    }

    fn square_in_place<CS: ConstraintSystem<ConstraintF>>(
        &mut self,
        cs: CS,
    ) -> Result<&mut Self, SynthesisError> {
        *self = self.square(cs)?;
        Ok(self)
    }

    fn mul_equals<CS: ConstraintSystem<ConstraintF>>(
        &self,
        mut cs: CS,
        other: &Self,
        result: &Self,
    ) -> Result<(), SynthesisError> {
        let actual_result = self.mul(cs.ns(|| "calc_actual_result"), other)?;
        result.enforce_equal(&mut cs.ns(|| "test_equals"), &actual_result)
    }

    fn square_equals<CS: ConstraintSystem<ConstraintF>>(
        &self,
        mut cs: CS,
        result: &Self,
    ) -> Result<(), SynthesisError> {
        let actual_result = self.square(cs.ns(|| "calc_actual_result"))?;
        result.enforce_equal(&mut cs.ns(|| "test_equals"), &actual_result)
    }

    fn add_constant<CS: ConstraintSystem<ConstraintF>>(
        &self,
        _: CS,
        _: &F,
    ) -> Result<Self, SynthesisError>;

    fn add_constant_in_place<CS: ConstraintSystem<ConstraintF>>(
        &mut self,
        cs: CS,
        other: &F,
    ) -> Result<&mut Self, SynthesisError> {
        *self = self.add_constant(cs, other)?;
        Ok(self)
    }

    fn sub_constant<CS: ConstraintSystem<ConstraintF>>(
        &self,
        cs: CS,
        fe: &F,
    ) -> Result<Self, SynthesisError> {
        self.add_constant(cs, &(-(*fe)))
    }

    fn sub_constant_in_place<CS: ConstraintSystem<ConstraintF>>(
        &mut self,
        cs: CS,
        other: &F,
    ) -> Result<&mut Self, SynthesisError> {
        self.add_constant_in_place(cs, &(-(*other)))
    }

    fn mul_by_constant<CS: ConstraintSystem<ConstraintF>>(
        &self,
        _: CS,
        _: &F,
    ) -> Result<Self, SynthesisError>;

    fn mul_by_constant_in_place<CS: ConstraintSystem<ConstraintF>>(
        &mut self,
        cs: CS,
        other: &F,
    ) -> Result<&mut Self, SynthesisError> {
        *self = self.mul_by_constant(cs, other)?;
        Ok(self)
    }

    fn inverse<CS: ConstraintSystem<ConstraintF>>(
        &self,
        mut cs: CS,
    ) -> Result<Self, SynthesisError> {
        let one = Self::one(&mut cs.ns(|| "one"))?;
        let inverse = Self::alloc(&mut cs.ns(|| "alloc inverse"), || {
            self.get_value().and_then(|val| val.inverse()).get()
        })?;
        self.mul_equals(cs.ns(|| "check inv"), &inverse, &one)?;
        Ok(inverse)
    }

    fn frobenius_map<CS: ConstraintSystem<ConstraintF>>(
        &self,
        _: CS,
        power: usize,
    ) -> Result<Self, SynthesisError>;

    fn frobenius_map_in_place<CS: ConstraintSystem<ConstraintF>>(
        &mut self,
        cs: CS,
        power: usize,
    ) -> Result<&mut Self, SynthesisError> {
        *self = self.frobenius_map(cs, power)?;
        Ok(self)
    }

    /// Accepts as input a list of bits which, when interpreted in big-endian
    /// form, are a scalar.
    #[inline]
    fn pow<CS: ConstraintSystem<ConstraintF>>(
        &self,
        mut cs: CS,
        bits: &[Boolean],
    ) -> Result<Self, SynthesisError> {
        let mut res = Self::one(cs.ns(|| "Alloc result"))?;
        for (i, bit) in bits.into_iter().enumerate() {
            res = res.square(cs.ns(|| format!("Double {}", i)))?;
            let tmp = res.mul(cs.ns(|| format!("Add {}-th base power", i)), self)?;
            res = Self::conditionally_select(
                cs.ns(|| format!("Conditional Select {}", i)),
                bit,
                &tmp,
                &res,
            )?;
        }
        Ok(res)
    }

    fn cost_of_mul() -> usize;

    fn cost_of_mul_equals() -> usize;

    fn cost_of_inv() -> usize;
}

#[cfg(test)]
pub(crate) mod tests {
    use rand::{self, thread_rng, Rng, SeedableRng};
    use rand_xorshift::XorShiftRng;

    use crate::{fields::fp::FpGadget, prelude::*, test_constraint_system::TestConstraintSystem};
    use algebra::{leading_zeros, BitIterator, Field, PrimeField, UniformRand};
    use r1cs_core::ConstraintSystem;

    #[allow(dead_code)]
    pub(crate) fn field_test<FE: Field, ConstraintF: Field, F: FieldGadget<FE, ConstraintF>>() {
        let mut cs = TestConstraintSystem::<ConstraintF>::new();

        let mut rng = &mut thread_rng();

        let a_native = FE::rand(&mut rng);
        let b_native = FE::rand(&mut rng);
        let a = F::alloc(&mut cs.ns(|| "generate_a"), || Ok(a_native)).unwrap();
        let b = F::alloc(&mut cs.ns(|| "generate_b"), || Ok(b_native)).unwrap();

        let zero = F::zero(cs.ns(|| "zero")).unwrap();
        let zero_native = zero.get_value().unwrap();
        zero.enforce_equal(&mut cs.ns(|| "zero_equals?"), &zero)
            .unwrap();

        let one = F::one(cs.ns(|| "one")).unwrap();
        let one_native = one.get_value().unwrap();
        one.enforce_equal(&mut cs.ns(|| "one_equals?"), &one)
            .unwrap();
        assert_ne!(one, zero);

        let one_dup = zero.add(cs.ns(|| "zero_plus_one"), &one).unwrap();
        one_dup
            .enforce_equal(&mut cs.ns(|| "one_plus_zero_equals"), &one)
            .unwrap();
        assert_eq!(one_dup, one);

        let two = one.add(cs.ns(|| "one_plus_one"), &one).unwrap();
        two.enforce_equal(&mut cs.ns(|| "two_equals?"), &two)
            .unwrap();
        assert_ne!(zero, two);
        assert_ne!(one, two);

        // a + 0 = a
        let a_plus_zero = a.add(cs.ns(|| "a_plus_zero"), &zero).unwrap();
        assert_eq!(a_plus_zero, a);
        assert_eq!(a_plus_zero.get_value().unwrap(), a_native);
        a_plus_zero
            .enforce_equal(&mut cs.ns(|| "a_plus_zero_equals?"), &a)
            .unwrap();

        // a - 0 = a
        let a_minus_zero = a.sub(cs.ns(|| "a_minus_zero"), &zero).unwrap();
        assert_eq!(a_minus_zero, a);
        assert_eq!(a_minus_zero.get_value().unwrap(), a_native);
        a_minus_zero
            .enforce_equal(&mut cs.ns(|| "a_minus_zero_equals?"), &a)
            .unwrap();

        // a - a = 0
        let a_minus_a = a.sub(cs.ns(|| "a_minus_a"), &a).unwrap();
        assert_eq!(a_minus_a, zero);
        assert_eq!(a_minus_a.get_value().unwrap(), zero_native);
        a_minus_a
            .enforce_equal(&mut cs.ns(|| "a_minus_a_equals?"), &zero)
            .unwrap();

        // a + b = b + a
        let a_b = a.add(cs.ns(|| "a_plus_b"), &b).unwrap();
        let b_a = b.add(cs.ns(|| "b_plus_a"), &a).unwrap();
        assert_eq!(a_b, b_a);
        assert_eq!(a_b.get_value().unwrap(), a_native + &b_native);
        a_b.enforce_equal(&mut cs.ns(|| "a+b == b+a"), &b_a)
            .unwrap();

        // (a + b) + a = a + (b + a)
        let ab_a = a_b.add(cs.ns(|| "a_b_plus_a"), &a).unwrap();
        let a_ba = a.add(cs.ns(|| "a_plus_b_a"), &b_a).unwrap();
        assert_eq!(ab_a, a_ba);
        assert_eq!(ab_a.get_value().unwrap(), a_native + &b_native + &a_native);
        ab_a.enforce_equal(&mut cs.ns(|| "a+b + a == a+ b+a"), &a_ba)
            .unwrap();

        let b_times_a_plus_b = a_b.mul(cs.ns(|| "b * (a + b)"), &b).unwrap();
        let b_times_b_plus_a = b_a.mul(cs.ns(|| "b * (b + a)"), &b).unwrap();
        assert_eq!(b_times_b_plus_a, b_times_a_plus_b);
        assert_eq!(
            b_times_a_plus_b.get_value().unwrap(),
            b_native * &(b_native + &a_native)
        );
        assert_eq!(
            b_times_a_plus_b.get_value().unwrap(),
            (b_native + &a_native) * &b_native
        );
        assert_eq!(
            b_times_a_plus_b.get_value().unwrap(),
            (a_native + &b_native) * &b_native
        );
        b_times_b_plus_a
            .enforce_equal(&mut cs.ns(|| "b*(a+b) == b * (b+a)"), &b_times_a_plus_b)
            .unwrap();

        // a * 0 = 0
        assert_eq!(a.mul(cs.ns(|| "a_times_zero"), &zero).unwrap(), zero);

        // a * 1 = a
        assert_eq!(a.mul(cs.ns(|| "a_times_one"), &one).unwrap(), a);
        assert_eq!(
            a.mul(cs.ns(|| "a_times_one2"), &one)
                .unwrap()
                .get_value()
                .unwrap(),
            a_native * &one_native
        );

        // a * b = b * a
        let ab = a.mul(cs.ns(|| "a_times_b"), &b).unwrap();
        let ba = b.mul(cs.ns(|| "b_times_a"), &a).unwrap();
        assert_eq!(ab, ba);
        assert_eq!(ab.get_value().unwrap(), a_native * &b_native);

        // (a * b) * a = a * (b * a)
        let ab_a = ab.mul(cs.ns(|| "ab_times_a"), &a).unwrap();
        let a_ba = a.mul(cs.ns(|| "a_times_ba"), &ba).unwrap();
        assert_eq!(ab_a, a_ba);
        assert_eq!(ab_a.get_value().unwrap(), a_native * &b_native * &a_native);

        let aa = a.mul(cs.ns(|| "a * a"), &a).unwrap();
        let a_squared = a.square(cs.ns(|| "a^2")).unwrap();
        a_squared
            .enforce_equal(&mut cs.ns(|| "a^2 == a*a"), &aa)
            .unwrap();
        assert_eq!(aa, a_squared);
        assert_eq!(aa.get_value().unwrap(), a_native.square());

        let aa = a
            .mul_by_constant(cs.ns(|| "a * a via mul_by_const"), &a.get_value().unwrap())
            .unwrap();
        a_squared
            .enforce_equal(&mut cs.ns(|| "a^2 == a*a via mul_by_const"), &aa)
            .unwrap();
        assert_eq!(aa, a_squared);
        assert_eq!(aa.get_value().unwrap(), a_native.square());

        let a_b2 = a
            .add_constant(cs.ns(|| "a + b via add_const"), &b.get_value().unwrap())
            .unwrap();
        a_b.enforce_equal(&mut cs.ns(|| "a + b == a + b via add_const"), &a_b2)
            .unwrap();
        assert_eq!(a_b, a_b2);

        let a_inv = a.inverse(cs.ns(|| "a_inv")).unwrap();
        a_inv
            .mul_equals(cs.ns(|| "check_equals"), &a, &one)
            .unwrap();
        assert_eq!(
            a_inv.get_value().unwrap(),
            a.get_value().unwrap().inverse().unwrap()
        );
        assert_eq!(a_inv.get_value().unwrap(), a_native.inverse().unwrap());
        // a * a * a = a^3
        let bits = BitIterator::new([0x3])
            .map(|bit| Boolean::constant(bit))
            .collect::<Vec<_>>();
        assert_eq!(
            a_native * &(a_native * &a_native),
            a.pow(cs.ns(|| "test_pow"), &bits)
                .unwrap()
                .get_value()
                .unwrap()
        );

        // a * a * a = a^3
        let mut constants = [FE::zero(); 4];
        for c in &mut constants {
            *c = UniformRand::rand(&mut thread_rng());
            println!("Current c[i]: {:?}", c);
        }
        let bits = [Boolean::constant(false), Boolean::constant(true)];
        let lookup_result =
            F::two_bit_lookup(cs.ns(|| "Lookup"), &bits, constants.as_ref()).unwrap();
        assert_eq!(lookup_result.get_value().unwrap(), constants[2]);

        let negone: FE = UniformRand::rand(&mut thread_rng());

        let n = F::alloc(&mut cs.ns(|| "alloc new var"), || Ok(negone)).unwrap();
        let _ = n.to_bytes(&mut cs.ns(|| "ToBytes")).unwrap();
        let _ = n.to_bytes_strict(&mut cs.ns(|| "ToBytes Strict")).unwrap();

        let ab_false = a
            .conditionally_add_constant(
                cs.ns(|| "Add bool with coeff false"),
                &Boolean::constant(false),
                b_native,
            )
            .unwrap();
        assert_eq!(ab_false.get_value().unwrap(), a_native);
        let ab_true = a
            .conditionally_add_constant(
                cs.ns(|| "Add bool with coeff true"),
                &Boolean::constant(true),
                b_native,
            )
            .unwrap();
        assert_eq!(ab_true.get_value().unwrap(), a_native + &b_native);
    }

    #[allow(dead_code)]
    pub(crate) fn frobenius_tests<
        FE: Field,
        ConstraintF: Field,
        F: FieldGadget<FE, ConstraintF>,
    >(
        maxpower: usize,
    ) {
        let mut cs = TestConstraintSystem::<ConstraintF>::new();
        let mut rng = XorShiftRng::seed_from_u64(1231275789u64);
        for i in 0..(maxpower + 1) {
            let mut a = FE::rand(&mut rng);
            let mut a_gadget = F::alloc(cs.ns(|| format!("a_gadget_{:?}", i)), || Ok(a)).unwrap();
            a_gadget = a_gadget
                .frobenius_map(cs.ns(|| format!("frob_map_{}", i)), i)
                .unwrap();
            a.frobenius_map(i);

            assert_eq!(a_gadget.get_value().unwrap(), a);
        }
    }

    #[allow(dead_code)]
    pub(crate) fn from_bits_fp_gadget_test<ConstraintF: PrimeField>() {
        let mut rng = thread_rng();
        let mut cs = TestConstraintSystem::<ConstraintF>::new();

        // Sample a random field element with bit length MODULUS_BITS - 1
        // (Because `from_bits` pack only up until MODULUS_BITS - 1 bits)
        let (f, leading_zeros) = loop {
            let val = ConstraintF::rand(&mut rng);
            let zeros = leading_zeros(val.write_bits().as_slice());
            if zeros > 1 {
                break (val, zeros as usize);
            }
        };

        //Positive case
        let f_g_bits = Vec::<Boolean>::alloc(cs.ns(|| "alloc f bits"), || {
            Ok(f.write_bits()[leading_zeros..].to_vec())
        })
        .unwrap();
        let f_g =
            FpGadget::<ConstraintF>::from_bits(cs.ns(|| "pack f_g_bits"), f_g_bits.as_slice())
                .unwrap();
        assert_eq!(f, f_g.get_value().unwrap());
        assert!(cs.is_satisfied());

        //Let's alter one random bit and check that the cs is not satisfied anymore
        let random_bit: usize = rng.gen_range(leading_zeros..f_g_bits.len());
        let prev_value = f_g_bits[random_bit].get_value().unwrap();
        let new_value = if prev_value {
            ConstraintF::zero()
        } else {
            ConstraintF::one()
        };
        cs.set(
            format!("alloc f bits/value_{}/boolean", random_bit).as_ref(),
            new_value,
        );
        assert!(!cs.is_satisfied());
        assert_eq!(
            "pack f_g_bits/packing constraint",
            cs.which_is_unsatisfied().unwrap()
        );

        //Let's change the value of the packed variable and check that the cs is not satisfied anymore

        //Bringing back the modified bit's value to its original one
        let prev_value = if prev_value {
            ConstraintF::one()
        } else {
            ConstraintF::zero()
        };
        cs.set(
            format!("alloc f bits/value_{}/boolean", random_bit).as_ref(),
            prev_value,
        );
        assert!(cs.is_satisfied()); //Situation should be back to positive case

        //Modify packed value
        cs.set(
            format!("pack f_g_bits/variable/alloc").as_ref(),
            ConstraintF::rand(&mut rng),
        );
        assert!(!cs.is_satisfied());
        assert_eq!(
            "pack f_g_bits/packing constraint",
            cs.which_is_unsatisfied().unwrap()
        );
    }

    #[allow(dead_code)]
    pub(crate) fn bit_fp_gadgets_test<ConstraintF: PrimeField>() {
        use crate::algebra::FpParameters;

        let mut rng = thread_rng();
        let mut cs = TestConstraintSystem::<ConstraintF>::new();

        //Native to_bits test
        let a = ConstraintF::rand(&mut rng);
        let a_g = FpGadget::<ConstraintF>::alloc(cs.ns(|| "alloc a"), || Ok(a)).unwrap();

        let a_bits = a.write_bits();
        let a_g_bits = a_g.to_bits(cs.ns(|| "a_to_bits")).unwrap();
        assert_eq!(
            a_bits,
            a_g_bits
                .iter()
                .map(|b| b.get_value().unwrap())
                .collect::<Vec<_>>(),
        );

        //Native from_bits test
        //Let's cut off one bit from both in order to be able to use from_bits gadget
        let a_bits = a_bits[1..].to_vec();
        let a_g_bits = a_g_bits[1..].as_ref();

        let a_read = ConstraintF::read_bits(a_bits).unwrap();
        let a_g_read = FpGadget::<ConstraintF>::from_bits(cs.ns(|| "read a_g"), a_g_bits).unwrap();

        assert_eq!(a_read, a_g_read.get_value().unwrap());

        //to_bits_with_length_restriction test
        let (b, leading_zeros) = loop {
            let val = ConstraintF::rand(&mut rng);
            let zeros = leading_zeros(val.write_bits().as_slice());
            if zeros >= 3 {
                break (val, zeros);
            }
        };

        let b_g = FpGadget::<ConstraintF>::alloc(cs.ns(|| "alloc b"), || Ok(b)).unwrap();

        //Positive case
        let b_g_restricted_bits = b_g
            .to_bits_with_length_restriction(
                cs.ns(|| "serialize with length restriction"),
                leading_zeros as usize,
            )
            .unwrap();

        assert_eq!(
            b_g_restricted_bits.len() as u32,
            ConstraintF::Params::MODULUS_BITS - leading_zeros
        );

        //Of course we should be able to reconstruct the original field element
        let b_g_read = FpGadget::<ConstraintF>::from_bits(
            cs.ns(|| "read b_g_restricted"),
            b_g_restricted_bits.as_slice(),
        )
        .unwrap();
        b_g.enforce_equal(cs.ns(|| "should pass"), &b_g_read)
            .unwrap();
        assert!(cs.is_satisfied());

        //If we cut off more bits we will reconstruct a different field element
        let bad_b_g_bits = b_g
            .to_bits_with_length_restriction(
                cs.ns(|| "serialize bad with length restriction"),
                leading_zeros as usize + 1,
            )
            .unwrap();

        let bad_b_g_read = FpGadget::<ConstraintF>::from_bits(
            cs.ns(|| "read bad_b_g_restricted"),
            bad_b_g_bits.as_slice(),
        )
        .unwrap();
        b_g.enforce_equal(cs.ns(|| "should not pass"), &bad_b_g_read)
            .unwrap();
        assert!(!cs.is_satisfied());
    }

    #[allow(dead_code)]
    pub(crate) fn equ_verdict_fp_gadget_test<ConstraintF: PrimeField>() {
        let mut rng = thread_rng();
        let a = ConstraintF::rand(&mut rng);

        //Case a == b
        {
            let mut cs = TestConstraintSystem::<ConstraintF>::new();

            let a_gadget = FpGadget::<ConstraintF>::alloc(cs.ns(|| "alloc a"), || Ok(a)).unwrap();

            //If a == b then v = True
            let b_gadget =
                FpGadget::<ConstraintF>::alloc(cs.ns(|| "alloc b"), || Ok(a.clone())).unwrap();

            let v = a_gadget.is_eq(cs.ns(|| "a == b"), &b_gadget).unwrap();
            v.enforce_equal(cs.ns(|| " v == True"), &Boolean::constant(true))
                .unwrap();
            assert!(cs.is_satisfied());

            //If a == b but the prover maliciously witness v as False, cs will not be satisfied
            cs.set("a == b/alloc verdict/boolean", ConstraintF::zero());
            assert!(!cs.is_satisfied());
            assert_eq!(
                "a == b/1 - v = c * (x - y)",
                cs.which_is_unsatisfied().unwrap()
            );

            //If a == b the prover can freely choose c without invalidating any constraint
            cs.set("a == b/alloc verdict/boolean", ConstraintF::one()); //Let's bring back v to True
            assert!(cs.is_satisfied()); //Situation should be back to positive case
            cs.set("a == b/alloc c/alloc", ConstraintF::rand(&mut rng)); //Let's choose a random v
            assert!(cs.is_satisfied());
        }

        //Case a != b
        {
            let mut cs = TestConstraintSystem::<ConstraintF>::new();

            let a_gadget = FpGadget::<ConstraintF>::alloc(cs.ns(|| "alloc a"), || Ok(a)).unwrap();

            //If a != b then v = False
            let b_gadget = FpGadget::<ConstraintF>::alloc(cs.ns(|| "alloc b"), || {
                Ok(ConstraintF::rand(&mut rng))
            })
            .unwrap();

            let v = a_gadget.is_eq(cs.ns(|| "a != b"), &b_gadget).unwrap();
            v.enforce_equal(cs.ns(|| " v == False"), &Boolean::constant(false))
                .unwrap();
            assert!(cs.is_satisfied());

            //If a != b but the prover maliciously witness v as True, cs will not be satisfied
            cs.set("a != b/alloc verdict/boolean", ConstraintF::one());
            assert!(!cs.is_satisfied());
            assert_eq!(
                "a != b/0 = v * (x - y)/conditional_equals",
                cs.which_is_unsatisfied().unwrap()
            );

            //If a != b the prover is forced to choose c as 1/(a-b)
            cs.set("a != b/alloc verdict/boolean", ConstraintF::zero()); //Let's bring back v to False
            assert!(cs.is_satisfied()); //Situation should be back to normal
            cs.set("a != b/alloc c/alloc", ConstraintF::rand(&mut rng)); //Let's choose a random c
            assert!(!cs.is_satisfied());
            assert_eq!(
                "a != b/1 - v = c * (x - y)",
                cs.which_is_unsatisfied().unwrap()
            );
        }
    }
}<|MERGE_RESOLUTION|>--- conflicted
+++ resolved
@@ -14,11 +14,7 @@
 pub mod fp6_2over3;
 pub mod fp6_3over2;
 pub mod quadratic_extension;
-<<<<<<< HEAD
-pub mod cubic_extension;
 pub mod cmp;
-=======
->>>>>>> 5c2496bc
 
 pub trait FieldGadget<F: Field, ConstraintF: Field>:
     Sized
