use algebra::{bytes::ToBytes, FpParameters, PrimeField};
use r1cs_core::{
    ConstraintSystem,
    ConstraintVar::{self, *},
    LinearCombination, SynthesisError,
};

use std::borrow::Borrow;

use crate::{boolean::AllocatedBit, prelude::*, Assignment};

#[derive(Debug)]
pub struct FpGadget<F: PrimeField> {
    pub value: Option<F>,
    pub variable: ConstraintVar<F>,
}

impl<F: PrimeField> FpGadget<F> {
    #[inline]
    pub fn from<CS: ConstraintSystem<F>>(mut cs: CS, value: &F) -> Self {
        Self::alloc(cs.ns(|| "from"), || Ok(*value)).unwrap()
    }

    #[inline]
    pub fn is_odd<CS: ConstraintSystem<F>>(&self, mut cs: CS) -> Result<Boolean, SynthesisError> {
        let bits = self.to_bits_strict(cs.ns(|| "to bits strict"))?;
        Ok(bits[bits.len() - 1])
    }

    #[inline]
    pub fn to_bits_with_length_restriction<CS: ConstraintSystem<F>>(
        &self,
        mut cs: CS,
        skip_leading_bits: usize,
    ) -> Result<Vec<Boolean>, SynthesisError> {
        let num_bits = F::Params::MODULUS_BITS;
        let bit_values = match self.value {
            Some(value) => value
                .write_bits()
                .iter()
                .map(|b| Some(*b))
                .collect::<Vec<_>>(),
            None => vec![None; num_bits as usize],
        };

        let mut bits = vec![];
        for (i, b) in bit_values.iter().skip(skip_leading_bits).enumerate() {
            bits.push(AllocatedBit::alloc(cs.ns(|| format!("bit {}", i)), || {
                b.get()
            })?);
        }

        let mut lc = LinearCombination::zero();
        let mut coeff = F::one();

        for bit in bits.iter().rev() {
            lc += (coeff, bit.get_variable());

            coeff.double_in_place();
        }

        lc = &self.variable - lc;

        cs.enforce(|| "unpacking_constraint", |lc| lc, |lc| lc, |_| lc);

        Ok(bits.into_iter().map(Boolean::from).collect())
    }

    #[inline]
    pub fn to_bytes_with_length_restriction<CS: ConstraintSystem<F>>(
        &self,
        mut cs: CS,
        to_skip: usize,
    ) -> Result<Vec<UInt8>, SynthesisError> {
        let mut byte_values = match self.value {
            Some(value) => to_bytes![&value.into_repr()]?
                .into_iter()
                .map(Some)
                .collect::<Vec<_>>(),
            None => {
                let default = F::default();
                let default_len = to_bytes![&default].unwrap().len();
                vec![None; default_len]
            }
        };

        for _ in 0..to_skip {
            byte_values.pop();
        }

        let bytes = UInt8::alloc_vec(cs.ns(|| "Alloc bytes"), &byte_values)?;

        let mut lc = LinearCombination::zero();
        let mut coeff = F::one();

        for bit in bytes
            .iter()
            .flat_map(|byte_gadget| byte_gadget.bits.clone())
        {
            match bit {
                Boolean::Is(bit) => {
<<<<<<< HEAD
                    lc = lc + (coeff, bit.get_variable());
=======
                    lc += (coeff, bit.get_variable());
>>>>>>> 5abd1a7f
                    coeff.double_in_place();
                }
                Boolean::Constant(_) | Boolean::Not(_) => unreachable!(),
            }
        }

        lc = &self.variable - lc;

        cs.enforce(|| "unpacking_constraint", |lc| lc, |lc| lc, |_| lc);

        Ok(bytes)
    }
}

impl<F: PrimeField> FieldGadget<F, F> for FpGadget<F> {
    type Variable = ConstraintVar<F>;

    #[inline]
    fn get_value(&self) -> Option<F> {
        self.value
    }

    #[inline]
    fn get_variable(&self) -> Self::Variable {
        self.variable.clone()
    }

    #[inline]
    fn zero<CS: ConstraintSystem<F>>(_cs: CS) -> Result<Self, SynthesisError> {
        let value = Some(F::zero());
        Ok(FpGadget {
            value,
            variable: ConstraintVar::zero(),
        })
    }

    #[inline]
    fn one<CS: ConstraintSystem<F>>(_cs: CS) -> Result<Self, SynthesisError> {
        let value = Some(F::one());
        Ok(FpGadget {
            value,
            variable: CS::one().into(),
        })
    }

    #[inline]
    fn conditionally_add_constant<CS: ConstraintSystem<F>>(
        &self,
        mut _cs: CS,
        bit: &Boolean,
        coeff: F,
    ) -> Result<Self, SynthesisError> {
        let value = match (self.value, bit.get_value()) {
            (Some(v), Some(b)) => Some(if b { v + &coeff } else { v }),
            (..) => None,
        };
        Ok(FpGadget {
            value,
            variable: LC(bit.lc(CS::one(), coeff)) + &self.variable,
        })
    }

    #[inline]
    fn add<CS: ConstraintSystem<F>>(
        &self,
        mut _cs: CS,
        other: &Self,
    ) -> Result<Self, SynthesisError> {
        let value = match (self.value, other.value) {
            (Some(val1), Some(val2)) => Some(val1 + &val2),
            (..) => None,
        };

        Ok(FpGadget {
            value,
            variable: &self.variable + &other.variable,
        })
    }

    fn double<CS: ConstraintSystem<F>>(&self, _cs: CS) -> Result<Self, SynthesisError> {
        let value = self.value.map(|val| val.double());
        let mut variable = self.variable.clone();
        variable.double_in_place();
        Ok(FpGadget { value, variable })
    }

    fn double_in_place<CS: ConstraintSystem<F>>(
        &mut self,
        _cs: CS,
    ) -> Result<&mut Self, SynthesisError> {
        self.value.as_mut().map(|val| val.double_in_place());
        self.variable.double_in_place();
        Ok(self)
    }

    #[inline]
    fn sub<CS: ConstraintSystem<F>>(
        &self,
        mut _cs: CS,
        other: &Self,
    ) -> Result<Self, SynthesisError> {
        let value = match (self.value, other.value) {
            (Some(val1), Some(val2)) => Some(val1 - &val2),
            (..) => None,
        };

        Ok(FpGadget {
            value,
            variable: &self.variable - &other.variable,
        })
    }

    #[inline]
    fn negate<CS: ConstraintSystem<F>>(&self, cs: CS) -> Result<Self, SynthesisError> {
        let mut result = self.clone();
        result.negate_in_place(cs)?;
        Ok(result)
    }

    #[inline]
    fn negate_in_place<CS: ConstraintSystem<F>>(
        &mut self,
        _cs: CS,
    ) -> Result<&mut Self, SynthesisError> {
        self.value.as_mut().map(|val| *val = -(*val));
        self.variable.negate_in_place();
        Ok(self)
    }

    #[inline]
    fn mul<CS: ConstraintSystem<F>>(
        &self,
        mut cs: CS,
        other: &Self,
    ) -> Result<Self, SynthesisError> {
        let product = Self::alloc(cs.ns(|| "mul"), || {
            Ok(self.value.get()? * &other.value.get()?)
        })?;
        cs.enforce(
            || "mul_constraint",
            |lc| &self.variable + lc,
            |lc| &other.variable + lc,
            |lc| &product.variable + lc,
        );
        Ok(product)
    }

    #[inline]
    fn add_constant<CS: ConstraintSystem<F>>(
        &self,
        _cs: CS,
        other: &F,
    ) -> Result<Self, SynthesisError> {
        let value = self.value.map(|val| val + other);
        Ok(FpGadget {
            value,
            variable: self.variable.clone() + (*other, CS::one()),
        })
    }

    #[inline]
    fn add_constant_in_place<CS: ConstraintSystem<F>>(
        &mut self,
        _cs: CS,
        other: &F,
    ) -> Result<&mut Self, SynthesisError> {
        self.value.as_mut().map(|val| *val += other);
        self.variable += (*other, CS::one());
        Ok(self)
    }

    #[inline]
    fn mul_by_constant<CS: ConstraintSystem<F>>(
        &self,
        cs: CS,
        other: &F,
    ) -> Result<Self, SynthesisError> {
        let mut result = self.clone();
        result.mul_by_constant_in_place(cs, other)?;
        Ok(result)
    }

    #[inline]
    fn mul_by_constant_in_place<CS: ConstraintSystem<F>>(
        &mut self,
        mut _cs: CS,
        other: &F,
    ) -> Result<&mut Self, SynthesisError> {
        self.value.as_mut().map(|val| *val *= other);
        self.variable *= *other;
        Ok(self)
    }

    #[inline]
    fn inverse<CS: ConstraintSystem<F>>(&self, mut cs: CS) -> Result<Self, SynthesisError> {
        let inverse = Self::alloc(cs.ns(|| "inverse"), || {
            let result = self.value.get()?;
            if result.is_zero() {
                Err(SynthesisError::DivisionByZero)
            } else {
                Ok(result.inverse().unwrap())
            }
        })?;

        let one = CS::one();
        cs.enforce(
            || "inv_constraint",
            |lc| &self.variable + lc,
            |lc| &inverse.variable + lc,
            |lc| lc + one,
        );
        Ok(inverse)
    }

    fn frobenius_map<CS: ConstraintSystem<F>>(
        &self,
        _: CS,
        _: usize,
    ) -> Result<Self, SynthesisError> {
        Ok(self.clone())
    }

    fn frobenius_map_in_place<CS: ConstraintSystem<F>>(
        &mut self,
        _: CS,
        _: usize,
    ) -> Result<&mut Self, SynthesisError> {
        Ok(self)
    }

    fn mul_equals<CS: ConstraintSystem<F>>(
        &self,
        mut cs: CS,
        other: &Self,
        result: &Self,
    ) -> Result<(), SynthesisError> {
        cs.enforce(
            || "mul_constraint",
            |lc| &self.variable + lc,
            |lc| &other.variable + lc,
            |lc| &result.variable + lc,
        );
        Ok(())
    }

    fn square_equals<CS: ConstraintSystem<F>>(
        &self,
        mut cs: CS,
        result: &Self,
    ) -> Result<(), SynthesisError> {
        cs.enforce(
            || "sqr_constraint",
            |lc| &self.variable + lc,
            |lc| &self.variable + lc,
            |lc| &result.variable + lc,
        );
        Ok(())
    }

    fn cost_of_mul() -> usize {
        1
    }

    fn cost_of_mul_equals() -> usize {
        1
    }

    fn cost_of_inv() -> usize {
        1
    }
}

impl<F: PrimeField> PartialEq for FpGadget<F> {
    fn eq(&self, other: &Self) -> bool {
        self.value.is_some() && other.value.is_some() && self.value == other.value
    }
}

impl<F: PrimeField> Eq for FpGadget<F> {}

impl<F: PrimeField> EqGadget<F> for FpGadget<F> {
    fn is_eq<CS: ConstraintSystem<F>>(
        &self,
        mut cs: CS,
        other: &Self,
    ) -> Result<Boolean, SynthesisError> {
        // The Boolean we want to constrain.
        let v = Boolean::alloc(cs.ns(|| "alloc verdict"), || {
            let self_val = self.get_value().get()?;
            let other_val = other.get_value().get()?;
            Ok(self_val == other_val)
        })?;

        // We allow the prover to choose c as he wishes when v = 1, but if c != 1/(x-y) when
        // v = 0, then the following constraints will fail
        let c = Self::alloc(cs.ns(|| "alloc c"), || {
            let v_val = v.get_value().get()?;
            if v_val {
                Ok(F::one()) //Just one random value
            } else {
                let self_val = self.get_value().get()?;
                let other_val = other.get_value().get()?;
                Ok((self_val - &other_val).inverse().get()?)
            }
        })?;

        // x = first; y = second;
        //
        // 0 = v * (x - y)
        // 1 - v = c * (x - y)

        self.conditional_enforce_equal(cs.ns(|| "0 = v * (x - y)"), other, &v)?;

        let one = CS::one();
        cs.enforce(
            || "1 - v = c * (x - y)",
            |lc| (&self.variable - &other.variable) + lc,
            |lc| &c.variable + lc,
            |_| v.not().lc(one, F::one()),
        );

        Ok(v)
    }

    fn conditional_enforce_equal<CS: ConstraintSystem<F>>(
        &self,
        mut cs: CS,
        other: &Self,
        should_enforce: &Boolean,
    ) -> Result<(), SynthesisError> {
        let difference = self.sub(cs.ns(|| "difference"), other)?;
        let one = CS::one();
        let one_const = F::one();
        cs.enforce(
            || "conditional_equals",
            |lc| &difference.variable + lc,
            |lc| lc + &should_enforce.lc(one, one_const),
            |lc| lc,
        );
        Ok(())
    }

    fn conditional_enforce_not_equal<CS: ConstraintSystem<F>>(
        &self,
        mut cs: CS,
        other: &Self,
        should_enforce: &Boolean,
    ) -> Result<(), SynthesisError> {
        let multiplier = Self::alloc(cs.ns(|| "alloc multiplier"), || {
            if should_enforce.get_value().get()? {
                (self.value.get()? - &other.value.get()?).inverse().get()
            } else {
                Ok(F::zero())
            }
        })?;
        cs.enforce(
            || "conditional enforce not equal",
            |lc| &self.variable - &other.variable + lc,
            |lc| &multiplier.variable + lc,
            |lc| lc + &should_enforce.lc(CS::one(), F::one()),
        );
        Ok(())
    }
}

impl<F: PrimeField> ToBitsGadget<F> for FpGadget<F> {
    /// Outputs the binary representation of the value in `self` in *big-endian*
    /// form.
    fn to_bits<CS: ConstraintSystem<F>>(&self, mut cs: CS) -> Result<Vec<Boolean>, SynthesisError> {
        self.to_bits_with_length_restriction(&mut cs, 0)
    }

    fn to_bits_strict<CS: ConstraintSystem<F>>(
        &self,
        mut cs: CS,
    ) -> Result<Vec<Boolean>, SynthesisError> {
        let bits = self.to_bits(&mut cs)?;
        Boolean::enforce_in_field::<_, _, F>(&mut cs, &bits)?;

        Ok(bits)
    }
}

// Pack a slice of Boolean gadgets into one or several field elements, bundling at most
// `F::Params::CAPACITY` many in a single field element (to allow efficient unpacking).
// The bundling regards the Booleans in big endian order.
impl<F: PrimeField> FromBitsGadget<F> for FpGadget<F> {
    fn from_bits<CS: ConstraintSystem<F>>(
        mut cs: CS,
        bits: &[Boolean],
    ) -> Result<Self, SynthesisError> {
<<<<<<< HEAD
        //A malicious prover may pass a bigger input so we enforce considering exactly
        //CAPACITY bits in the linear combination calculation.
=======
        // We can safely pack up to CAPACITY bits
>>>>>>> 5abd1a7f
        let bits = bits.chunks(F::Params::CAPACITY as usize).next().unwrap();

        let mut num = Self::zero(cs.ns(|| "alloc_lc_{}"))?;
        let mut coeff = F::one();

        // Need to reverse in order to reconstruct the field element, because we
        // assume having a *big_endian* bit representation of `Self`.
        for (j, bit) in bits.iter().rev().enumerate() {
            // Use a support FpGadget to hold the linear combination (needed because
            // the allocated bit won't have a value until proving time.
            num = num.conditionally_add_constant(cs.ns(|| format!("add_bit_{}", j)), bit, coeff)?;

            coeff.double_in_place();
        }

        //Alloc the field gadget with the value resulting from bit linear combination
        let variable = Self::alloc(cs.ns(|| "variable"), || {
            let value = num.get_value().get()?;
            Ok(value)
        })?;

        // num * 1 = variable
        cs.enforce(
            || "packing constraint",
            |lc| lc,
            |lc| lc,
            |lc| &variable.variable - &num.variable + lc,
        );
        Ok(variable)
    }
}

impl<F: PrimeField> ToBytesGadget<F> for FpGadget<F> {
    fn to_bytes<CS: ConstraintSystem<F>>(&self, mut cs: CS) -> Result<Vec<UInt8>, SynthesisError> {
        self.to_bytes_with_length_restriction(&mut cs, 0)
    }

    fn to_bytes_strict<CS: ConstraintSystem<F>>(
        &self,
        mut cs: CS,
    ) -> Result<Vec<UInt8>, SynthesisError> {
        let bytes = self.to_bytes(&mut cs)?;
        Boolean::enforce_in_field::<_, _, F>(
            &mut cs,
            &bytes
                .iter()
                .flat_map(|byte_gadget| byte_gadget.into_bits_le())
                // This reverse maps the bits into big-endian form, as required by `enforce_in_field`.
                .rev()
                .collect::<Vec<_>>(),
        )?;

        Ok(bytes)
    }
}

impl<F: PrimeField> CondSelectGadget<F> for FpGadget<F> {
    #[inline]
    fn conditionally_select<CS: ConstraintSystem<F>>(
        mut cs: CS,
        cond: &Boolean,
        first: &Self,
        second: &Self,
    ) -> Result<Self, SynthesisError> {
        if let Boolean::Constant(cond) = *cond {
            if cond {
                Ok(first.clone())
            } else {
                Ok(second.clone())
            }
        } else {
            let result = Self::alloc(cs.ns(|| ""), || {
                cond.get_value()
                    .and_then(|cond| if cond { first } else { second }.get_value())
                    .get()
            })?;
            // a = self; b = other; c = cond;
            //
            // r = c * a + (1  - c) * b
            // r = b + c * (a - b)
            // c * (a - b) = r - b
            let one = CS::one();
            cs.enforce(
                || "conditionally_select",
                |_| cond.lc(one, F::one()),
                |lc| (&first.variable - &second.variable) + lc,
                |lc| (&result.variable - &second.variable) + lc,
            );

            Ok(result)
        }
    }

    fn cost() -> usize {
        1
    }
}
/// Uses two bits to perform a lookup into a table
/// `b` is little-endian: `b[0]` is LSB.
impl<F: PrimeField> TwoBitLookupGadget<F> for FpGadget<F> {
    type TableConstant = F;
    fn two_bit_lookup<CS: ConstraintSystem<F>>(
        mut cs: CS,
        b: &[Boolean],
        c: &[Self::TableConstant],
    ) -> Result<Self, SynthesisError> {
        debug_assert!(b.len() == 2);
        debug_assert!(c.len() == 4);

        let result = Self::alloc(cs.ns(|| "Allocate lookup result"), || {
            match (b[0].get_value().get()?, b[1].get_value().get()?) {
                (false, false) => Ok(c[0]),
                (false, true) => Ok(c[2]),
                (true, false) => Ok(c[1]),
                (true, true) => Ok(c[3]),
            }
        })?;
        let one = CS::one();
        cs.enforce(
            || "Enforce lookup",
            |lc| lc + b[1].lc(one, c[3] - &c[2] - &c[1] + &c[0]) + (c[1] - &c[0], one),
            |lc| lc + b[0].lc(one, F::one()),
            |lc| result.get_variable() + lc + (-c[0], one) + b[1].lc(one, c[0] - &c[2]),
        );

        Ok(result)
    }

    fn two_bit_lookup_lc<CS: ConstraintSystem<F>>(
        mut cs: CS,
        precomp: &Boolean,
        b: &[Boolean],
        c: &[Self::TableConstant],
    ) -> Result<Self, SynthesisError> {
        let result = Self::zero(cs.ns(|| "alloc result"))?
            .conditionally_add_constant(cs.ns(|| "add constant"), &Boolean::constant(true), c[0])?
            .conditionally_add_constant(cs.ns(|| "add b0"), &b[0], c[1] - &c[0])?
            .conditionally_add_constant(cs.ns(|| "add b1"), &b[1], c[2] - &c[0])?
            .conditionally_add_constant(
                cs.ns(|| "add b0 AND b1"),
                &precomp,
                c[3] + &c[0] - &c[1] - &c[2],
            )?;

        Ok(result)
    }

    fn cost() -> usize {
        1
    }
}

impl<F: PrimeField> ThreeBitCondNegLookupGadget<F> for FpGadget<F> {
    type TableConstant = F;

    fn three_bit_cond_neg_lookup<CS: ConstraintSystem<F>>(
        mut cs: CS,
        b: &[Boolean],
        b0b1: &Boolean,
        c: &[Self::TableConstant],
    ) -> Result<Self, SynthesisError> {
        debug_assert!(b.len() == 3);
        debug_assert!(c.len() == 4);

        let result = Self::alloc(cs.ns(|| "Allocate lookup result"), || {
            let y = match (b[0].get_value().get()?, b[1].get_value().get()?) {
                (false, false) => c[0],
                (false, true) => c[2],
                (true, false) => c[1],
                (true, true) => c[3],
            };
            if b[2].get_value().get()? {
                Ok(-y)
            } else {
                Ok(y)
            }
        })?;

        let one = CS::one();
        let y_lc = b0b1.lc(one, c[3] - &c[2] - &c[1] + &c[0])
            + b[0].lc(one, c[1] - &c[0])
            + b[1].lc(one, c[2] - &c[0])
            + (c[0], one);
        cs.enforce(
            || "Enforce lookup",
            |_| y_lc.clone() + y_lc.clone(),
            |lc| lc + b[2].lc(one, F::one()),
            |_| -result.get_variable() + y_lc.clone(),
        );

        Ok(result)
    }

    fn cost() -> usize {
        2
    }
}

impl<F: PrimeField> Clone for FpGadget<F> {
    fn clone(&self) -> Self {
        Self {
<<<<<<< HEAD
            value: self.value.clone(),
=======
            value: self.value,
>>>>>>> 5abd1a7f
            variable: self.variable.clone(),
        }
    }
}

impl<F: PrimeField> AllocGadget<F, F> for FpGadget<F> {
    #[inline]
    fn alloc<FN, T, CS: ConstraintSystem<F>>(
        mut cs: CS,
        value_gen: FN,
    ) -> Result<Self, SynthesisError>
    where
        FN: FnOnce() -> Result<T, SynthesisError>,
        T: Borrow<F>,
    {
        let mut value = None;
        let variable = cs.alloc(
            || "alloc",
            || {
                let tmp = *value_gen()?.borrow();
                value = Some(tmp);
                Ok(tmp)
            },
        )?;
        Ok(FpGadget {
            value,
            variable: Var(variable),
        })
    }

    #[inline]
    fn alloc_input<FN, T, CS: ConstraintSystem<F>>(
        mut cs: CS,
        value_gen: FN,
    ) -> Result<Self, SynthesisError>
    where
        FN: FnOnce() -> Result<T, SynthesisError>,
        T: Borrow<F>,
    {
        let mut value = None;
        let variable = cs.alloc_input(
            || "alloc",
            || {
                let tmp = *value_gen()?.borrow();
                value = Some(tmp);
                Ok(tmp)
            },
        )?;

        Ok(FpGadget {
            value,
            variable: Var(variable),
        })
    }
}

impl<F: PrimeField> ConstantGadget<F, F> for FpGadget<F> {
    #[inline]
    fn from_value<CS: ConstraintSystem<F>>(_cs: CS, value: &F) -> Self {
        let value = *value;
        FpGadget {
            value: Some(value),
            variable: ConstraintVar::<F>::from((value, CS::one())),
        }
    }

    #[inline]
    fn get_constant(&self) -> F {
        self.get_value().unwrap()
    }
}<|MERGE_RESOLUTION|>--- conflicted
+++ resolved
@@ -99,11 +99,7 @@
         {
             match bit {
                 Boolean::Is(bit) => {
-<<<<<<< HEAD
-                    lc = lc + (coeff, bit.get_variable());
-=======
                     lc += (coeff, bit.get_variable());
->>>>>>> 5abd1a7f
                     coeff.double_in_place();
                 }
                 Boolean::Constant(_) | Boolean::Not(_) => unreachable!(),
@@ -495,12 +491,7 @@
         mut cs: CS,
         bits: &[Boolean],
     ) -> Result<Self, SynthesisError> {
-<<<<<<< HEAD
-        //A malicious prover may pass a bigger input so we enforce considering exactly
-        //CAPACITY bits in the linear combination calculation.
-=======
         // We can safely pack up to CAPACITY bits
->>>>>>> 5abd1a7f
         let bits = bits.chunks(F::Params::CAPACITY as usize).next().unwrap();
 
         let mut num = Self::zero(cs.ns(|| "alloc_lc_{}"))?;
@@ -702,11 +693,7 @@
 impl<F: PrimeField> Clone for FpGadget<F> {
     fn clone(&self) -> Self {
         Self {
-<<<<<<< HEAD
-            value: self.value.clone(),
-=======
             value: self.value,
->>>>>>> 5abd1a7f
             variable: self.variable.clone(),
         }
     }
