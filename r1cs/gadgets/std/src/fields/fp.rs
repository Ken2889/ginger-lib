--- conflicted
+++ resolved
@@ -477,18 +477,8 @@
 }
 
 impl<F: PrimeField> ToBitsGadget<F> for FpGadget<F> {
-<<<<<<< HEAD
     /// Outputs a vector of Boolean which is the big endian bit representation
     /// of either `&self` or `&self + p`.
-    fn to_bits<CS: ConstraintSystem<F>>(&self, mut cs: CS) -> Result<Vec<Boolean>, SynthesisError> {
-        self.to_bits_with_length_restriction(&mut cs, 0)
-    }
-
-    /// Returns a vector of Boolean that is the big endian bit representation of `&self`
-    fn to_bits_strict<CS: ConstraintSystem<F>>(
-=======
-    /// Outputs the binary representation of the value in `self` in *big-endian*
-    /// form.
     fn to_bits<CS: ConstraintSystemAbstract<F>>(
         &self,
         mut cs: CS,
@@ -497,7 +487,6 @@
     }
 
     fn to_bits_strict<CS: ConstraintSystemAbstract<F>>(
->>>>>>> c0f35a95
         &self,
         mut cs: CS,
     ) -> Result<Vec<Boolean>, SynthesisError> {
