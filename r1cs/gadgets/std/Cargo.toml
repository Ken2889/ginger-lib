[package]
name = "r1cs-std"
version = "0.3.1"
authors = [
    "Sean Bowe",
    "Alessandro Chiesa",
    "Matthew Green",
    "Ian Miers",
    "Pratyush Mishra",
    "Howard Wu",
    "Daniele Di Benedetto <daniele@horizenlabs.io>",
    "Marcelo Kaihara",
    "Ulrich Haboeck <ulrich@horizenlabs.io>",
    "Maksym Vereshchak <phoinic@gmail.com>",
    "Luigi Varriale <luigi@horizenlabs.io>",
    "cronicc <cronic@horizenlabs.io>"
]
description = "A standard library for constraint system gadgets"
edition = "2018"
include = ["Cargo.toml", "src", "README.md", "LICENSE-APACHE", "LICENSE-MIT"]
license = "MIT/Apache-2.0"

################################# Dependencies ################################

[dependencies]
<<<<<<< HEAD
algebra = { git = "https://github.com/HorizenOfficial/ginger-lib", branch = "nonnative_doc" }
r1cs-core = { git = "https://github.com/HorizenOfficial/ginger-lib", branch = "nonnative_doc" }
derivative = "2.2.0"

num-traits = { version = "0.2", default-features = false, optional = true }
num-bigint = { version = "0.4", default-features = false, optional = true }
num-integer = { version = "0.1", default-features = false, optional = true }
hex = "0.4"
radix_trie = "0.2.1"
rand = { version = "0.8.4" }
=======
algebra = { git = "https://github.com/HorizenOfficial/ginger-lib", branch = "refactor_constraint_system" }
r1cs-core = { git = "https://github.com/HorizenOfficial/ginger-lib", branch = "refactor_constraint_system" }
derivative = "=2.2.0"
radix_trie = "=0.2.1"
rand = { version = "=0.8.4" }
num-traits = { version = "=0.2.14", default-features = false, optional = true }
num-bigint = { version = "=0.3.0", default-features = false, optional = true }
num-integer = { version = "=0.1.44", default-features = false, optional = true }
hex = "=0.4.3"
>>>>>>> 5ee533c7

[features]
llvm_asm = ["algebra/llvm_asm"]

full = [ "bls12_377", "bn_382", "edwards_bls12", "edwards_sw6", "jubjub", "mnt4_753", "mnt6_753", "tweedle", "secp256k1", "ed25519"]

bls12_381 = ["algebra/bls12_381"]
bls12_377 = [ "algebra/bls12_377" ]
bn_382 = [ "algebra/bn_382" ]
edwards_bls12 = [ "algebra/edwards_bls12"]
edwards_sw6 = [ "algebra/edwards_sw6", "algebra/sw6"]
jubjub = [ "algebra/jubjub" ]
mnt4_753 = [ "algebra/mnt4_753" ]
mnt6_753 = [ "algebra/mnt6_753" ]
tweedle = [ "algebra/tweedle" ]
secp256k1 = ["algebra/secp256k1"]
ed25519 = ["algebra/ed25519"]

nonnative = ["num-traits", "num-bigint", "num-integer"]

[dev-dependencies]
<<<<<<< HEAD
paste = "1.0"
rand = { version = "0.8.4" }
rand_xorshift = { version = "0.3.0" }
serial_test = { version = "0.5.1"}
=======
paste = "=1.0.6"
rand = { version = "=0.8.4" }
rand_xorshift = { version = "=0.3.0" }
r1cs-std = { path = "../std", features = ["bls12_381", "jubjub", "tweedle", "secp256k1", "bn_382", "ed25519"] }
algebra = { git = "https://github.com/HorizenOfficial/ginger-lib", branch = "refactor_constraint_system", features = ["bls12_381", "jubjub"] }
>>>>>>> 5ee533c7
<|MERGE_RESOLUTION|>--- conflicted
+++ resolved
@@ -23,28 +23,15 @@
 ################################# Dependencies ################################
 
 [dependencies]
-<<<<<<< HEAD
 algebra = { git = "https://github.com/HorizenOfficial/ginger-lib", branch = "nonnative_doc" }
 r1cs-core = { git = "https://github.com/HorizenOfficial/ginger-lib", branch = "nonnative_doc" }
-derivative = "2.2.0"
-
-num-traits = { version = "0.2", default-features = false, optional = true }
-num-bigint = { version = "0.4", default-features = false, optional = true }
-num-integer = { version = "0.1", default-features = false, optional = true }
-hex = "0.4"
-radix_trie = "0.2.1"
-rand = { version = "0.8.4" }
-=======
-algebra = { git = "https://github.com/HorizenOfficial/ginger-lib", branch = "refactor_constraint_system" }
-r1cs-core = { git = "https://github.com/HorizenOfficial/ginger-lib", branch = "refactor_constraint_system" }
 derivative = "=2.2.0"
 radix_trie = "=0.2.1"
 rand = { version = "=0.8.4" }
 num-traits = { version = "=0.2.14", default-features = false, optional = true }
-num-bigint = { version = "=0.3.0", default-features = false, optional = true }
+num-bigint = { version = "=0.4.3", default-features = false, optional = true }
 num-integer = { version = "=0.1.44", default-features = false, optional = true }
 hex = "=0.4.3"
->>>>>>> 5ee533c7
 
 [features]
 llvm_asm = ["algebra/llvm_asm"]
@@ -66,15 +53,7 @@
 nonnative = ["num-traits", "num-bigint", "num-integer"]
 
 [dev-dependencies]
-<<<<<<< HEAD
-paste = "1.0"
-rand = { version = "0.8.4" }
-rand_xorshift = { version = "0.3.0" }
-serial_test = { version = "0.5.1"}
-=======
 paste = "=1.0.6"
 rand = { version = "=0.8.4" }
 rand_xorshift = { version = "=0.3.0" }
-r1cs-std = { path = "../std", features = ["bls12_381", "jubjub", "tweedle", "secp256k1", "bn_382", "ed25519"] }
-algebra = { git = "https://github.com/HorizenOfficial/ginger-lib", branch = "refactor_constraint_system", features = ["bls12_381", "jubjub"] }
->>>>>>> 5ee533c7
+serial_test = { version = "=0.5.1"}