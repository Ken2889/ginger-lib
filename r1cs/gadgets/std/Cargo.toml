--- conflicted
+++ resolved
@@ -20,13 +20,8 @@
 ################################# Dependencies ################################
 
 [dependencies]
-<<<<<<< HEAD
-algebra = { git = "https://github.com/HorizenOfficial/ginger-lib", branch = "sc_testnet_2" }
-r1cs-core = { git = "https://github.com/HorizenOfficial/ginger-lib", branch = "sc_testnet_2" }
-=======
 algebra = { git = "https://github.com/HorizenOfficial/ginger-lib", branch = "rc/audit_chain" }
 r1cs-core = { git = "https://github.com/HorizenOfficial/ginger-lib", branch = "rc/audit_chain" }
->>>>>>> 27174883
 derivative = "2.2.0"
 
 num-traits = { version = "0.2", default-features = false, optional = true }
@@ -59,8 +54,4 @@
 paste = "1.0"
 rand = { version = "0.8.4" }
 rand_xorshift = { version = "0.3.0" }
-<<<<<<< HEAD
-algebra = { git = "https://github.com/HorizenOfficial/ginger-lib", branch = "sc_testnet_2", features = ["bls12_381", "jubjub"] }
-=======
-r1cs-std = { path = "../std", features = ["bls12_381", "jubjub", "tweedle", "secp256k1", "bn_382"] }
->>>>>>> 27174883
+r1cs-std = { path = "../std", features = ["bls12_381", "jubjub", "tweedle", "secp256k1", "bn_382"] }