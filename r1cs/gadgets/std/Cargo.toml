--- conflicted
+++ resolved
@@ -23,20 +23,8 @@
 ################################# Dependencies ################################
 
 [dependencies]
-<<<<<<< HEAD
 algebra = { git = "https://github.com/HorizenOfficial/ginger-lib", branch = "integration" }
 r1cs-core = { git = "https://github.com/HorizenOfficial/ginger-lib", branch = "integration" }
-derivative = "2.2.0"
-
-num-traits = { version = "0.2", default-features = false, optional = true }
-num-bigint = { version = "0.4", default-features = false, optional = true }
-num-integer = { version = "0.1", default-features = false, optional = true }
-hex = "0.4"
-radix_trie = "0.2.1"
-rand = { version = "0.8.4" }
-=======
-algebra = { git = "https://github.com/HorizenOfficial/ginger-lib", branch = "nonnative_doc" }
-r1cs-core = { git = "https://github.com/HorizenOfficial/ginger-lib", branch = "nonnative_doc" }
 derivative = "=2.2.0"
 radix_trie = "=0.2.1"
 rand = { version = "=0.8.4" }
@@ -44,7 +32,6 @@
 num-bigint = { version = "=0.4.3", default-features = false, optional = true }
 num-integer = { version = "=0.1.44", default-features = false, optional = true }
 hex = "=0.4.3"
->>>>>>> d5dbb31f
 
 [features]
 llvm_asm = ["algebra/llvm_asm"]
