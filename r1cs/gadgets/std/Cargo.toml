--- conflicted
+++ resolved
@@ -20,13 +20,8 @@
 ################################# Dependencies ################################
 
 [dependencies]
-<<<<<<< HEAD
 algebra = { git = "https://github.com/HorizenOfficial/ginger-lib", branch = "sc_testnet_2" }
 r1cs-core = { git = "https://github.com/HorizenOfficial/ginger-lib", branch = "refactor_constraint_system" }
-=======
-algebra = { git = "https://github.com/HorizenOfficial/ginger-lib", branch = "development_tmp" }
-r1cs-core = { git = "https://github.com/HorizenOfficial/ginger-lib", branch = "development_tmp" }
->>>>>>> 4800e0d8
 derivative = "2.2.0"
 radix_trie = "0.2.1"
 rand = { version = "0.8.4" }
@@ -47,8 +42,4 @@
 
 [dev-dependencies]
 rand_xorshift = { version = "0.3.0" }
-<<<<<<< HEAD
-algebra = { git = "https://github.com/HorizenOfficial/ginger-lib", branch = "sc_testnet_2", features = ["bls12_381", "jubjub"] }
-=======
-algebra = { git = "https://github.com/HorizenOfficial/ginger-lib", branch = "development_tmp", features = ["bls12_381", "jubjub"] }
->>>>>>> 4800e0d8
+algebra = { git = "https://github.com/HorizenOfficial/ginger-lib", branch = "sc_testnet_2", features = ["bls12_381", "jubjub"] }