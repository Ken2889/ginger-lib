[package]
name = "r1cs-crypto"
version = "0.4.0"
authors = [
    "Sean Bowe",
    "Alessandro Chiesa",
    "Matthew Green",
    "Ian Miers",
    "Pratyush Mishra",
    "Howard Wu",
    "Daniele Di Benedetto <daniele@horizenlabs.io>",
    "Marcelo Kaihara",
    "Ulrich Haboeck <ulrich@horizenlabs.io>",
    "Maksym Vereshchak <phoinic@gmail.com>",
    "Luigi Varriale <luigi@horizenlabs.io>",
    "cronicc <cronic@horizenlabs.io>",
    "Luca Giussani <lucagiussani@horizenlabs.io>",
    "Daniele Di Tullio <danieled@horizenlabs.io>",
    "Nicholas Mainardi <nicholas@horizenlabs.io>"
]
description = "A crypto library for constraint system gadgets"
include = ["Cargo.toml", "src", "README.md", "LICENSE-APACHE", "LICENSE-MIT"]
license = "MIT/Apache-2.0"
edition = "2018"

################################# Dependencies ################################

[dependencies]
<<<<<<< HEAD
algebra = { git = "https://github.com/HorizenOfficial/ginger-lib", branch = "refactor_ginger_dev", features = [ "parallel" ] }
primitives = {path = "../../../primitives"}
r1cs-core = { git = "https://github.com/HorizenOfficial/ginger-lib", branch = "refactor_ginger_dev" }
=======
algebra = { git = "https://github.com/HorizenOfficial/ginger-lib", branch = "development", features = [ "parallel" ] }
primitives = {path = "../../../primitives"}
r1cs-core = { git = "https://github.com/HorizenOfficial/ginger-lib", branch = "development" }
>>>>>>> c0f35a95
r1cs-std = { path = "../std"}
bench-utils = { path = "../../../bench-utils" }
num-traits = { version = "0.2", default-features = false }

digest = { version = "=0.8.1", optional = true }
blake2 = { version = "=0.8.1", optional = true }
ripemd160 = { version = "=0.9.1", optional = true }
sha2 = { version = "=0.9.5", optional = true }
hex = { version = "=0.4.3", optional = true }

rand = { version = "=0.8.4" }
derivative = "=2.2.0"
rayon = "=1.5.1"

[features]
merkle_tree = ["primitives/merkle_tree"]
prf = ["digest", "blake2", "ripemd160", "sha2", "hex", "primitives/prf"]
signature = ["primitives/signature", "digest"]
vrf = ["primitives/vrf"]

# For Poseidon CRH / Merkle Tree
tweedle = ["primitives/tweedle"]

llvm_asm = ["algebra/llvm_asm"]

[dev-dependencies]
<<<<<<< HEAD
rand_xorshift = { version = "0.3.0" }
algebra = { git = "https://github.com/HorizenOfficial/ginger-lib", branch = "refactor_ginger_dev", features = ["tweedle"] }
r1cs-std = { path = "../std", features = ["tweedle"] }
r1cs-crypto = { path = "../crypto", features = ["tweedle"] }
=======
rand_xorshift = { version = "=0.3.0" }
algebra = { git = "https://github.com/HorizenOfficial/ginger-lib", branch = "development", features = ["bls12_377", "bls12_381", "sw6", "bn_382"] }
r1cs-std = { path = "../std", features = ["jubjub", "edwards_sw6", "bls12_377", "mnt4_753", "mnt6_753", "bn_382", "tweedle"] }
r1cs-crypto = { path = "../crypto", features = ["mnt4_753", "mnt6_753", "bn_382", "tweedle"] }
>>>>>>> c0f35a95
<|MERGE_RESOLUTION|>--- conflicted
+++ resolved
@@ -26,15 +26,9 @@
 ################################# Dependencies ################################
 
 [dependencies]
-<<<<<<< HEAD
 algebra = { git = "https://github.com/HorizenOfficial/ginger-lib", branch = "refactor_ginger_dev", features = [ "parallel" ] }
 primitives = {path = "../../../primitives"}
 r1cs-core = { git = "https://github.com/HorizenOfficial/ginger-lib", branch = "refactor_ginger_dev" }
-=======
-algebra = { git = "https://github.com/HorizenOfficial/ginger-lib", branch = "development", features = [ "parallel" ] }
-primitives = {path = "../../../primitives"}
-r1cs-core = { git = "https://github.com/HorizenOfficial/ginger-lib", branch = "development" }
->>>>>>> c0f35a95
 r1cs-std = { path = "../std"}
 bench-utils = { path = "../../../bench-utils" }
 num-traits = { version = "0.2", default-features = false }
@@ -61,14 +55,7 @@
 llvm_asm = ["algebra/llvm_asm"]
 
 [dev-dependencies]
-<<<<<<< HEAD
-rand_xorshift = { version = "0.3.0" }
+rand_xorshift = { version = "=0.3.0" }
 algebra = { git = "https://github.com/HorizenOfficial/ginger-lib", branch = "refactor_ginger_dev", features = ["tweedle"] }
 r1cs-std = { path = "../std", features = ["tweedle"] }
-r1cs-crypto = { path = "../crypto", features = ["tweedle"] }
-=======
-rand_xorshift = { version = "=0.3.0" }
-algebra = { git = "https://github.com/HorizenOfficial/ginger-lib", branch = "development", features = ["bls12_377", "bls12_381", "sw6", "bn_382"] }
-r1cs-std = { path = "../std", features = ["jubjub", "edwards_sw6", "bls12_377", "mnt4_753", "mnt6_753", "bn_382", "tweedle"] }
-r1cs-crypto = { path = "../crypto", features = ["mnt4_753", "mnt6_753", "bn_382", "tweedle"] }
->>>>>>> c0f35a95
+r1cs-crypto = { path = "../crypto", features = ["tweedle"] }