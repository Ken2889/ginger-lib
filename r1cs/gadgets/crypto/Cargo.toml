--- conflicted
+++ resolved
@@ -23,15 +23,9 @@
 ################################# Dependencies ################################
 
 [dependencies]
-<<<<<<< HEAD
 algebra = { git = "https://github.com/HorizenOfficial/ginger-lib", branch = "rc/audit_chain", features = [ "parallel" ] }
 primitives = {path = "../../../primitives"}
 r1cs-core = { git = "https://github.com/HorizenOfficial/ginger-lib", branch = "rc/audit_chain" }
-=======
-algebra = { git = "https://github.com/HorizenOfficial/ginger-lib", branch = "development", features = [ "parallel" ] }
-primitives = {path = "../../../primitives"}
-r1cs-core = { git = "https://github.com/HorizenOfficial/ginger-lib", branch = "development" }
->>>>>>> 099baabc
 r1cs-std = { path = "../std"}
 proof-systems = { path = "../../../proof-systems", features = ["groth16", "gm17"], optional = true }
 bench-utils = { path = "../../../bench-utils" }
@@ -64,10 +58,6 @@
 
 [dev-dependencies]
 rand_xorshift = { version = "0.3.0" }
-<<<<<<< HEAD
 algebra = { git = "https://github.com/HorizenOfficial/ginger-lib", branch = "rc/audit_chain", features = ["bls12_377", "bls12_381", "sw6", "bn_382"] }
-=======
-algebra = { git = "https://github.com/HorizenOfficial/ginger-lib", branch = "development", features = ["bls12_377", "bls12_381", "sw6", "bn_382"] }
->>>>>>> 099baabc
 r1cs-std = { path = "../std", features = ["jubjub", "edwards_sw6", "bls12_377", "mnt4_753", "mnt6_753", "bn_382", "tweedle"] }
 r1cs-crypto = { path = "../crypto", features = ["mnt4_753", "mnt6_753", "bn_382", "tweedle"] }