--- conflicted
+++ resolved
@@ -26,15 +26,9 @@
 ################################# Dependencies ################################
 
 [dependencies]
-<<<<<<< HEAD
 algebra = { git = "https://github.com/HorizenOfficial/ginger-lib", branch = "integration", features = [ "parallel" ] }
 primitives = {path = "../../../primitives"}
 r1cs-core = { git = "https://github.com/HorizenOfficial/ginger-lib", branch = "integration" }
-=======
-algebra = { git = "https://github.com/HorizenOfficial/ginger-lib", branch = "development", features = [ "parallel" ] }
-primitives = {path = "../../../primitives"}
-r1cs-core = { git = "https://github.com/HorizenOfficial/ginger-lib", branch = "development" }
->>>>>>> 96e2065c
 r1cs-std = { path = "../std"}
 proof-systems = { path = "../../../proof-systems", features = ["groth16", "gm17"], optional = true }
 bench-utils = { path = "../../../bench-utils" }
@@ -67,10 +61,6 @@
 
 [dev-dependencies]
 rand_xorshift = { version = "=0.3.0" }
-<<<<<<< HEAD
 algebra = { git = "https://github.com/HorizenOfficial/ginger-lib", branch = "integration", features = ["bls12_377", "bls12_381", "sw6", "bn_382"] }
-=======
-algebra = { git = "https://github.com/HorizenOfficial/ginger-lib", branch = "development", features = ["bls12_377", "bls12_381", "sw6", "bn_382"] }
->>>>>>> 96e2065c
 r1cs-std = { path = "../std", features = ["jubjub", "edwards_sw6", "bls12_377", "mnt4_753", "mnt6_753", "bn_382", "tweedle"] }
 r1cs-crypto = { path = "../crypto", features = ["mnt4_753", "mnt6_753", "bn_382", "tweedle"] }