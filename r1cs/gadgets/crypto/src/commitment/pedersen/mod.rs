--- conflicted
+++ resolved
@@ -50,16 +50,10 @@
         r: &Self::RandomnessGadget,
     ) -> Result<Self::OutputGadget, SynthesisError> {
         if (input.len() * 8) > (W::WINDOW_SIZE * W::NUM_WINDOWS) {
-<<<<<<< HEAD
-            Err(SynthesisError::Other(
-                format!("incorrect input length: {:?}", input.len()).to_owned(),
-            ))?
-=======
             return Err(SynthesisError::Other(format!(
                 "incorrect input length: {:?}",
                 input.len()
             )));
->>>>>>> 5abd1a7f
         }
 
         let mut padded_input = input.to_vec();
@@ -72,21 +66,6 @@
         }
 
         if padded_input.len() * 8 != W::WINDOW_SIZE * W::NUM_WINDOWS {
-<<<<<<< HEAD
-            Err(SynthesisError::Other(
-                "padded input length verification failed".to_owned(),
-            ))?
-        }
-        if parameters.params.generators.len() != W::NUM_WINDOWS {
-            Err(SynthesisError::Other(
-                format!(
-                    "Number of generators: {} not enough for the selected num_windows: {}",
-                    parameters.params.generators.len(),
-                    W::NUM_WINDOWS
-                )
-                .to_owned(),
-            ))?
-=======
             return Err(SynthesisError::Other(
                 "padded input length verification failed".to_owned(),
             ));
@@ -97,7 +76,6 @@
                 parameters.params.generators.len(),
                 W::NUM_WINDOWS
             )));
->>>>>>> 5abd1a7f
         }
 
         // Allocate new variable for commitment output.
