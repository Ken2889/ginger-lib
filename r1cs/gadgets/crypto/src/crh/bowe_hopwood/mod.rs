--- conflicted
+++ resolved
@@ -64,28 +64,6 @@
             }
         }
         if input_in_bits.len() % CHUNK_SIZE != 0 {
-<<<<<<< HEAD
-            Err(SynthesisError::Other(
-                format!(
-                    "Input is not multiple of the chunk size. Input len: {}, chunk size: {}",
-                    input_in_bits.len(),
-                    CHUNK_SIZE,
-                )
-                .to_owned(),
-            ))?
-        }
-        if parameters.params.generators.len() != W::NUM_WINDOWS {
-            Err(SynthesisError::Other(
-                format!(
-                    "Incorrect pp of size {:?} for window params {:?}x{:?}x{}",
-                    parameters.params.generators.len(),
-                    W::WINDOW_SIZE,
-                    W::NUM_WINDOWS,
-                    CHUNK_SIZE
-                )
-                .to_owned(),
-            ))?
-=======
             return Err(SynthesisError::Other(format!(
                 "Input is not multiple of the chunk size. Input len: {}, chunk size: {}",
                 input_in_bits.len(),
@@ -100,7 +78,6 @@
                 W::NUM_WINDOWS,
                 CHUNK_SIZE
             )));
->>>>>>> 5abd1a7f
         }
         for generators in parameters.params.generators.iter() {
             if generators.len() != W::WINDOW_SIZE {
