--- conflicted
+++ resolved
@@ -7,11 +7,7 @@
     bowe_hopwood::{BoweHopwoodPedersenCRH, BoweHopwoodPedersenParameters, CHUNK_SIZE},
     crh::pedersen::PedersenWindow,
 };
-<<<<<<< HEAD
 use r1cs_core::{ConstraintSystemAbstract, SynthesisError};
-=======
-use r1cs_core::{ConstraintSystem, SynthesisError};
->>>>>>> e10cb027
 use r1cs_std::{alloc::AllocGadget, groups::GroupGadget, uint8::UInt8};
 
 use r1cs_std::bits::boolean::Boolean;
@@ -68,28 +64,6 @@
             }
         }
         if input_in_bits.len() % CHUNK_SIZE != 0 {
-<<<<<<< HEAD
-            Err(SynthesisError::Other(
-                format!(
-                    "Input is not multiple of the chunk size. Input len: {}, chunk size: {}",
-                    input_in_bits.len(),
-                    CHUNK_SIZE,
-                )
-                .to_owned(),
-            ))?
-        }
-        if parameters.params.generators.len() != W::NUM_WINDOWS {
-            Err(SynthesisError::Other(
-                format!(
-                    "Incorrect pp of size {:?} for window params {:?}x{:?}x{}",
-                    parameters.params.generators.len(),
-                    W::WINDOW_SIZE,
-                    W::NUM_WINDOWS,
-                    CHUNK_SIZE
-                )
-                .to_owned(),
-            ))?
-=======
             return Err(SynthesisError::Other(format!(
                 "Input is not multiple of the chunk size. Input len: {}, chunk size: {}",
                 input_in_bits.len(),
@@ -104,7 +78,6 @@
                 W::NUM_WINDOWS,
                 CHUNK_SIZE
             )));
->>>>>>> e10cb027
         }
         for generators in parameters.params.generators.iter() {
             if generators.len() != W::WINDOW_SIZE {
@@ -178,18 +151,10 @@
     use primitives::crh::{
         bowe_hopwood::BoweHopwoodPedersenCRH, pedersen::PedersenWindow, FixedLengthCRH,
     };
-<<<<<<< HEAD
     use r1cs_core::{
         ConstraintSystem, ConstraintSystemAbstract, ConstraintSystemDebugger, SynthesisMode,
     };
     use r1cs_std::{alloc::AllocGadget, instantiated::edwards_sw6::EdwardsSWGadget, uint8::UInt8};
-=======
-    use r1cs_core::ConstraintSystem;
-    use r1cs_std::{
-        alloc::AllocGadget, instantiated::edwards_sw6::EdwardsSWGadget,
-        test_constraint_system::TestConstraintSystem, uint8::UInt8,
-    };
->>>>>>> e10cb027
     use rand::{thread_rng, Rng};
 
     type TestCRH = BoweHopwoodPedersenCRH<Edwards, Window>;
