--- conflicted
+++ resolved
@@ -1,5 +1,5 @@
 use crate::crh::FixedLengthCRHGadget;
-use algebra::{Field, Curve};
+use algebra::{Curve, Field};
 use std::hash::Hash;
 
 use primitives::{
@@ -150,17 +150,10 @@
     use primitives::crh::{
         bowe_hopwood::BoweHopwoodPedersenCRH, pedersen::PedersenWindow, FixedLengthCRH,
     };
-<<<<<<< HEAD
-    use r1cs_core::ConstraintSystem;
-    use r1cs_std::{
-        alloc::AllocGadget, instantiated::tweedle::TweedleDeeGadget,
-        test_constraint_system::TestConstraintSystem, uint8::UInt8,
-=======
     use r1cs_core::{
         ConstraintSystem, ConstraintSystemAbstract, ConstraintSystemDebugger, SynthesisMode,
->>>>>>> d41aef65
     };
-    use r1cs_std::{alloc::AllocGadget, instantiated::edwards_sw6::EdwardsSWGadget, uint8::UInt8};
+    use r1cs_std::{alloc::AllocGadget, instantiated::tweedle::TweedleDeeGadget, uint8::UInt8};
     use rand::{thread_rng, Rng};
 
     type TestCRH = BoweHopwoodPedersenCRH<DeeJacobian, Window>;
@@ -174,11 +167,7 @@
         const NUM_WINDOWS: usize = 8;
     }
 
-<<<<<<< HEAD
-    fn generate_input<CS: ConstraintSystem<Fq>, R: Rng>(
-=======
-    fn generate_input<CS: ConstraintSystemAbstract<Fr>, R: Rng>(
->>>>>>> d41aef65
+    fn generate_input<CS: ConstraintSystemAbstract<Fq>, R: Rng>(
         mut cs: CS,
         rng: &mut R,
     ) -> ([u8; 270], Vec<UInt8>) {
@@ -196,11 +185,7 @@
     #[test]
     fn crh_primitive_gadget_test() {
         let rng = &mut thread_rng();
-<<<<<<< HEAD
-        let mut cs = TestConstraintSystem::<Fq>::new();
-=======
-        let mut cs = ConstraintSystem::<Fr>::new(SynthesisMode::Debug);
->>>>>>> d41aef65
+        let mut cs = ConstraintSystem::<Fq>::new(SynthesisMode::Debug);
 
         let (input, input_bytes) = generate_input(&mut cs, rng);
         println!("number of constraints for input: {}", cs.num_constraints());
