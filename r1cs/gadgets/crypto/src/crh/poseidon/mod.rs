use algebra::PrimeField;
use primitives::crh::poseidon::{
        PoseidonHash, PoseidonParameters
};
use crate::crh::{
    SBoxGadget, FieldBasedHashGadget
};
use r1cs_std::{
    fields::{
        FieldGadget, fp::FpGadget
    },
    alloc::ConstantGadget,
};
use r1cs_core::{ConstraintSystem, SynthesisError};
use std::marker::PhantomData;

#[cfg(feature = "mnt4_753")]
pub mod mnt4753;
#[cfg(feature = "mnt4_753")]
pub use self::mnt4753::*;

#[cfg(feature = "mnt6_753")]
pub mod mnt6753;
#[cfg(feature = "mnt6_753")]
pub use self::mnt6753::*;

#[cfg(feature = "bn_382")]
pub mod bn382;
#[cfg(feature = "bn_382")]
pub use self::bn382::*;
use primitives::PoseidonSBox;

pub struct PoseidonHashGadget
<
    ConstraintF: PrimeField,
    P:           PoseidonParameters<Fr = ConstraintF>,
    SB:          PoseidonSBox<P>,
    SBG:         SBoxGadget<ConstraintF, SB>,
>
{
    _field:             PhantomData<ConstraintF>,
    _parameters:        PhantomData<P>,
    _sbox:              PhantomData<SB>,
    _sbox_gadget:       PhantomData<SBG>,
}

impl<
    ConstraintF: PrimeField,
    P:   PoseidonParameters<Fr = ConstraintF>,
    SB:  PoseidonSBox<P>,
    SBG: SBoxGadget<ConstraintF, SB>
> PoseidonHashGadget<ConstraintF, P, SB, SBG>
{

    fn poseidon_perm<CS: ConstraintSystem<ConstraintF>>(
        mut cs: CS,
        state: &mut [FpGadget<ConstraintF>],
    ) -> Result<(), SynthesisError>
    {

        // index that goes over the round constants
        let mut round_cst_idx = 0;

        // First full rounds
        for i in 0..P::R_F {

            // Add the round constants to the state vector
            for d in state.iter_mut() {
                let rc = P::ROUND_CST[round_cst_idx];
                (*d).add_constant_in_place(cs.ns(|| format!("add_constant_1_{}", round_cst_idx)), &rc)?;
                round_cst_idx += 1;
            }

            // Apply the S-BOX to each of the elements of the state vector
            for (j, d) in state.iter_mut().enumerate() {
                SBG::apply(cs.ns(||format!("mod_inv_S-Box_1_{}_{}",i, j)), d)?;
            }

            // Perform the matrix mix
            Self::matrix_mix (cs.ns(|| format!("poseidon_mix_matrix_first_full_round_{}", i)), state)?;

        }

        // Partial rounds
        for _i in 0..P::R_P {

            // Add the round constants to the state vector
            for d in state.iter_mut() {
                let rc = P::ROUND_CST[round_cst_idx];
                (*d).add_constant_in_place(cs.ns(|| format!("add_constant_2_{}", round_cst_idx)), &rc)?;
                round_cst_idx += 1;
            }

            // Apply S-Box only to the first element of the state vector
            SBG::apply(
                cs.ns(||format!("mod_inv_S-Box_2_{}_{}",_i, 0)),
                &mut state[0]
            )?;

            // Perform the matrix mix
            Self::matrix_mix (cs.ns(|| format!("poseidon_mix_matrix_partial_round_{}", _i)), state)?;
        }

        // Second full rounds
<<<<<<< HEAD
        // Process only to R_F -1 iterations. The last iteration does not contain a matrix mix
        for _i in 0..(P::R_F-1) {

            // Apply the S-BOX to each of the elements of the state vector
            for (j, d) in state.iter_mut().enumerate() {
                SBG::apply(cs.ns(||format!("mod_inv_S-Box_3_{}_{}",_i, j)), d)?;
            }

            // Perform the matrix mix
            Self::matrix_mix (cs.ns(|| format!("poseidon_mix_matrix_second_full_round_{}", _i)), state)?;
=======
        for _i in 0..P::R_F {
>>>>>>> bab3ed81

            // Add the round constants
            for d in state.iter_mut() {
                let rc = P::ROUND_CST[round_cst_idx];
                (*d).add_constant_in_place(cs.ns(|| format!("add_constant_3_{}", round_cst_idx)), &rc)?;
                round_cst_idx += 1;
            }

            // Apply the S-BOX to each of the elements of the state vector
            for (j, d) in state.iter_mut().enumerate() {
<<<<<<< HEAD
                SBG::apply(cs.ns(|| format!("mod_inv_S-Box_4_{}_{}", P::R_F-1, j)), d)?;
=======
                Self::mod_inv_sbox(cs.ns(||format!("mod_inv_S-Box_3_{}_{}",_i, j)), d)?;
>>>>>>> bab3ed81
            }

            // Perform the matrix mix
            Self::matrix_mix (cs.ns(|| format!("poseidon_mix_matrix_second_full_round_{}", _i)), state)?;
        }

        Ok(())
    }

    // Function that does the dot product for the mix matrix
    fn dot_prod<CS: ConstraintSystem<ConstraintF>>(
        mut cs: CS,
        res: &mut FpGadget<ConstraintF>,
        state: &mut [FpGadget<ConstraintF>],
        mut start_idx_cst: usize,
    ) -> Result<(), SynthesisError>
    {
        for x in state.iter() {
            let elem = x.mul_by_constant(cs.ns(|| format!("partial_product_{}", start_idx_cst)), &P::MDS_CST[start_idx_cst])?;
            start_idx_cst += 1;
            (*res).add_in_place(cs.ns(|| format!("add_partial_product_{}", start_idx_cst)), &elem)?;
        }

        Ok(())
    }

    // Function that does the mix matrix
    fn matrix_mix<CS: ConstraintSystem<ConstraintF>>(
        mut cs: CS,
        state: &mut [FpGadget<ConstraintF>],
    ) -> Result<(), SynthesisError>
    {

        // Check that the length of the state vector is t
        assert_eq!(state.len(), P::T);

        // Destination state vector
        let mut new_state = Vec::new();

        // Initialize new destination state vector with zero elements
        for i in 0..P::T {
            let elem = FpGadget::<ConstraintF>::from_value(cs.ns(|| format!("hardcode_new_state_elem_{}", i)), &P::ZERO);
            new_state.push(elem);
        }

        // Performs the dot products
        let mut idx_cst = 0;
        for i in 0..P::T {
            Self::dot_prod(cs.ns(|| format!("poseidon_dot_product_{}", i)), &mut new_state[i], state, idx_cst)?;
            idx_cst += P::T;
        }

        // Copy result to the state vector
        for i in 0..P::T {
            state[i] = new_state[i].clone();
        }

        Ok(())
    }
}

impl<ConstraintF, P, SB, SBG> FieldBasedHashGadget<PoseidonHash<ConstraintF, P, SB>, ConstraintF>
    for PoseidonHashGadget<ConstraintF, P, SB, SBG>
        where
            ConstraintF: PrimeField,
            P:           PoseidonParameters<Fr = ConstraintF>,
            SB:          PoseidonSBox<P>,
            SBG:         SBoxGadget<ConstraintF, SB>,
{
    type DataGadget = FpGadget<ConstraintF>;

    fn enforce_hash_constant_length<CS: ConstraintSystem<ConstraintF>>(
        mut cs: CS,
        input: &[Self::DataGadget],
    ) -> Result<Self::DataGadget, SynthesisError>
    // Assumption:
    //     capacity c = 1
    {
        assert_ne!(input.len(), 0, "Input data array does not contain any data.");
        assert_eq!(P::T - P::R, 1, "The assumption that the capacity is one field element is not satisfied.");

        let mut state = Vec::new();
        for i in 0..P::T {
            let elem = FpGadget::<ConstraintF>::from_value(
                cs.ns(|| format!("hardcode_state_{}",i)),
                &P::AFTER_ZERO_PERM[i]
            );
            state.push(elem);
        }

        // calculate the number of cycles to process the input dividing in portions of rate elements
        let num_cycles = input.len() / P::R;
        // check if the input is a multiple of the rate by calculating the remainder of the division
        // the remainder of dividing the input length by the rate can be 1 or 0 because we are assuming
        // that the rate is 2
        let rem = input.len() % P::R;

        // index to process the input
        let mut input_idx = 0;
        // iterate of the portions of rate elements
        for i in 0..num_cycles {
            // add the elements to the state vector. Add rate elements
            for j in 0..P::R {
                state[j].add_in_place(cs.ns(|| format!("add_input_{}_{}", i, j)), &input[input_idx])?;
                input_idx += 1;
            }
            // apply permutation after adding the input vector
            Self::poseidon_perm(cs.ns(|| format!("poseidon_perm_{}", i)), &mut state)?;
        }

        // in case the input is not a multiple of the rate, process the remainder part padding zeros
        if rem != 0 {
            for j in 0..rem {
                state[j].add_in_place(cs.ns(|| format!("poseidon_padding_add_{}",j)), &input[input_idx])?;
                input_idx += 1;
            }
            // apply permutation after adding the input vector
            Self::poseidon_perm(cs.ns(|| "poseidon_padding_perm"), &mut state)?;
        }

        // return the first element of the state vector as the hash digest
        Ok(state[0].clone())
    }
}

#[cfg(test)]
mod test {
<<<<<<< HEAD
    use rand::thread_rng;
    use r1cs_std::test_constraint_system::TestConstraintSystem;
    use primitives::crh::{
        FieldBasedHash,
        MNT4PoseidonHash, MNT6PoseidonHash,
        BN382FrPoseidonHash, BN382FqPoseidonHash,
    };
    use crate::{
        MNT4PoseidonHashGadget, MNT6PoseidonHashGadget,
        BN382FqPoseidonHashGadget, BN382FrPoseidonHashGadget,
    };
    use r1cs_std::{
        alloc::AllocGadget,
        instantiated::{
            mnt4_753::FqGadget as Mnt6FieldGadget,
            mnt6_753::FqGadget as Mnt4FieldGadget,
            bn_382::FqGadget as BN382FqGadget,
            bn_382::g::FqGadget as BN382FrGadget,
        }
    };
    use r1cs_core::ConstraintSystem;
    use algebra::UniformRand;
    use super::*;

    use algebra::fields::{
        mnt4753::Fr as MNT4753Fr,
        mnt6753::Fr as MNT6753Fr,
        bn_382::Fr as BN382Fr,
        bn_382::Fq as BN382Fq,
    };

=======
    use algebra::PrimeField;
    use crate::crh::test::constant_length_field_based_hash_gadget_native_test;

    fn generate_inputs<F: PrimeField>(num: usize) -> Vec<F>{
        let mut inputs = Vec::with_capacity(num);
        for i in 1..=num {
            let input = F::from(i as u32);
            inputs.push(input);
        }
        inputs
    }

    #[cfg(feature = "mnt4_753")]
>>>>>>> bab3ed81
    #[test]
    fn poseidon_mnt4_753_gadget_native_test() {
        use crate::MNT4PoseidonHashGadget;

        for ins in 1..=3 {
            constant_length_field_based_hash_gadget_native_test::<_, _, MNT4PoseidonHashGadget>(generate_inputs(ins));
        }
    }

    #[cfg(feature = "mnt6_753")]
    #[test]
    fn poseidon_mnt6_753_gadget_native_test() {
        use crate::MNT6PoseidonHashGadget;

        for ins in 1..=3 {
            constant_length_field_based_hash_gadget_native_test::<_, _, MNT6PoseidonHashGadget>(generate_inputs(ins));
        }
    }

    #[test]
    fn crh_bn382_fr_primitive_gadget_test() {

        let mut rng = &mut thread_rng();
        let mut cs = TestConstraintSystem::<BN382Fr>::new();

        let mut vec_elem = Vec::new();
        let v1 = BN382Fr::rand(&mut rng);
        let v2 = BN382Fr::rand(&mut rng);
        vec_elem.push(v1);
        vec_elem.push(v2);

        let primitive_result = {
            let mut digest = BN382FrPoseidonHash::init(None);
            vec_elem.into_iter().for_each(|elem| { digest.update(elem); });
            digest.finalize()
        };

        let v1_gadget = BN382FrGadget::alloc(cs.ns(|| "alloc_v1"),|| Ok(v1)).unwrap();
        let v2_gadget = BN382FrGadget::alloc(cs.ns(|| "alloc_v2"),|| Ok(v2)).unwrap();

        let mut vec_elem_gadget = Vec::new();
        vec_elem_gadget.push(v1_gadget);
        vec_elem_gadget.push(v2_gadget);

        let gadget_result =
            BN382FrPoseidonHashGadget::check_evaluation_gadget(
                cs.ns(||"check_poseidon_gadget"),
                vec_elem_gadget.as_slice()).unwrap();

        println!("number of constraints total: {}", cs.num_constraints());

        assert_eq!(primitive_result, gadget_result.value.unwrap());
        assert!(cs.is_satisfied());
    }

    #[test]
    fn crh_bn382_fq_primitive_gadget_test() {

        let mut rng = &mut thread_rng();
        let mut cs = TestConstraintSystem::<BN382Fq>::new();

        let mut vec_elem = Vec::new();
        let v1 = BN382Fq::rand(&mut rng);
        let v2 = BN382Fq::rand(&mut rng);
        vec_elem.push(v1);
        vec_elem.push(v2);

        let primitive_result = {
            let mut digest = BN382FqPoseidonHash::init(None);
            vec_elem.into_iter().for_each(|elem| { digest.update(elem); });
            digest.finalize()
        };

        let v1_gadget = BN382FqGadget::alloc(cs.ns(|| "alloc_v1"),|| Ok(v1)).unwrap();
        let v2_gadget = BN382FqGadget::alloc(cs.ns(|| "alloc_v2"),|| Ok(v2)).unwrap();

        let mut vec_elem_gadget = Vec::new();
        vec_elem_gadget.push(v1_gadget);
        vec_elem_gadget.push(v2_gadget);

        let gadget_result =
            BN382FqPoseidonHashGadget::check_evaluation_gadget(
                cs.ns(||"check_poseidon_gadget"),
                vec_elem_gadget.as_slice()).unwrap();

        println!("number of constraints total: {}", cs.num_constraints());

        assert_eq!(primitive_result, gadget_result.value.unwrap());
        assert!(cs.is_satisfied());
    }
}<|MERGE_RESOLUTION|>--- conflicted
+++ resolved
@@ -24,10 +24,11 @@
 #[cfg(feature = "mnt6_753")]
 pub use self::mnt6753::*;
 
-#[cfg(feature = "bn_382")]
+/*#[cfg(feature = "bn_382")]
 pub mod bn382;
 #[cfg(feature = "bn_382")]
-pub use self::bn382::*;
+pub use self::bn382::*;*/
+
 use primitives::PoseidonSBox;
 
 pub struct PoseidonHashGadget
@@ -102,41 +103,16 @@
         }
 
         // Second full rounds
-<<<<<<< HEAD
-        // Process only to R_F -1 iterations. The last iteration does not contain a matrix mix
-        for _i in 0..(P::R_F-1) {
+        for _i in 0..P::R_F {
 
             // Apply the S-BOX to each of the elements of the state vector
             for (j, d) in state.iter_mut().enumerate() {
-                SBG::apply(cs.ns(||format!("mod_inv_S-Box_3_{}_{}",_i, j)), d)?;
+                SBG::apply(cs.ns(|| format!("mod_inv_S-Box_3_{}_{}", _i, j)), d)?;
             }
 
             // Perform the matrix mix
-            Self::matrix_mix (cs.ns(|| format!("poseidon_mix_matrix_second_full_round_{}", _i)), state)?;
-=======
-        for _i in 0..P::R_F {
->>>>>>> bab3ed81
-
-            // Add the round constants
-            for d in state.iter_mut() {
-                let rc = P::ROUND_CST[round_cst_idx];
-                (*d).add_constant_in_place(cs.ns(|| format!("add_constant_3_{}", round_cst_idx)), &rc)?;
-                round_cst_idx += 1;
-            }
-
-            // Apply the S-BOX to each of the elements of the state vector
-            for (j, d) in state.iter_mut().enumerate() {
-<<<<<<< HEAD
-                SBG::apply(cs.ns(|| format!("mod_inv_S-Box_4_{}_{}", P::R_F-1, j)), d)?;
-=======
-                Self::mod_inv_sbox(cs.ns(||format!("mod_inv_S-Box_3_{}_{}",_i, j)), d)?;
->>>>>>> bab3ed81
-            }
-
-            // Perform the matrix mix
-            Self::matrix_mix (cs.ns(|| format!("poseidon_mix_matrix_second_full_round_{}", _i)), state)?;
-        }
-
+            Self::matrix_mix(cs.ns(|| format!("poseidon_mix_matrix_second_full_round_{}", _i)), state)?;
+        }
         Ok(())
     }
 
@@ -258,39 +234,6 @@
 
 #[cfg(test)]
 mod test {
-<<<<<<< HEAD
-    use rand::thread_rng;
-    use r1cs_std::test_constraint_system::TestConstraintSystem;
-    use primitives::crh::{
-        FieldBasedHash,
-        MNT4PoseidonHash, MNT6PoseidonHash,
-        BN382FrPoseidonHash, BN382FqPoseidonHash,
-    };
-    use crate::{
-        MNT4PoseidonHashGadget, MNT6PoseidonHashGadget,
-        BN382FqPoseidonHashGadget, BN382FrPoseidonHashGadget,
-    };
-    use r1cs_std::{
-        alloc::AllocGadget,
-        instantiated::{
-            mnt4_753::FqGadget as Mnt6FieldGadget,
-            mnt6_753::FqGadget as Mnt4FieldGadget,
-            bn_382::FqGadget as BN382FqGadget,
-            bn_382::g::FqGadget as BN382FrGadget,
-        }
-    };
-    use r1cs_core::ConstraintSystem;
-    use algebra::UniformRand;
-    use super::*;
-
-    use algebra::fields::{
-        mnt4753::Fr as MNT4753Fr,
-        mnt6753::Fr as MNT6753Fr,
-        bn_382::Fr as BN382Fr,
-        bn_382::Fq as BN382Fq,
-    };
-
-=======
     use algebra::PrimeField;
     use crate::crh::test::constant_length_field_based_hash_gadget_native_test;
 
@@ -304,7 +247,6 @@
     }
 
     #[cfg(feature = "mnt4_753")]
->>>>>>> bab3ed81
     #[test]
     fn poseidon_mnt4_753_gadget_native_test() {
         use crate::MNT4PoseidonHashGadget;
@@ -324,6 +266,7 @@
         }
     }
 
+    /*
     #[test]
     fn crh_bn382_fr_primitive_gadget_test() {
 
@@ -395,4 +338,5 @@
         assert_eq!(primitive_result, gadget_result.value.unwrap());
         assert!(cs.is_satisfied());
     }
+    */
 }