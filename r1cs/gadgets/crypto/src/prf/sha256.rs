//! Circuits for the [SHA-256](https://tools.ietf.org/html/rfc6234) hash function and its internal compression
//! function.
//! This is a port from the implementation in [Bellman](https://docs.rs/bellman/0.8.0/src/bellman/gadgets/sha256.rs.html#47-74)

use algebra::PrimeField;
use r1cs_core::{ConstraintSystemAbstract, SynthesisError};
use r1cs_std::boolean::AllocatedBit;
use r1cs_std::eq::MultiEq;
use r1cs_std::uint32::UInt32;
use r1cs_std::{boolean::Boolean, Assignment};

#[allow(clippy::unreadable_literal)]
const ROUND_CONSTANTS: [u32; 64] = [
    0x428a2f98, 0x71374491, 0xb5c0fbcf, 0xe9b5dba5, 0x3956c25b, 0x59f111f1, 0x923f82a4, 0xab1c5ed5,
    0xd807aa98, 0x12835b01, 0x243185be, 0x550c7dc3, 0x72be5d74, 0x80deb1fe, 0x9bdc06a7, 0xc19bf174,
    0xe49b69c1, 0xefbe4786, 0x0fc19dc6, 0x240ca1cc, 0x2de92c6f, 0x4a7484aa, 0x5cb0a9dc, 0x76f988da,
    0x983e5152, 0xa831c66d, 0xb00327c8, 0xbf597fc7, 0xc6e00bf3, 0xd5a79147, 0x06ca6351, 0x14292967,
    0x27b70a85, 0x2e1b2138, 0x4d2c6dfc, 0x53380d13, 0x650a7354, 0x766a0abb, 0x81c2c92e, 0x92722c85,
    0xa2bfe8a1, 0xa81a664b, 0xc24b8b70, 0xc76c51a3, 0xd192e819, 0xd6990624, 0xf40e3585, 0x106aa070,
    0x19a4c116, 0x1e376c08, 0x2748774c, 0x34b0bcb5, 0x391c0cb3, 0x4ed8aa4a, 0x5b9cca4f, 0x682e6ff3,
    0x748f82ee, 0x78a5636f, 0x84c87814, 0x8cc70208, 0x90befffa, 0xa4506ceb, 0xbef9a3f7, 0xc67178f2,
];

#[allow(clippy::unreadable_literal)]
const IV: [u32; 8] = [
    0x6a09e667, 0xbb67ae85, 0x3c6ef372, 0xa54ff53a, 0x510e527f, 0x9b05688c, 0x1f83d9ab, 0x5be0cd19,
];

pub fn sha256_block_no_padding<ConstraintF, CS>(
    mut cs: CS,
    input: &[Boolean],
) -> Result<Vec<Boolean>, SynthesisError>
where
    ConstraintF: PrimeField,
    CS: ConstraintSystemAbstract<ConstraintF>,
{
    assert_eq!(input.len(), 512);

    Ok(
        sha256_compression_function(&mut cs, &input, &get_sha256_iv())?
            .into_iter()
            .flat_map(|e| e.into_bits_be())
            .collect(),
    )
}

pub fn sha256<ConstraintF, CS>(
    mut cs: CS,
    input: &[Boolean],
) -> Result<Vec<Boolean>, SynthesisError>
where
    ConstraintF: PrimeField,
    CS: ConstraintSystemAbstract<ConstraintF>,
{
    assert!(input.len() % 8 == 0);

    let mut padded = input.to_vec();
    let plen = padded.len() as u64;
    // append a single '1' bit
    padded.push(Boolean::constant(true));
    // append K '0' bits, where K is the minimum number >= 0 such that L + 1 + K + 64 is a multiple of 512
    while (padded.len() + 64) % 512 != 0 {
        padded.push(Boolean::constant(false));
    }
    // append L as a 64-bit big-endian integer, making the total post-processed length a multiple of 512 bits
    for b in (0..64).rev().map(|i| (plen >> i) & 1 == 1) {
        padded.push(Boolean::constant(b));
    }
    assert!(padded.len() % 512 == 0);

    let mut cur = get_sha256_iv();
    for (i, block) in padded.chunks(512).enumerate() {
        cur = sha256_compression_function(cs.ns(|| format!("block {}", i)), block, &cur)?;
    }

    Ok(cur.into_iter().flat_map(|e| e.into_bits_be()).collect())
}

fn get_sha256_iv() -> Vec<UInt32> {
    IV.iter().map(|&v| UInt32::constant(v)).collect()
}

fn sha256_compression_function<ConstraintF, CS>(
    cs: CS,
    input: &[Boolean],
    current_hash_value: &[UInt32],
) -> Result<Vec<UInt32>, SynthesisError>
where
    ConstraintF: PrimeField,
    CS: ConstraintSystemAbstract<ConstraintF>,
{
    assert_eq!(input.len(), 512);
    assert_eq!(current_hash_value.len(), 8);

    //
    // Message scheduler
    //

    // Initialize the first 16 words in the array w
    let mut w = input
        .chunks(32)
        .map(|e| UInt32::from_bits_be(e))
        .collect::<Vec<_>>();

    let mut cs = MultiEq::new(cs);

    // expand to 64 words by recursion.
    for i in 16..64 {
        let cs = &mut cs.ns(|| format!("w extension {}", i));

        // Compute SHA256_sigma0(w[i-15])
        // s0 := (w[i-15] rightrotate 7) xor (w[i-15] rightrotate 18) xor (w[i-15] rightshift 3)
        let mut s0 = UInt32::rotr(&w[i - 15], 7);
        s0 = s0.xor(cs.ns(|| "first xor for s0"), &UInt32::rotr(&w[i - 15], 18))?;
        s0 = s0.xor(cs.ns(|| "second xor for s0"), &UInt32::shr(&w[i - 15], 3))?;

        // Compute SHA256_sigma1(w[i-2])
        // s1 := (w[i-2] rightrotate 17) xor (w[i-2] rightrotate 19) xor (w[i-2] rightshift 10)
        let mut s1 = UInt32::rotr(&w[i - 2], 17);
        s1 = s1.xor(cs.ns(|| "first xor for s1"), &UInt32::rotr(&w[i - 2], 19))?;
        s1 = s1.xor(cs.ns(|| "second xor for s1"), &UInt32::shr(&w[i - 2], 10))?;

        // Compute W[i] = SHA256_sigma1(W[i-2]) + W[i-7] +
        // SHA256_sigma0(W[i-15]) + W[i-16] mod 2^32
        let tmp = UInt32::addmany(
            cs.ns(|| "computation of w[i]"),
            &[w[i - 16].clone(), s0, w[i - 7].clone(), s1],
        )?;

        // w[i] := w[i-16] + s0 + w[i-7] + s1
        w.push(tmp);
    }

    assert_eq!(w.len(), 64);

    // an auxilary structure to collect UInt32 to be added mod 2^32.
    enum Maybe {
        Deferred(Vec<UInt32>),
        Concrete(UInt32),
    }

    impl Maybe {
        fn compute<ConstraintF, CS, M>(
            self,
            cs: M,
            others: &[UInt32],
        ) -> Result<UInt32, SynthesisError>
        where
            ConstraintF: PrimeField,
            CS: ConstraintSystemAbstract<ConstraintF>,
            M: ConstraintSystemAbstract<ConstraintF, Root = MultiEq<ConstraintF, CS>>,
        {
            Ok(match self {
                Maybe::Concrete(ref v) => return Ok(v.clone()),
                Maybe::Deferred(mut v) => {
                    v.extend(others.iter().cloned());
                    UInt32::addmany(cs, &v)?
                }
            })
        }
    }

    let mut a = Maybe::Concrete(current_hash_value[0].clone());
    let mut b = current_hash_value[1].clone();
    let mut c = current_hash_value[2].clone();
    let mut d = current_hash_value[3].clone();
    let mut e = Maybe::Concrete(current_hash_value[4].clone());
    let mut f = current_hash_value[5].clone();
    let mut g = current_hash_value[6].clone();
    let mut h = current_hash_value[7].clone();

    for i in 0..64 {
        let cs = &mut cs.ns(|| format!("compression round {}", i));

        // S1 := (e rightrotate 6) xor (e rightrotate 11) xor (e rightrotate 25)
        let new_e = e.compute(cs.ns(|| "deferred e computation"), &[])?;
        let mut s1 = new_e.rotr(6);
        s1 = s1.xor(cs.ns(|| "first xor for s1"), &new_e.rotr(11))?;
        s1 = s1.xor(cs.ns(|| "second xor for s1"), &new_e.rotr(25))?;

        // ch := (e and f) xor ((not e) and g)
        let ch = sha256_ch_uint32(cs.ns(|| "ch"), &new_e, &f, &g)?;

        // temp1 := h + S1 + ch + k[i] + w[i] mod 2^32
        let temp1 = vec![
            h.clone(),
            s1,
            ch,
            UInt32::constant(ROUND_CONSTANTS[i]),
            w[i].clone(),
        ];

        // S0 := (a rightrotate 2) xor (a rightrotate 13) xor (a rightrotate 22)
        let new_a = a.compute(cs.ns(|| "deferred a computation"), &[])?;
        let mut s0 = new_a.rotr(2);
        s0 = s0.xor(cs.ns(|| "first xor for s0"), &new_a.rotr(13))?;
        s0 = s0.xor(cs.ns(|| "second xor for s0"), &new_a.rotr(22))?;

        // maj := (a and b) xor (a and c) xor (b and c)
        let maj = sha256_maj_uint32(cs.ns(|| "maj"), &new_a, &b, &c)?;

        // temp2 := S0 + maj
        let temp2 = vec![s0, maj];

        /*
        h := g
        g := f
        f := e
        e := d + temp1
        d := c
        c := b
        b := a
        a := temp1 + temp2
        */

        h = g;
        g = f;
        f = new_e;
        e = Maybe::Deferred(temp1.iter().cloned().chain(Some(d)).collect::<Vec<_>>());
        d = c;
        c = b;
        b = new_a;
        a = Maybe::Deferred(
            temp1
                .iter()
                .cloned()
                .chain(temp2.iter().cloned())
                .collect::<Vec<_>>(),
        );
    }

    /*
        Add mod 2^32 the compressed chunk to the current hash value:
        h0 := h0 + a
        h1 := h1 + b
        h2 := h2 + c
        h3 := h3 + d
        h4 := h4 + e
        h5 := h5 + f
        h6 := h6 + g
        h7 := h7 + h
    */

    let h0 = a.compute(
        cs.ns(|| "deferred h0 computation"),
        &[current_hash_value[0].clone()],
    )?;

    let h1 = UInt32::addmany(cs.ns(|| "new h1"), &[current_hash_value[1].clone(), b])?;

    let h2 = UInt32::addmany(cs.ns(|| "new h2"), &[current_hash_value[2].clone(), c])?;

    let h3 = UInt32::addmany(cs.ns(|| "new h3"), &[current_hash_value[3].clone(), d])?;

    let h4 = e.compute(
        cs.ns(|| "deferred h4 computation"),
        &[current_hash_value[4].clone()],
    )?;

    let h5 = UInt32::addmany(cs.ns(|| "new h5"), &[current_hash_value[5].clone(), f])?;

    let h6 = UInt32::addmany(cs.ns(|| "new h6"), &[current_hash_value[6].clone(), g])?;

    let h7 = UInt32::addmany(cs.ns(|| "new h7"), &[current_hash_value[7].clone(), h])?;

    Ok(vec![h0, h1, h2, h3, h4, h5, h6, h7])
}

/// Compute the `ch` value `(a and b) xor ((not a) and c)`
/// during SHA256.
pub fn sha256_ch_uint32<ConstraintF, CS>(
    cs: CS,
    a: &UInt32,
    b: &UInt32,
    c: &UInt32,
) -> Result<UInt32, SynthesisError>
where
    ConstraintF: PrimeField,
    CS: ConstraintSystemAbstract<ConstraintF>,
{
    triop(
        cs,
        a,
        b,
        c,
        |a, b, c| (a & b) ^ ((!a) & c),
        |cs, i, a, b, c| sha256_ch_boolean(cs.ns(|| format!("ch {}", i)), a, b, c),
    )
}

/// Compute the `maj` value (a and b) xor (a and c) xor (b and c)
/// during SHA256.
pub fn sha256_maj_uint32<ConstraintF, CS>(
    cs: CS,
    a: &UInt32,
    b: &UInt32,
    c: &UInt32,
) -> Result<UInt32, SynthesisError>
where
    ConstraintF: PrimeField,
    CS: ConstraintSystemAbstract<ConstraintF>,
{
    triop(
        cs,
        a,
        b,
        c,
        |a, b, c| (a & b) ^ (a & c) ^ (b & c),
        |cs, i, a, b, c| sha256_maj_boolean(cs.ns(|| format!("maj {}", i)), a, b, c),
    )
}

pub fn triop<ConstraintF, CS, F, U>(
    mut cs: CS,
    a: &UInt32,
    b: &UInt32,
    c: &UInt32,
    tri_fn: F,
    circuit_fn: U,
) -> Result<UInt32, SynthesisError>
where
    ConstraintF: PrimeField,
    CS: ConstraintSystemAbstract<ConstraintF>,
    F: Fn(u32, u32, u32) -> u32,
    U: Fn(&mut CS, usize, &Boolean, &Boolean, &Boolean) -> Result<Boolean, SynthesisError>,
{
    let new_value = match (a.value, b.value, c.value) {
        (Some(a), Some(b), Some(c)) => Some(tri_fn(a, b, c)),
        _ => None,
    };

    let bits = a
        .bits
        .iter()
        .zip(b.bits.iter())
        .zip(c.bits.iter())
        .enumerate()
        .map(|(i, ((a, b), c))| circuit_fn(&mut cs, i, a, b, c))
        .collect::<Result<_, _>>()?;

    Ok(UInt32 {
        bits,
        value: new_value,
    })
}

/// Computes (a and b) xor ((not a) and c)
pub fn sha256_ch_boolean<'a, ConstraintF, CS>(
    mut cs: CS,
    a: &'a Boolean,
    b: &'a Boolean,
    c: &'a Boolean,
) -> Result<Boolean, SynthesisError>
where
    ConstraintF: PrimeField,
    CS: ConstraintSystemAbstract<ConstraintF>,
{
    let ch_value = match (a.get_value(), b.get_value(), c.get_value()) {
        (Some(a), Some(b), Some(c)) => {
            // (a and b) xor ((not a) and c)
            Some((a & b) ^ ((!a) & c))
        }
        _ => None,
    };

    match (a, b, c) {
        (&Boolean::Constant(_), &Boolean::Constant(_), &Boolean::Constant(_)) => {
            // They're all constants, so we can just compute the value.

            return Ok(Boolean::Constant(ch_value.expect("they're all constants")));
        }
        (&Boolean::Constant(false), _, c) => {
            // If a is false
            // (a and b) xor ((not a) and c)
            // equals
            // (false) xor (c)
            // equals
            // c
            return Ok(*c);
        }
        (a, &Boolean::Constant(false), c) => {
            // If b is false
            // (a and b) xor ((not a) and c)
            // equals
            // ((not a) and c)
            return Boolean::and(cs, &a.not(), &c);
        }
        (a, b, &Boolean::Constant(false)) => {
            // If c is false
            // (a and b) xor ((not a) and c)
            // equals
            // (a and b)
            return Boolean::and(cs, &a, &b);
        }
        (a, b, &Boolean::Constant(true)) => {
            // If c is true
            // (a and b) xor ((not a) and c)
            // equals
            // (a and b) xor (not a)
            // equals
            // not (a and (not b))
            return Ok(Boolean::and(cs, &a, &b.not())?.not());
        }
        (a, &Boolean::Constant(true), c) => {
            // If b is true
            // (a and b) xor ((not a) and c)
            // equals
            // a xor ((not a) and c)
            // equals
            // not ((not a) and (not c))
            return Ok(Boolean::and(cs, &a.not(), &c.not())?.not());
        }
        (&Boolean::Constant(true), _, _) => {
            // If a is true
            // (a and b) xor ((not a) and c)
            // equals
            // b xor ((not a) and c)
            // So we just continue!
        }
        (&Boolean::Is(_), &Boolean::Is(_), &Boolean::Is(_))
        | (&Boolean::Is(_), &Boolean::Is(_), &Boolean::Not(_))
        | (&Boolean::Is(_), &Boolean::Not(_), &Boolean::Is(_))
        | (&Boolean::Is(_), &Boolean::Not(_), &Boolean::Not(_))
        | (&Boolean::Not(_), &Boolean::Is(_), &Boolean::Is(_))
        | (&Boolean::Not(_), &Boolean::Is(_), &Boolean::Not(_))
        | (&Boolean::Not(_), &Boolean::Not(_), &Boolean::Is(_))
        | (&Boolean::Not(_), &Boolean::Not(_), &Boolean::Not(_)) => {}
    }

    let ch = cs.alloc(
        || "ch",
        || {
            ch_value.get().map(|v| {
                if v {
                    ConstraintF::one()
                } else {
                    ConstraintF::zero()
                }
            })
        },
    )?;

    // a(b - c) = ch - c
    cs.enforce(
        || "ch computation",
        |_| b.lc(CS::one(), ConstraintF::one()) - &c.lc(CS::one(), ConstraintF::one()),
        |_| a.lc(CS::one(), ConstraintF::one()),
        |lc| lc + ch - &c.lc(CS::one(), ConstraintF::one()),
    );

    Ok(AllocatedBit {
        value: ch_value,
        variable: ch,
    }
    .into())
}

/// Computes (a and b) xor (a and c) xor (b and c)
pub fn sha256_maj_boolean<'a, ConstraintF, CS>(
    mut cs: CS,
    a: &'a Boolean,
    b: &'a Boolean,
    c: &'a Boolean,
) -> Result<Boolean, SynthesisError>
where
    ConstraintF: PrimeField,
    CS: ConstraintSystemAbstract<ConstraintF>,
{
    let maj_value = match (a.get_value(), b.get_value(), c.get_value()) {
        (Some(a), Some(b), Some(c)) => {
            // (a and b) xor (a and c) xor (b and c)
            Some((a & b) ^ (a & c) ^ (b & c))
        }
        _ => None,
    };

    match (a, b, c) {
        (&Boolean::Constant(_), &Boolean::Constant(_), &Boolean::Constant(_)) => {
            // They're all constants, so we can just compute the value.

            return Ok(Boolean::Constant(maj_value.expect("they're all constants")));
        }
        (&Boolean::Constant(false), b, c) => {
            // If a is false,
            // (a and b) xor (a and c) xor (b and c)
            // equals
            // (b and c)
            return Boolean::and(cs, b, c);
        }
        (a, &Boolean::Constant(false), c) => {
            // If b is false,
            // (a and b) xor (a and c) xor (b and c)
            // equals
            // (a and c)
            return Boolean::and(cs, a, c);
        }
        (a, b, &Boolean::Constant(false)) => {
            // If c is false,
            // (a and b) xor (a and c) xor (b and c)
            // equals
            // (a and b)
            return Boolean::and(cs, a, b);
        }
        (a, b, &Boolean::Constant(true)) => {
            // If c is true,
            // (a and b) xor (a and c) xor (b and c)
            // equals
            // (a and b) xor (a) xor (b)
            // equals
            // not ((not a) and (not b))
            return Ok(Boolean::and(cs, &a.not(), &b.not())?.not());
        }
        (a, &Boolean::Constant(true), c) => {
            // If b is true,
            // (a and b) xor (a and c) xor (b and c)
            // equals
            // (a) xor (a and c) xor (c)
            return Ok(Boolean::and(cs, &a.not(), &c.not())?.not());
        }
        (&Boolean::Constant(true), b, c) => {
            // If a is true,
            // (a and b) xor (a and c) xor (b and c)
            // equals
            // (b) xor (c) xor (b and c)
            return Ok(Boolean::and(cs, &b.not(), &c.not())?.not());
        }
        (&Boolean::Is(_), &Boolean::Is(_), &Boolean::Is(_))
        | (&Boolean::Is(_), &Boolean::Is(_), &Boolean::Not(_))
        | (&Boolean::Is(_), &Boolean::Not(_), &Boolean::Is(_))
        | (&Boolean::Is(_), &Boolean::Not(_), &Boolean::Not(_))
        | (&Boolean::Not(_), &Boolean::Is(_), &Boolean::Is(_))
        | (&Boolean::Not(_), &Boolean::Is(_), &Boolean::Not(_))
        | (&Boolean::Not(_), &Boolean::Not(_), &Boolean::Is(_))
        | (&Boolean::Not(_), &Boolean::Not(_), &Boolean::Not(_)) => {}
    }

    let maj = cs.alloc(
        || "maj",
        || {
            maj_value.get().map(|v| {
                if v {
                    ConstraintF::one()
                } else {
                    ConstraintF::zero()
                }
            })
        },
    )?;

    // ¬(¬a ∧ ¬b) ∧ ¬(¬a ∧ ¬c) ∧ ¬(¬b ∧ ¬c)
    // (1 - ((1 - a) * (1 - b))) * (1 - ((1 - a) * (1 - c))) * (1 - ((1 - b) * (1 - c)))
    // (a + b - ab) * (a + c - ac) * (b + c - bc)
    // -2abc + ab + ac + bc
    // a (-2bc + b + c) + bc
    //
    // (b) * (c) = (bc)
    // (2bc - b - c) * (a) = bc - maj

    let bc = Boolean::and(cs.ns(|| "b and c"), b, c)?;

    cs.enforce(
        || "maj computation",
        |_| {
            bc.lc(CS::one(), ConstraintF::one()) + &bc.lc(CS::one(), ConstraintF::one())
                - &b.lc(CS::one(), ConstraintF::one())
                - &c.lc(CS::one(), ConstraintF::one())
        },
        |_| a.lc(CS::one(), ConstraintF::one()),
        |_| bc.lc(CS::one(), ConstraintF::one()) - maj,
    );

    Ok(AllocatedBit {
        value: maj_value,
        variable: maj,
    }
    .into())
}

#[cfg(test)]
mod test {
    use super::*;
<<<<<<< HEAD
    use algebra::fields::tweedle::Fr;
    use r1cs_std::{
        alloc::AllocGadget, boolean::AllocatedBit, test_constraint_system::TestConstraintSystem,
    };
=======
    use algebra::fields::bls12_381::Fr;
    use r1cs_std::{alloc::AllocGadget, boolean::AllocatedBit};
>>>>>>> d41aef65

    use r1cs_core::{ConstraintSystem, ConstraintSystemDebugger, SynthesisMode};
    use rand::{RngCore, SeedableRng};
    use rand_xorshift::XorShiftRng;

    #[test]
    /// Tests satisfiability of the circuit for the compression function, choosing a random
    /// input block.
    fn test_full_block() {
        let mut rng = XorShiftRng::from_seed([
            0x59, 0x62, 0xbe, 0x3d, 0x76, 0x3d, 0x31, 0x8d, 0x17, 0xdb, 0x37, 0x32, 0x54, 0x06,
            0xbc, 0xe5,
        ]);

        let iv = get_sha256_iv();

        let mut cs = ConstraintSystem::<Fr>::new(SynthesisMode::Debug);
        let input_bits: Vec<_> = (0..512)
            .map(|i| {
                Boolean::from(
                    AllocatedBit::alloc(cs.ns(|| format!("input bit {}", i)), || {
                        Ok(rng.next_u32() % 2 != 0)
                    })
                    .unwrap(),
                )
            })
            .collect();

        sha256_compression_function(cs.ns(|| "sha256"), &input_bits, &iv).unwrap();

        assert!(cs.is_satisfied());
        assert_eq!(cs.num_constraints() - 512, 25840);
    }

    /// Tests circuit satisfiability of the compression function on a single block
    /// including padding
    #[test]
    fn native_test() {
        use sha2::{Digest, Sha256};

        let mut rng = XorShiftRng::from_seed([
            0x59, 0x62, 0xbe, 0x3d, 0x76, 0x3d, 0x31, 0x8d, 0x17, 0xdb, 0x37, 0x32, 0x54, 0x06,
            0xbc, 0xe5,
        ]);

        // Do the test for all inputs of bit length a multiple of 8
        for input_len in (0..32).chain((32..256).filter(|a| a % 8 == 0)) {
            let mut h = Sha256::new();
            let data: Vec<u8> = (0..input_len).map(|_| rng.next_u32() as u8).collect();
            h.update(&data);
            let hash_result = h.finalize();

            let mut cs = ConstraintSystem::<Fr>::new(SynthesisMode::Debug);
            let mut input_bits = vec![];

            for (byte_i, input_byte) in data.into_iter().enumerate() {
                for bit_i in (0..8).rev() {
                    let cs = cs.ns(|| format!("input bit {} {}", byte_i, bit_i));

                    input_bits.push(
                        AllocatedBit::alloc(cs, || Ok((input_byte >> bit_i) & 1u8 == 1u8))
                            .unwrap()
                            .into(),
                    );
                }
            }

            let r = sha256(&mut cs, &input_bits).unwrap();

            assert!(cs.is_satisfied());

            let mut s = hash_result
                .iter()
                .flat_map(|&byte| (0..8).rev().map(move |i| (byte >> i) & 1u8 == 1u8));

            for b in r {
                match b {
                    Boolean::Is(b) => {
                        assert!(s.next().unwrap() == b.get_value().unwrap());
                    }
                    Boolean::Not(b) => {
                        assert!(s.next().unwrap() != b.get_value().unwrap());
                    }
                    Boolean::Constant(b) => {
                        assert!(input_len == 0);
                        assert!(s.next().unwrap() == b);
                    }
                }
            }
        }
    }

    #[test]
    fn compare_against_test_vectors() {
        let test_inputs = [
            "",
            "abcdbcdecdefdefgefghfghighijhijkijkljklmklmnlmnomnopnopq",
            "abcdefghbcdefghicdefghijdefghijkefghijklfghijklmghijklmnhijklmnoijklmnopjklmnopqklmnopqrlmnopqrsmnopqrstnopqrstu",
            "The quick brown fox jumps over the lazy dog",
            "The quick brown fox jumps over the lazy dog."
        ];

        let test_outputs = [
            "e3b0c44298fc1c149afbf4c8996fb92427ae41e4649b934ca495991b7852b855",
            "248d6a61d20638b8e5c026930c3e6039a33ce45964ff2167f6ecedd419db06c1",
            "cf5b16a778af8380036ce59e7b0492370b249b11e8f07a51afac45037afee9d1",
            "d7a8fbb307d7809469ca9abcb0082e4f8d5651e46d3cdb762d02d0bf37c9e592",
            "ef537f25c895bfa782526529a9b63d97aa631564d5d789c2b765448c8635fb6c",
        ];

        for (test_input, test_output) in test_inputs.iter().zip(test_outputs.iter()) {
            let mut cs = ConstraintSystem::<Fr>::new(SynthesisMode::Debug);
            let mut input_bits = vec![];

            for (byte_i, input_byte) in test_input.as_bytes().iter().enumerate() {
                for bit_i in (0..8).rev() {
                    let cs = cs.ns(|| format!("input bit {} {}", byte_i, bit_i));

                    input_bits.push(
                        AllocatedBit::alloc(cs, || Ok((input_byte >> bit_i) & 1u8 == 1u8))
                            .unwrap()
                            .into(),
                    );
                }
            }

            let r = sha256(&mut cs, &input_bits).unwrap();

            assert!(cs.is_satisfied());

            let expected_output = hex::decode(test_output).unwrap();

            let mut s = expected_output
                .iter()
                .flat_map(|&byte| (0..8).rev().map(move |i| (byte >> i) & 1u8 == 1u8));

            for b in r {
                match b {
                    Boolean::Is(b) => {
                        assert!(s.next().unwrap() == b.get_value().unwrap());
                    }
                    Boolean::Not(b) => {
                        assert!(s.next().unwrap() != b.get_value().unwrap());
                    }
                    Boolean::Constant(b) => {
                        assert!(input_bits.is_empty());
                        assert!(s.next().unwrap() == b);
                    }
                }
            }
        }
    }
}<|MERGE_RESOLUTION|>--- conflicted
+++ resolved
@@ -579,17 +579,9 @@
 #[cfg(test)]
 mod test {
     use super::*;
-<<<<<<< HEAD
     use algebra::fields::tweedle::Fr;
-    use r1cs_std::{
-        alloc::AllocGadget, boolean::AllocatedBit, test_constraint_system::TestConstraintSystem,
-    };
-=======
-    use algebra::fields::bls12_381::Fr;
+    use r1cs_core::{ConstraintSystem, ConstraintSystemDebugger, SynthesisMode};
     use r1cs_std::{alloc::AllocGadget, boolean::AllocatedBit};
->>>>>>> d41aef65
-
-    use r1cs_core::{ConstraintSystem, ConstraintSystemDebugger, SynthesisMode};
     use rand::{RngCore, SeedableRng};
     use rand_xorshift::XorShiftRng;
 
