--- conflicted
+++ resolved
@@ -15,14 +15,8 @@
     vrf::FieldBasedVrfGadget,
 };
 use primitives::vrf::ecvrf::FieldBasedEcVrfPk;
-<<<<<<< HEAD
 use r1cs_core::{ConstraintSystemAbstract, SynthesisError, ToConstraintField};
 use r1cs_std::bits::boolean::Boolean;
-use rand::rngs::OsRng;
-=======
-use r1cs_core::{ConstraintSystem, SynthesisError, ToConstraintField};
-use r1cs_std::bits::boolean::Boolean;
->>>>>>> e10cb027
 use std::{borrow::Borrow, marker::PhantomData};
 
 #[derive(Derivative)]
@@ -112,11 +106,7 @@
     G: ProjectiveCurve,
     GG: GroupGadget<G, ConstraintF>,
 {
-<<<<<<< HEAD
     fn alloc_without_check<FN, T, CS: ConstraintSystemAbstract<ConstraintF>>(
-=======
-    fn alloc_without_check<FN, T, CS: ConstraintSystem<ConstraintF>>(
->>>>>>> e10cb027
         cs: CS,
         f: FN,
     ) -> Result<Self, SynthesisError>
@@ -127,11 +117,7 @@
         Self::alloc_internal(cs, f, false, false)
     }
 
-<<<<<<< HEAD
     fn alloc<FN, T, CS: ConstraintSystemAbstract<ConstraintF>>(
-=======
-    fn alloc<FN, T, CS: ConstraintSystem<ConstraintF>>(
->>>>>>> e10cb027
         cs: CS,
         f: FN,
     ) -> Result<Self, SynthesisError>
@@ -142,11 +128,7 @@
         Self::alloc_internal(cs, f, true, false)
     }
 
-<<<<<<< HEAD
     fn alloc_checked<FN, T, CS: ConstraintSystemAbstract<ConstraintF>>(
-=======
-    fn alloc_checked<FN, T, CS: ConstraintSystem<ConstraintF>>(
->>>>>>> e10cb027
         cs: CS,
         f: FN,
     ) -> Result<Self, SynthesisError>
@@ -157,11 +139,7 @@
         Self::alloc_internal(cs, f, true, true)
     }
 
-<<<<<<< HEAD
     fn alloc_input<FN, T, CS: ConstraintSystemAbstract<ConstraintF>>(
-=======
-    fn alloc_input<FN, T, CS: ConstraintSystem<ConstraintF>>(
->>>>>>> e10cb027
         mut cs: CS,
         f: FN,
     ) -> Result<Self, SynthesisError>
@@ -211,11 +189,7 @@
     G: Group,
     GG: GroupGadget<G, ConstraintF>,
 {
-<<<<<<< HEAD
     fn alloc<F, T, CS: ConstraintSystemAbstract<ConstraintF>>(
-=======
-    fn alloc<F, T, CS: ConstraintSystem<ConstraintF>>(
->>>>>>> e10cb027
         mut cs: CS,
         f: F,
     ) -> Result<Self, SynthesisError>
@@ -236,11 +210,7 @@
         })
     }
 
-<<<<<<< HEAD
     fn alloc_without_check<F, T, CS: ConstraintSystemAbstract<ConstraintF>>(
-=======
-    fn alloc_without_check<F, T, CS: ConstraintSystem<ConstraintF>>(
->>>>>>> e10cb027
         mut cs: CS,
         f: F,
     ) -> Result<Self, SynthesisError>
@@ -256,11 +226,7 @@
         })
     }
 
-<<<<<<< HEAD
     fn alloc_checked<F, T, CS: ConstraintSystemAbstract<ConstraintF>>(
-=======
-    fn alloc_checked<F, T, CS: ConstraintSystem<ConstraintF>>(
->>>>>>> e10cb027
         mut cs: CS,
         f: F,
     ) -> Result<Self, SynthesisError>
@@ -281,11 +247,7 @@
         })
     }
 
-<<<<<<< HEAD
     fn alloc_input<F, T, CS: ConstraintSystemAbstract<ConstraintF>>(
-=======
-    fn alloc_input<F, T, CS: ConstraintSystem<ConstraintF>>(
->>>>>>> e10cb027
         mut cs: CS,
         f: F,
     ) -> Result<Self, SynthesisError>
@@ -348,11 +310,7 @@
     type PublicKeyGadget = FieldBasedEcVrfPkGadget<ConstraintF, G, GG>;
     type GHParametersGadget = GHG::ParametersGadget;
 
-<<<<<<< HEAD
     fn enforce_proof_to_hash_verification<CS: ConstraintSystemAbstract<ConstraintF>>(
-=======
-    fn enforce_proof_to_hash_verification<CS: ConstraintSystem<ConstraintF>>(
->>>>>>> e10cb027
         mut cs: CS,
         group_hash_params: &Self::GHParametersGadget,
         public_key: &Self::PublicKeyGadget,
@@ -416,38 +374,6 @@
             &G::prime_subgroup_generator(),
         );
 
-<<<<<<< HEAD
-        // Random shift to avoid exceptional cases if add is incomplete.
-        // With overwhelming probability the circuit will be satisfiable,
-        // otherwise the prover can sample another shift by re-running
-        // the proof creation.
-        let shift = GG::alloc(cs.ns(|| "alloc random shift"), || {
-            let mut rng = OsRng::default();
-            Ok(loop {
-                let r = G::rand(&mut rng);
-                if !r.is_zero() {
-                    break (r);
-                }
-            })
-        })?;
-
-        //Check u = g^s - pk^c
-        let u = {
-            let neg_c_times_pk = public_key
-                .pk
-                .mul_bits(
-                    cs.ns(|| "pk * c + shift"),
-                    &shift,
-                    c_bits.as_slice().iter().rev(),
-                )?
-                .negate(cs.ns(|| "- (c * pk + shift)"))?;
-            GG::mul_bits_fixed_base(&g.get_constant(),
-                                    cs.ns(|| "(s * G + shift)"),
-                                    &shift,
-                                    s_bits.as_slice())?
-            // If add is incomplete, and s * G - c * pk = 0, the circuit of the add won't be satisfiable
-            .add(cs.ns(|| "(s * G) - (c * pk)"), &neg_c_times_pk)?
-=======
         //Check u = g^s - pk^c
         let u = {
             let c_times_pk = public_key
@@ -456,25 +382,13 @@
             GG::mul_bits_fixed_base(&g.get_constant(), cs.ns(|| "s * G"), s_bits.as_slice())?
                 // If add is incomplete, and s * G - c * pk = 0, the circuit of the add won't be satisfiable
                 .sub(cs.ns(|| "(s * G) - (c * pk)"), &c_times_pk)?
->>>>>>> e10cb027
         };
 
         //Check v = mh^s - gamma^c
         let v = {
-<<<<<<< HEAD
-            let neg_c_times_gamma = proof
-                .gamma
-                .mul_bits(
-                    cs.ns(|| "c * gamma + shift"),
-                    &shift,
-                    c_bits.as_slice().iter().rev(),
-                )?
-                .negate(cs.ns(|| "- (c * gamma + shift)"))?;
-=======
             let c_times_gamma = proof
                 .gamma
                 .mul_bits(cs.ns(|| "c * gamma"), c_bits.as_slice().iter().rev())?;
->>>>>>> e10cb027
             message_on_curve
                 .mul_bits(cs.ns(|| "s * mh"), s_bits.as_slice().iter())?
                 // If add is incomplete, and s * mh - c * gamma = 0, the circuit of the add won't be satisfiable
@@ -618,11 +532,7 @@
         proof: EcVrfMNT4Proof,
         pp: &BHMNT4Parameters,
     ) -> bool {
-<<<<<<< HEAD
         let mut cs = ConstraintSystem::<MNT4Fr>::new(SynthesisMode::Debug);
-=======
-        let mut cs = TestConstraintSystem::<MNT4Fr>::new();
->>>>>>> e10cb027
 
         //Alloc proof, pk and message
         let proof_g =
@@ -714,11 +624,7 @@
         proof: EcVrfMNT6Proof,
         pp: &BHMNT6Parameters,
     ) -> bool {
-<<<<<<< HEAD
         let mut cs = ConstraintSystem::<MNT6Fr>::new(SynthesisMode::Debug);
-=======
-        let mut cs = TestConstraintSystem::<MNT6Fr>::new();
->>>>>>> e10cb027
 
         //Alloc proof, pk and message
         let proof_g =
