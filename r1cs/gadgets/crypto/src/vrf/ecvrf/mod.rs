--- conflicted
+++ resolved
@@ -17,10 +17,6 @@
 use primitives::vrf::ecvrf::FieldBasedEcVrfPk;
 use r1cs_core::{ConstraintSystem, SynthesisError, ToConstraintField};
 use r1cs_std::bits::boolean::Boolean;
-<<<<<<< HEAD
-use rand::rngs::OsRng;
-=======
->>>>>>> 5abd1a7f
 use std::{borrow::Borrow, marker::PhantomData};
 
 #[derive(Derivative)]
@@ -378,40 +374,6 @@
             &G::prime_subgroup_generator(),
         );
 
-<<<<<<< HEAD
-        // Random shift to avoid exceptional cases if add is incomplete.
-        // With overwhelming probability the circuit will be satisfiable,
-        // otherwise the prover can sample another shift by re-running
-        // the proof creation.
-        let shift = GG::alloc(cs.ns(|| "alloc random shift"), || {
-            let mut rng = OsRng::default();
-            Ok(loop {
-                let r = G::rand(&mut rng);
-                if !r.is_zero() {
-                    break (r);
-                }
-            })
-        })?;
-
-        //Check u = g^s - pk^c
-        let u = {
-            let neg_c_times_pk = public_key
-                .pk
-                .mul_bits(
-                    cs.ns(|| "pk * c + shift"),
-                    &shift,
-                    c_bits.as_slice().iter().rev(),
-                )?
-                .negate(cs.ns(|| "- (c * pk + shift)"))?;
-            GG::mul_bits_fixed_base(
-                &g.get_constant(),
-                cs.ns(|| "(s * G + shift)"),
-                &shift,
-                s_bits.as_slice(),
-            )?
-            // If add is incomplete, and s * G - c * pk = 0, the circuit of the add won't be satisfiable
-            .add(cs.ns(|| "(s * G) - (c * pk)"), &neg_c_times_pk)?
-=======
         //Check u = g^s - pk^c
         let u = {
             let c_times_pk = public_key
@@ -420,33 +382,15 @@
             GG::mul_bits_fixed_base(&g.get_constant(), cs.ns(|| "s * G"), s_bits.as_slice())?
                 // If add is incomplete, and s * G - c * pk = 0, the circuit of the add won't be satisfiable
                 .sub(cs.ns(|| "(s * G) - (c * pk)"), &c_times_pk)?
->>>>>>> 5abd1a7f
         };
 
         //Check v = mh^s - gamma^c
         let v = {
-<<<<<<< HEAD
-            let neg_c_times_gamma = proof
-                .gamma
-                .mul_bits(
-                    cs.ns(|| "c * gamma + shift"),
-                    &shift,
-                    c_bits.as_slice().iter().rev(),
-                )?
-                .negate(cs.ns(|| "- (c * gamma + shift)"))?;
-            message_on_curve
-                .mul_bits(
-                    cs.ns(|| "(s * mh + shift)"),
-                    &shift,
-                    s_bits.as_slice().iter(),
-                )?
-=======
             let c_times_gamma = proof
                 .gamma
                 .mul_bits(cs.ns(|| "c * gamma"), c_bits.as_slice().iter().rev())?;
             message_on_curve
                 .mul_bits(cs.ns(|| "s * mh"), s_bits.as_slice().iter())?
->>>>>>> 5abd1a7f
                 // If add is incomplete, and s * mh - c * gamma = 0, the circuit of the add won't be satisfiable
                 .sub(cs.ns(|| "(s * mh) - (c * gamma"), &c_times_gamma)?
         };
