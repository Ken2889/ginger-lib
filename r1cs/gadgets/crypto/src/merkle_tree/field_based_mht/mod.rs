use algebra::{Field, FpParameters, PrimeField};
use r1cs_core::{ConstraintSystem, SynthesisError};
use r1cs_std::{fields::fp::FpGadget, prelude::*};

use crate::crh::FieldBasedHashGadget;
use crate::FieldBasedMerkleTreePathGadget;
use primitives::{crh::FieldBasedHash, merkle_tree::field_based_mht::*};

use std::borrow::Borrow;
use std::marker::PhantomData;

#[derive(Derivative)]
#[derivative(
    PartialEq(bound = "P: FieldBasedMerkleTreeParameters"),
    Eq(bound = "P: FieldBasedMerkleTreeParameters"),
    Clone(bound = "P: FieldBasedMerkleTreeParameters")
)]
pub struct FieldBasedBinaryMerkleTreePathGadget<P, HGadget, ConstraintF>
where
    P: FieldBasedMerkleTreeParameters<Data = ConstraintF>,
    HGadget: FieldBasedHashGadget<P::H, ConstraintF>,
    ConstraintF: Field,
{
    path: Vec<(HGadget::DataGadget, Boolean)>,
}

impl<P, HGadget, ConstraintF> FieldBasedBinaryMerkleTreePathGadget<P, HGadget, ConstraintF>
where
    P: FieldBasedMerkleTreeParameters<Data = ConstraintF>,
    HGadget: FieldBasedHashGadget<P::H, ConstraintF>,
    ConstraintF: PrimeField,
{
    pub fn enforce_leaf_index_bits<CS: ConstraintSystem<ConstraintF>>(
        &self,
        cs: CS,
        leaf_index_bits: &[Boolean],
    ) -> Result<(), SynthesisError> {
        self.conditionally_enforce_leaf_index_bits(cs, leaf_index_bits, &Boolean::Constant(true))
    }

    pub fn conditionally_enforce_leaf_index_bits<CS: ConstraintSystem<ConstraintF>>(
        &self,
        mut cs: CS,
        leaf_index_bits: &[Boolean],
        should_enforce: &Boolean,
    ) -> Result<(), SynthesisError> {
        for (i, ((_, path_bit), leaf_index_bit)) in self
            .path
            .iter()
            .zip(leaf_index_bits.iter().rev())
            .enumerate()
        {
            path_bit.conditional_enforce_equal(
                cs.ns(|| format!("index_equality_{}", i)),
                leaf_index_bit,
                should_enforce,
            )?;
        }

        Ok(())
    }
}

impl<P, HGadget, ConstraintF>
    FieldBasedMerkleTreePathGadget<FieldBasedBinaryMHTPath<P>, P::H, HGadget, ConstraintF>
    for FieldBasedBinaryMerkleTreePathGadget<P, HGadget, ConstraintF>
where
    P: FieldBasedMerkleTreeParameters<Data = ConstraintF>,
    HGadget: FieldBasedHashGadget<P::H, ConstraintF>,
    ConstraintF: PrimeField,
{
    fn length(&self) -> usize {
        self.path.len()
    }

    /// Enforces correct reconstruction of the root of the Merkle Tree
    /// from `self` and `leaf`.
    fn enforce_root_from_leaf<CS: ConstraintSystem<ConstraintF>>(
        &self,
        mut cs: CS,
        leaf: &HGadget::DataGadget,
    ) -> Result<HGadget::DataGadget, SynthesisError> {
        let mut previous_hash = (*leaf).clone();

        for (i, &(ref sibling_hash, ref direction)) in self.path.iter().enumerate() {
            //Select left hash based on direction
            let lhs = HGadget::DataGadget::conditionally_select(
                cs.ns(|| format!("Choose left hash {}", i)),
                direction,
                &sibling_hash,
                &previous_hash,
            )?;

            //Select right hash based on direction
            let rhs = HGadget::DataGadget::conditionally_select(
                cs.ns(|| format!("Choose right hash {}", i)),
                direction,
                &previous_hash,
                &sibling_hash,
            )?;

            previous_hash = hash_inner_node_gadget::<P::H, HGadget, ConstraintF, _>(
                &mut cs.ns(|| format!("hash_inner_node_{}", i)),
                lhs,
                rhs,
            )?;
        }

        Ok(previous_hash)
    }

    /// Given a field element `leaf_index` representing the position of a leaf in a
    /// Merkle Tree, enforce that the leaf index corresponding to `self` path is the
    /// same of `leaf_index`.
    fn conditionally_enforce_leaf_index<CS: ConstraintSystem<ConstraintF>>(
        &self,
        mut cs: CS,
        leaf_index: &FpGadget<ConstraintF>,
        should_enforce: &Boolean,
    ) -> Result<(), SynthesisError> {
        let leaf_index_bits = leaf_index.to_bits_with_length_restriction(
            cs.ns(|| "get leaf index bits"),
            (ConstraintF::Params::MODULUS_BITS as usize) - self.path.len(),
        )?;

        self.conditionally_enforce_leaf_index_bits(
            cs.ns(|| "enforce leaf index bits"),
            leaf_index_bits.as_slice(),
            should_enforce,
        )?;

        Ok(())
    }
}

pub struct FieldBasedMerkleTreeGadget<P, HGadget, ConstraintF>
where
    P: FieldBasedMerkleTreeParameters<Data = ConstraintF>,
    HGadget: FieldBasedHashGadget<P::H, ConstraintF>,
    ConstraintF: PrimeField,
{
    _params: PhantomData<P>,
    _hash_gadget: PhantomData<HGadget>,
    _field: PhantomData<ConstraintF>,
}

impl<P, HGadget, ConstraintF> FieldBasedMerkleTreeGadget<P, HGadget, ConstraintF>
where
    P: FieldBasedMerkleTreeParameters<Data = ConstraintF>,
    HGadget: FieldBasedHashGadget<P::H, ConstraintF>,
    ConstraintF: PrimeField,
{
    pub fn check_leaves<CS: ConstraintSystem<ConstraintF>>(
        cs: CS,
        leaves: &[HGadget::DataGadget],
        root: &HGadget::DataGadget,
        height: usize,
    ) -> Result<(), SynthesisError> {
        Self::conditionally_check_leaves(cs, leaves, root, &Boolean::Constant(true), height)
    }

    /// Starting from all the leaves in the Merkle Tree, reconstructs and enforces
    /// the Merkle Root. NOTE: This works iff Merkle Tree has been created by passing
    /// all leaves (i.e. padding_tree = null).
    pub fn conditionally_check_leaves<CS: ConstraintSystem<ConstraintF>>(
        mut cs: CS,
        leaves: &[HGadget::DataGadget],
        root: &HGadget::DataGadget,
        should_enforce: &Boolean,
        height: usize,
    ) -> Result<(), SynthesisError> {
        if leaves.len() != 2_usize.pow(height as u32) {
<<<<<<< HEAD
            Err(SynthesisError::Other(
                "Leaves number must be a power of 2".to_owned(),
            ))?
=======
            return Err(SynthesisError::Other(
                "Leaves number must be a power of 2".to_owned(),
            ));
>>>>>>> 5abd1a7f
        }

        let mut prev_level_nodes = leaves.to_vec();
        //Iterate over all levels except the root
        for level in 0..height {
            let mut curr_level_nodes = vec![];

            //Iterate over all nodes in a level. We assume their number to be even (e.g a power of two)

            for (i, nodes) in prev_level_nodes.chunks(2).enumerate() {
                //Compute parent hash
                let mut children = vec![];
                children.push(nodes[0].clone());
                children.push(nodes[1].clone());
                let parent_hash = HGadget::enforce_hash_constant_length(
                    cs.ns(|| format!("hash_children_pair_{}_of_level_{}", i, level)),
                    children.as_slice(),
                )?;
                curr_level_nodes.push(parent_hash);
            }
            prev_level_nodes = curr_level_nodes;
        }
        //At this point, we should have only the root in prev_level_nodes
        //Enforce equality with the root
        debug_assert!(prev_level_nodes.len() == 1);

        //Enforce equality with the root

        root.conditional_enforce_equal(
            &mut cs.ns(|| "root_is_last"),
            &prev_level_nodes[0],
            should_enforce,
        )?;

        Ok(())
    }
}

pub(crate) fn hash_inner_node_gadget<H, HG, ConstraintF, CS>(
    cs: CS,
    left_child: HG::DataGadget,
    right_child: HG::DataGadget,
) -> Result<HG::DataGadget, SynthesisError>
where
    ConstraintF: Field,
    CS: ConstraintSystem<ConstraintF>,
    H: FieldBasedHash<Data = ConstraintF>,
    HG: FieldBasedHashGadget<H, ConstraintF>,
{
    HG::enforce_hash_constant_length(cs, &[left_child, right_child])
}

impl<P, HGadget, ConstraintF> AllocGadget<FieldBasedBinaryMHTPath<P>, ConstraintF>
    for FieldBasedBinaryMerkleTreePathGadget<P, HGadget, ConstraintF>
where
    P: FieldBasedMerkleTreeParameters<Data = ConstraintF>,
    HGadget: FieldBasedHashGadget<P::H, ConstraintF>,
    ConstraintF: Field,
{
    fn alloc<F, T, CS: ConstraintSystem<ConstraintF>>(
        mut cs: CS,
        value_gen: F,
    ) -> Result<Self, SynthesisError>
    where
        F: FnOnce() -> Result<T, SynthesisError>,
        T: Borrow<FieldBasedBinaryMHTPath<P>>,
    {
        let mut path = Vec::new();
        for (i, &(ref sibling, ref d)) in value_gen()?.borrow().get_raw_path().iter().enumerate() {
            let sibling_hash =
                HGadget::DataGadget::alloc(&mut cs.ns(|| format!("sibling_hash_{}", i)), || {
                    Ok(sibling)
                })?;
            let direction =
                Boolean::alloc(&mut cs.ns(|| format!("direction_bit_{}", i)), || Ok(d))?;
            path.push((sibling_hash, direction));
        }
        Ok(FieldBasedBinaryMerkleTreePathGadget { path })
    }

    fn alloc_input<F, T, CS: ConstraintSystem<ConstraintF>>(
        mut cs: CS,
        value_gen: F,
    ) -> Result<Self, SynthesisError>
    where
        F: FnOnce() -> Result<T, SynthesisError>,
        T: Borrow<FieldBasedBinaryMHTPath<P>>,
    {
        let mut path = Vec::new();
        for (i, &(ref sibling, ref d)) in value_gen()?.borrow().get_raw_path().iter().enumerate() {
            let sibling_hash = HGadget::DataGadget::alloc_input(
                &mut cs.ns(|| format!("sibling_hash_{}", i)),
                || Ok(sibling),
            )?;
            let direction =
                Boolean::alloc_input(&mut cs.ns(|| format!("direction_bit_{}", i)), || Ok(d))?;
            path.push((sibling_hash, direction));
        }
        Ok(FieldBasedBinaryMerkleTreePathGadget { path })
    }
}

impl<P, HGadget, ConstraintF> ConstantGadget<FieldBasedBinaryMHTPath<P>, ConstraintF>
    for FieldBasedBinaryMerkleTreePathGadget<P, HGadget, ConstraintF>
where
    P: FieldBasedMerkleTreeParameters<Data = ConstraintF>,
    HGadget: FieldBasedHashGadget<P::H, ConstraintF>,
    ConstraintF: Field,
{
    fn from_value<CS: ConstraintSystem<ConstraintF>>(
        mut cs: CS,
        value: &FieldBasedBinaryMHTPath<P>,
    ) -> Self {
        let mut path = Vec::new();
        for (i, (sibling, d)) in value.get_raw_path().iter().enumerate() {
            let sibling_hash = HGadget::DataGadget::from_value(
                cs.ns(|| format!("hardcode sibling {}", i)),
                sibling,
            );
            let direction = Boolean::Constant(*d);
            path.push((sibling_hash, direction));
        }
        Self { path }
    }

    fn get_constant(&self) -> FieldBasedBinaryMHTPath<P> {
        let mut path = Vec::new();
        for (sibling_g, d_g) in self.path.iter() {
            let sibling = sibling_g.get_constant();
            let d = d_g.get_value().unwrap();
            path.push((sibling, d))
        }
        FieldBasedBinaryMHTPath::<P>::new(path)
    }
}

impl<P, HGadget, ConstraintF> EqGadget<ConstraintF>
    for FieldBasedBinaryMerkleTreePathGadget<P, HGadget, ConstraintF>
where
    P: FieldBasedMerkleTreeParameters<Data = ConstraintF>,
    HGadget: FieldBasedHashGadget<P::H, ConstraintF>,
    ConstraintF: Field,
{
    fn is_eq<CS: ConstraintSystem<ConstraintF>>(
        &self,
        mut cs: CS,
        other: &Self,
    ) -> Result<Boolean, SynthesisError> {
        let mut v = Vec::new();
        let len = self.path.len();
        if self.path.len() != other.path.len() {
<<<<<<< HEAD
            Err(SynthesisError::Other(
                format!(
                    "Paths length must be the same. Self len:{}, Other len: {}",
                    self.path.len(),
                    other.path.len()
                )
                .to_owned(),
            ))?
=======
            return Err(SynthesisError::Other(format!(
                "Paths length must be the same. Self len:{}, Other len: {}",
                self.path.len(),
                other.path.len()
            )));
>>>>>>> 5abd1a7f
        }
        for i in 0..len {
            let b1_i = &self.path[i]
                .0
                .is_eq(cs.ns(|| format!("b1_{}", i)), &other.path[i].0)?;
            let b2_i = &self.path[i]
                .1
                .is_eq(cs.ns(|| format!("b2_{}", i)), &other.path[i].1)?;
            let b_i = Boolean::and(cs.ns(|| format!("b1_{} && b2_{}", i, i)), &b1_i, &b2_i)?;
            v.push(b_i);
        }
        Boolean::kary_and(cs.ns(|| "is eq final"), v.as_slice())
    }

    fn conditional_enforce_equal<CS: ConstraintSystem<ConstraintF>>(
        &self,
        mut cs: CS,
        other: &Self,
        should_enforce: &Boolean,
    ) -> Result<(), SynthesisError> {
        let len = self.path.len();
        if self.path.len() != other.path.len() {
<<<<<<< HEAD
            Err(SynthesisError::Other(
                format!(
                    "Paths length must be the same. Self len:{}, Other len: {}",
                    self.path.len(),
                    other.path.len()
                )
                .to_owned(),
            ))?
        }
        for i in 0..len {
            &self.path[i].0.conditional_enforce_equal(
=======
            return Err(SynthesisError::Other(format!(
                "Paths length must be the same. Self len:{}, Other len: {}",
                self.path.len(),
                other.path.len()
            )));
        }
        for i in 0..len {
            self.path[i].0.conditional_enforce_equal(
>>>>>>> 5abd1a7f
                cs.ns(|| format!("conditional_eq_1_{}", i)),
                &other.path[i].0,
                should_enforce,
            )?;
<<<<<<< HEAD
            &self.path[i].1.conditional_enforce_equal(
=======
            self.path[i].1.conditional_enforce_equal(
>>>>>>> 5abd1a7f
                cs.ns(|| format!("conditional_eq_2_{}", i)),
                &other.path[i].1,
                should_enforce,
            )?;
        }
        Ok(())
    }

    fn conditional_enforce_not_equal<CS: ConstraintSystem<ConstraintF>>(
        &self,
        mut cs: CS,
        other: &Self,
        should_enforce: &Boolean,
    ) -> Result<(), SynthesisError> {
        let len = self.path.len();
        if self.path.len() != other.path.len() {
<<<<<<< HEAD
            Err(SynthesisError::Other(
                format!(
                    "Paths length must be the same. Self len:{}, Other len: {}",
                    self.path.len(),
                    other.path.len()
                )
                .to_owned(),
            ))?
        }
        for i in 0..len {
            &self.path[i].0.conditional_enforce_not_equal(
=======
            return Err(SynthesisError::Other(format!(
                "Paths length must be the same. Self len:{}, Other len: {}",
                self.path.len(),
                other.path.len()
            )));
        }
        for i in 0..len {
            self.path[i].0.conditional_enforce_not_equal(
>>>>>>> 5abd1a7f
                cs.ns(|| format!("conditional_neq_1_{}", i)),
                &other.path[i].0,
                should_enforce,
            )?;
<<<<<<< HEAD
            &self.path[i].1.conditional_enforce_not_equal(
=======
            self.path[i].1.conditional_enforce_not_equal(
>>>>>>> 5abd1a7f
                cs.ns(|| format!("conditional_neq_2_{}", i)),
                &other.path[i].1,
                should_enforce,
            )?;
        }
        Ok(())
    }
}

#[cfg(test)]
mod test {
    use super::*;
    use crate::crh::MNT4PoseidonHashGadget;
    use algebra::fields::mnt4753::Fr;
<<<<<<< HEAD
    use primitives::{crh::MNT4PoseidonHash, merkle_tree::field_based_mht::*};
=======
    use primitives::crh::MNT4PoseidonHash;
>>>>>>> 5abd1a7f
    use r1cs_core::ConstraintSystem;
    use r1cs_std::{
        instantiated::mnt6_753::FqGadget, test_constraint_system::TestConstraintSystem,
    };
    use rand::{Rng, SeedableRng};
    use rand_xorshift::XorShiftRng;

    #[derive(Clone)]
    struct MNT4753FieldBasedMerkleTreeParams;

    impl FieldBasedMerkleTreeParameters for MNT4753FieldBasedMerkleTreeParams {
        type Data = Fr;
        type H = MNT4PoseidonHash;
        const MERKLE_ARITY: usize = 2;
        const ZERO_NODE_CST: Option<
            FieldBasedMerkleTreePrecomputedZeroConstants<'static, Self::H>,
        > = None;
    }

    type MNT4753FieldBasedMerkleTree = NaiveMerkleTree<MNT4753FieldBasedMerkleTreeParams>;

    type HG = MNT4PoseidonHashGadget;

    const TEST_HEIGHT: usize = 5;

    fn check_merkle_paths(leaves: &[Fr], use_bad_root: bool) -> bool {
        let mut tree = MNT4753FieldBasedMerkleTree::new(TEST_HEIGHT);
        tree.append(leaves).unwrap();
        let root = tree.root().unwrap();
        let mut satisfied = true;

        //Merkle Path Gadget test
        for (i, leaf) in leaves.iter().enumerate() {
            let mut cs = TestConstraintSystem::<Fr>::new();
            let proof = tree.generate_proof(i, leaf).unwrap();
            assert!(proof.verify(TEST_HEIGHT, &leaf, &root).unwrap());

            // Allocate Merkle Tree Root
            let root = FqGadget::alloc(&mut cs.ns(|| format!("new_digest_{}", i)), || {
                if use_bad_root {
                    Ok(Fr::zero())
                } else {
                    Ok(root)
                }
            })
            .unwrap();

            // Allocate Leaf
            let leaf_g = FqGadget::alloc(cs.ns(|| "alloc leaf"), || Ok(leaf)).unwrap();

            // Allocate Merkle Tree Path
            let cw = FieldBasedBinaryMerkleTreePathGadget::<_, HG, _>::alloc(
                &mut cs.ns(|| format!("new_witness_{}", i)),
                || Ok(proof),
            )
            .unwrap();

            // Check_membership test
            cw.check_membership(
                &mut cs.ns(|| format!("check_membership_{}", i)),
                &root,
                &leaf_g,
            )
            .unwrap();

            // Enforce Merkle Path test
            let root_1 = cw
                .enforce_root_from_leaf(
                    &mut cs.ns(|| format!("enforce_root_from_leaf_{}", i)),
                    &leaf_g,
                )
                .unwrap();

            root.enforce_equal(
                &mut cs.ns(|| format!("check_{} root == root_1", i)),
                &root_1,
            )
            .unwrap();

            // Enforce leaf_index check
            let fe_index = Fr::from(i as u32);
            let fe_index_g =
                FqGadget::alloc(cs.ns(|| format!("alloc_index_{}", i)), || Ok(fe_index)).unwrap();

            cw.enforce_leaf_index(
                &mut cs.ns(|| format!("enforce_leaf_index_{}", i)),
                &fe_index_g,
            )
            .unwrap();

            if !cs.is_satisfied() {
                satisfied = false;
                println!(
                    "Unsatisfied constraint: {}",
                    cs.which_is_unsatisfied().unwrap()
                );
            }
        }

        satisfied
    }

    fn check_leaves(leaves: &[Fr], use_bad_root: bool) -> bool {
        let mut tree = MNT4753FieldBasedMerkleTree::new(TEST_HEIGHT);
        tree.append(leaves).unwrap();
        let root = tree.root().unwrap();

        //Merkle Tree Gadget test
        let mut cs = TestConstraintSystem::<Fr>::new();

        // Allocate Merkle Tree Root
        let root = FqGadget::alloc(&mut cs.ns(|| "root_digest_{}"), || {
            if use_bad_root {
                Ok(Fr::zero())
            } else {
                Ok(root)
            }
        })
        .unwrap();

        //Alloc leaves
        let mut leaves_g = vec![];
        for (i, leaf) in leaves.iter().enumerate() {
            leaves_g
                .push(FqGadget::alloc(cs.ns(|| format!("alloc leaf_{}", i)), || Ok(leaf)).unwrap());
        }

        //Check MR from leaves
        FieldBasedMerkleTreeGadget::<MNT4753FieldBasedMerkleTreeParams, HG, Fr>::check_leaves(
            &mut cs.ns(|| "check all leaves belong to MT"),
            &leaves_g,
            &root,
            TEST_HEIGHT,
        )
        .unwrap();

        if !cs.is_satisfied() {
            println!(
                "Unsatisfied constraint: {}",
                cs.which_is_unsatisfied().unwrap()
            );
        }

        cs.is_satisfied()
    }

    #[test]
    fn good_root_test() {
        let mut rng = XorShiftRng::seed_from_u64(9174123u64);

        //Test #leaves << 2^HEIGHT
        let mut leaves = Vec::new();
        for _ in 0..4 {
            let f: Fr = rng.gen();
            leaves.push(f);
        }
        assert!(check_merkle_paths(&leaves, false));

        //Test #leaves = 2^HEIGHT - 1
        let mut leaves = Vec::new();
        for _ in 0..16 {
            let f: Fr = rng.gen();
            leaves.push(f);
        }
        assert!(check_merkle_paths(&leaves, false));

        //Test #leaves == 2^HEIGHT
        let mut leaves = Vec::new();
        for _ in 0..32 {
            let f: Fr = rng.gen();
            leaves.push(f);
        }
        assert!(check_merkle_paths(&leaves, false));
        assert!(check_leaves(&leaves, false));
    }

    #[test]
    fn bad_root_test() {
        let mut rng = XorShiftRng::seed_from_u64(9174123u64);

        //Test #leaves << 2^HEIGHT
        let mut leaves = Vec::new();
        for _ in 0..4 {
            let f: Fr = rng.gen();
            leaves.push(f);
        }
        assert!(!check_merkle_paths(&leaves, true));

        //Test #leaves = 2^HEIGHT - 1
        let mut leaves = Vec::new();
        for _ in 0..16 {
            let f: Fr = rng.gen();
            leaves.push(f);
        }
        assert!(!check_merkle_paths(&leaves, true));

        //Test #leaves == 2^HEIGHT
        let mut leaves = Vec::new();
        for _ in 0..32 {
            let f: Fr = rng.gen();
            leaves.push(f);
        }
        assert!(!check_merkle_paths(&leaves, true));
        assert!(!check_leaves(&leaves, true));
    }
}<|MERGE_RESOLUTION|>--- conflicted
+++ resolved
@@ -170,15 +170,9 @@
         height: usize,
     ) -> Result<(), SynthesisError> {
         if leaves.len() != 2_usize.pow(height as u32) {
-<<<<<<< HEAD
-            Err(SynthesisError::Other(
-                "Leaves number must be a power of 2".to_owned(),
-            ))?
-=======
             return Err(SynthesisError::Other(
                 "Leaves number must be a power of 2".to_owned(),
             ));
->>>>>>> 5abd1a7f
         }
 
         let mut prev_level_nodes = leaves.to_vec();
@@ -330,22 +324,11 @@
         let mut v = Vec::new();
         let len = self.path.len();
         if self.path.len() != other.path.len() {
-<<<<<<< HEAD
-            Err(SynthesisError::Other(
-                format!(
-                    "Paths length must be the same. Self len:{}, Other len: {}",
-                    self.path.len(),
-                    other.path.len()
-                )
-                .to_owned(),
-            ))?
-=======
             return Err(SynthesisError::Other(format!(
                 "Paths length must be the same. Self len:{}, Other len: {}",
                 self.path.len(),
                 other.path.len()
             )));
->>>>>>> 5abd1a7f
         }
         for i in 0..len {
             let b1_i = &self.path[i]
@@ -368,19 +351,6 @@
     ) -> Result<(), SynthesisError> {
         let len = self.path.len();
         if self.path.len() != other.path.len() {
-<<<<<<< HEAD
-            Err(SynthesisError::Other(
-                format!(
-                    "Paths length must be the same. Self len:{}, Other len: {}",
-                    self.path.len(),
-                    other.path.len()
-                )
-                .to_owned(),
-            ))?
-        }
-        for i in 0..len {
-            &self.path[i].0.conditional_enforce_equal(
-=======
             return Err(SynthesisError::Other(format!(
                 "Paths length must be the same. Self len:{}, Other len: {}",
                 self.path.len(),
@@ -389,16 +359,11 @@
         }
         for i in 0..len {
             self.path[i].0.conditional_enforce_equal(
->>>>>>> 5abd1a7f
                 cs.ns(|| format!("conditional_eq_1_{}", i)),
                 &other.path[i].0,
                 should_enforce,
             )?;
-<<<<<<< HEAD
-            &self.path[i].1.conditional_enforce_equal(
-=======
             self.path[i].1.conditional_enforce_equal(
->>>>>>> 5abd1a7f
                 cs.ns(|| format!("conditional_eq_2_{}", i)),
                 &other.path[i].1,
                 should_enforce,
@@ -415,19 +380,6 @@
     ) -> Result<(), SynthesisError> {
         let len = self.path.len();
         if self.path.len() != other.path.len() {
-<<<<<<< HEAD
-            Err(SynthesisError::Other(
-                format!(
-                    "Paths length must be the same. Self len:{}, Other len: {}",
-                    self.path.len(),
-                    other.path.len()
-                )
-                .to_owned(),
-            ))?
-        }
-        for i in 0..len {
-            &self.path[i].0.conditional_enforce_not_equal(
-=======
             return Err(SynthesisError::Other(format!(
                 "Paths length must be the same. Self len:{}, Other len: {}",
                 self.path.len(),
@@ -436,16 +388,11 @@
         }
         for i in 0..len {
             self.path[i].0.conditional_enforce_not_equal(
->>>>>>> 5abd1a7f
                 cs.ns(|| format!("conditional_neq_1_{}", i)),
                 &other.path[i].0,
                 should_enforce,
             )?;
-<<<<<<< HEAD
-            &self.path[i].1.conditional_enforce_not_equal(
-=======
             self.path[i].1.conditional_enforce_not_equal(
->>>>>>> 5abd1a7f
                 cs.ns(|| format!("conditional_neq_2_{}", i)),
                 &other.path[i].1,
                 should_enforce,
@@ -460,11 +407,7 @@
     use super::*;
     use crate::crh::MNT4PoseidonHashGadget;
     use algebra::fields::mnt4753::Fr;
-<<<<<<< HEAD
-    use primitives::{crh::MNT4PoseidonHash, merkle_tree::field_based_mht::*};
-=======
     use primitives::crh::MNT4PoseidonHash;
->>>>>>> 5abd1a7f
     use r1cs_core::ConstraintSystem;
     use r1cs_std::{
         instantiated::mnt6_753::FqGadget, test_constraint_system::TestConstraintSystem,
