--- conflicted
+++ resolved
@@ -1,9 +1,5 @@
 use algebra::{Field, FpParameters, PrimeField};
-<<<<<<< HEAD
 use r1cs_core::{ConstraintSystemAbstract, SynthesisError};
-=======
-use r1cs_core::{ConstraintSystem, SynthesisError};
->>>>>>> e10cb027
 use r1cs_std::{fields::fp::FpGadget, prelude::*};
 
 use crate::crh::FieldBasedHashGadget;
@@ -154,11 +150,7 @@
     HGadget: FieldBasedHashGadget<P::H, ConstraintF>,
     ConstraintF: PrimeField,
 {
-<<<<<<< HEAD
     pub fn check_leaves<CS: ConstraintSystemAbstract<ConstraintF>>(
-=======
-    pub fn check_leaves<CS: ConstraintSystem<ConstraintF>>(
->>>>>>> e10cb027
         cs: CS,
         leaves: &[HGadget::DataGadget],
         root: &HGadget::DataGadget,
@@ -170,11 +162,7 @@
     /// Starting from all the leaves in the Merkle Tree, reconstructs and enforces
     /// the Merkle Root. NOTE: This works iff Merkle Tree has been created by passing
     /// all leaves (i.e. padding_tree = null).
-<<<<<<< HEAD
     pub fn conditionally_check_leaves<CS: ConstraintSystemAbstract<ConstraintF>>(
-=======
-    pub fn conditionally_check_leaves<CS: ConstraintSystem<ConstraintF>>(
->>>>>>> e10cb027
         mut cs: CS,
         leaves: &[HGadget::DataGadget],
         root: &HGadget::DataGadget,
@@ -182,15 +170,9 @@
         height: usize,
     ) -> Result<(), SynthesisError> {
         if leaves.len() != 2_usize.pow(height as u32) {
-<<<<<<< HEAD
-            Err(SynthesisError::Other(
-                "Leaves number must be a power of 2".to_owned(),
-            ))?
-=======
             return Err(SynthesisError::Other(
                 "Leaves number must be a power of 2".to_owned(),
             ));
->>>>>>> e10cb027
         }
 
         let mut prev_level_nodes = leaves.to_vec();
@@ -236,11 +218,7 @@
 ) -> Result<HG::DataGadget, SynthesisError>
 where
     ConstraintF: Field,
-<<<<<<< HEAD
     CS: ConstraintSystemAbstract<ConstraintF>,
-=======
-    CS: ConstraintSystem<ConstraintF>,
->>>>>>> e10cb027
     H: FieldBasedHash<Data = ConstraintF>,
     HG: FieldBasedHashGadget<H, ConstraintF>,
 {
@@ -304,11 +282,7 @@
     HGadget: FieldBasedHashGadget<P::H, ConstraintF>,
     ConstraintF: Field,
 {
-<<<<<<< HEAD
     fn from_value<CS: ConstraintSystemAbstract<ConstraintF>>(
-=======
-    fn from_value<CS: ConstraintSystem<ConstraintF>>(
->>>>>>> e10cb027
         mut cs: CS,
         value: &FieldBasedBinaryMHTPath<P>,
     ) -> Self {
@@ -342,11 +316,7 @@
     HGadget: FieldBasedHashGadget<P::H, ConstraintF>,
     ConstraintF: Field,
 {
-<<<<<<< HEAD
     fn is_eq<CS: ConstraintSystemAbstract<ConstraintF>>(
-=======
-    fn is_eq<CS: ConstraintSystem<ConstraintF>>(
->>>>>>> e10cb027
         &self,
         mut cs: CS,
         other: &Self,
@@ -354,22 +324,11 @@
         let mut v = Vec::new();
         let len = self.path.len();
         if self.path.len() != other.path.len() {
-<<<<<<< HEAD
-            Err(SynthesisError::Other(
-                format!(
-                    "Paths length must be the same. Self len:{}, Other len: {}",
-                    self.path.len(),
-                    other.path.len()
-                )
-                .to_owned(),
-            ))?
-=======
             return Err(SynthesisError::Other(format!(
                 "Paths length must be the same. Self len:{}, Other len: {}",
                 self.path.len(),
                 other.path.len()
             )));
->>>>>>> e10cb027
         }
         for i in 0..len {
             let b1_i = &self.path[i]
@@ -392,19 +351,6 @@
     ) -> Result<(), SynthesisError> {
         let len = self.path.len();
         if self.path.len() != other.path.len() {
-<<<<<<< HEAD
-            Err(SynthesisError::Other(
-                format!(
-                    "Paths length must be the same. Self len:{}, Other len: {}",
-                    self.path.len(),
-                    other.path.len()
-                )
-                .to_owned(),
-            ))?
-        }
-        for i in 0..len {
-            &self.path[i].0.conditional_enforce_equal(
-=======
             return Err(SynthesisError::Other(format!(
                 "Paths length must be the same. Self len:{}, Other len: {}",
                 self.path.len(),
@@ -413,16 +359,11 @@
         }
         for i in 0..len {
             self.path[i].0.conditional_enforce_equal(
->>>>>>> e10cb027
                 cs.ns(|| format!("conditional_eq_1_{}", i)),
                 &other.path[i].0,
                 should_enforce,
             )?;
-<<<<<<< HEAD
-            &self.path[i].1.conditional_enforce_equal(
-=======
             self.path[i].1.conditional_enforce_equal(
->>>>>>> e10cb027
                 cs.ns(|| format!("conditional_eq_2_{}", i)),
                 &other.path[i].1,
                 should_enforce,
@@ -439,19 +380,6 @@
     ) -> Result<(), SynthesisError> {
         let len = self.path.len();
         if self.path.len() != other.path.len() {
-<<<<<<< HEAD
-            Err(SynthesisError::Other(
-                format!(
-                    "Paths length must be the same. Self len:{}, Other len: {}",
-                    self.path.len(),
-                    other.path.len()
-                )
-                .to_owned(),
-            ))?
-        }
-        for i in 0..len {
-            &self.path[i].0.conditional_enforce_not_equal(
-=======
             return Err(SynthesisError::Other(format!(
                 "Paths length must be the same. Self len:{}, Other len: {}",
                 self.path.len(),
@@ -460,16 +388,11 @@
         }
         for i in 0..len {
             self.path[i].0.conditional_enforce_not_equal(
->>>>>>> e10cb027
                 cs.ns(|| format!("conditional_neq_1_{}", i)),
                 &other.path[i].0,
                 should_enforce,
             )?;
-<<<<<<< HEAD
-            &self.path[i].1.conditional_enforce_not_equal(
-=======
             self.path[i].1.conditional_enforce_not_equal(
->>>>>>> e10cb027
                 cs.ns(|| format!("conditional_neq_2_{}", i)),
                 &other.path[i].1,
                 should_enforce,
@@ -484,19 +407,11 @@
     use super::*;
     use crate::crh::MNT4PoseidonHashGadget;
     use algebra::fields::mnt4753::Fr;
-<<<<<<< HEAD
-    use primitives::{crh::MNT4PoseidonHash, merkle_tree::field_based_mht::*};
+    use primitives::crh::MNT4PoseidonHash;
     use r1cs_core::{
         ConstraintSystem, ConstraintSystemAbstract, ConstraintSystemDebugger, SynthesisMode,
     };
     use r1cs_std::instantiated::mnt6_753::FqGadget;
-=======
-    use primitives::crh::MNT4PoseidonHash;
-    use r1cs_core::ConstraintSystem;
-    use r1cs_std::{
-        instantiated::mnt6_753::FqGadget, test_constraint_system::TestConstraintSystem,
-    };
->>>>>>> e10cb027
     use rand::{Rng, SeedableRng};
     use rand_xorshift::XorShiftRng;
 
