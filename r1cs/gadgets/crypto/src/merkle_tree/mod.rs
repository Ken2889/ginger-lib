use algebra::{Field, PrimeField};
use r1cs_core::{ConstraintSystemAbstract, SynthesisError};
use r1cs_std::prelude::*;

use crate::{FieldBasedHashGadget, FixedLengthCRHGadget};
use primitives::{crh::FixedLengthCRH, merkle_tree::*, FieldBasedHash};

use r1cs_std::fields::fp::FpGadget;
use std::borrow::Borrow;

pub mod field_based_mht;

pub trait FieldBasedMerkleTreePathGadget<
    P: FieldBasedMerkleTreePath<H = H>,
    H: FieldBasedHash<Data = ConstraintF>,
    HGadget: FieldBasedHashGadget<H, ConstraintF>,
    ConstraintF: PrimeField,
>:
    AllocGadget<P, ConstraintF> + ConstantGadget<P, ConstraintF> + EqGadget<ConstraintF> + Clone
{
    /// Return the length of the `self` path.
    fn length(&self) -> usize;

    /// Enforce that the root reconstructed from `self` and `leaf` is equal to
    /// `expected_root`.
    fn check_membership<CS: ConstraintSystemAbstract<ConstraintF>>(
        &self,
        cs: CS,
        expected_root: &HGadget::DataGadget,
        leaf: &HGadget::DataGadget,
    ) -> Result<(), SynthesisError> {
        self.conditionally_check_membership(cs, expected_root, leaf, &Boolean::Constant(true))
    }

    /// Enforce that the root reconstructed from `self` and `leaf` is equal to
    /// `expected_root` if `should_enforce` is True, otherwise enforce nothing.
    fn conditionally_check_membership<CS: ConstraintSystemAbstract<ConstraintF>>(
        &self,
        mut cs: CS,
        expected_root: &HGadget::DataGadget,
        leaf: &HGadget::DataGadget,
        should_enforce: &Boolean,
    ) -> Result<(), SynthesisError> {
        let root = self.enforce_root_from_leaf(cs.ns(|| "reconstruct root"), leaf)?;

        root.conditional_enforce_equal(&mut cs.ns(|| "root_is_last"), expected_root, should_enforce)
    }

    /// Enforce correct reconstruction of the root of the Merkle Tree
    /// from `self` path and `leaf`.
    fn enforce_root_from_leaf<CS: ConstraintSystemAbstract<ConstraintF>>(
        &self,
        cs: CS,
        leaf: &HGadget::DataGadget,
    ) -> Result<HGadget::DataGadget, SynthesisError>;

    /// Given a field element `leaf_index` representing the position of a leaf in a
    /// Merkle Tree, enforce that the leaf index corresponding to `self` path is the
    /// same of `leaf_index`.
    fn enforce_leaf_index<CS: ConstraintSystemAbstract<ConstraintF>>(
        &self,
        cs: CS,
        leaf_index: &FpGadget<ConstraintF>,
    ) -> Result<(), SynthesisError> {
        self.conditionally_enforce_leaf_index(cs, leaf_index, &Boolean::Constant(true))
    }

    /// Given a field element `leaf_index` representing the position of a leaf in a
    /// Merkle Tree, enforce that the leaf index corresponding to `self` path is the
    /// same of `leaf_index` if `should_enforce` is True, otherwise enforce nothing.
    fn conditionally_enforce_leaf_index<CS: ConstraintSystemAbstract<ConstraintF>>(
        &self,
        cs: CS,
        leaf_index: &FpGadget<ConstraintF>,
        should_enforce: &Boolean,
    ) -> Result<(), SynthesisError>;
}

pub struct MerkleTreePathGadget<P, HGadget, ConstraintF>
where
    P: MerkleTreeConfig,
    HGadget: FixedLengthCRHGadget<P::H, ConstraintF>,
    ConstraintF: Field,
{
    path: Vec<(HGadget::OutputGadget, Boolean)>,
}

impl<P, CRHGadget, ConstraintF> MerkleTreePathGadget<P, CRHGadget, ConstraintF>
where
    P: MerkleTreeConfig,
    ConstraintF: Field,
    CRHGadget: FixedLengthCRHGadget<P::H, ConstraintF>,
{
    pub fn check_membership<CS: ConstraintSystemAbstract<ConstraintF>>(
        &self,
        cs: CS,
        parameters: &CRHGadget::ParametersGadget,
        root: &CRHGadget::OutputGadget,
        leaf: impl ToBytesGadget<ConstraintF>,
    ) -> Result<(), SynthesisError> {
        self.conditionally_check_membership(cs, parameters, root, leaf, &Boolean::Constant(true))
    }

    pub fn conditionally_check_membership<CS: ConstraintSystemAbstract<ConstraintF>>(
        &self,
        mut cs: CS,
        parameters: &CRHGadget::ParametersGadget,
        root: &CRHGadget::OutputGadget,
        leaf: impl ToBytesGadget<ConstraintF>,
        should_enforce: &Boolean,
    ) -> Result<(), SynthesisError> {
        if self.path.len() != P::HEIGHT {
<<<<<<< HEAD
            return Err(SynthesisError::Other(
                format!(
                    "Path length must be equal to height. Path len: {}, Height: {}",
                    self.path.len(),
                    P::HEIGHT
                )
                .to_owned(),
            ));
=======
            return Err(SynthesisError::Other(format!(
                "Path length must be equal to height. Path len: {}, Height: {}",
                self.path.len(),
                P::HEIGHT
            )));
>>>>>>> e10cb027
        }

        // Check that the hash of the given leaf matches the leaf hash in the membership
        // proof.
        let leaf_bits = leaf.to_bytes(&mut cs.ns(|| "leaf_to_bytes"))?;
        let leaf_hash = CRHGadget::check_evaluation_gadget(
            cs.ns(|| "check_evaluation_gadget"),
            parameters,
            &leaf_bits,
        )?;

        // Check levels between leaf level and root.
        let mut previous_hash = leaf_hash;
        for (i, &(ref sibling_hash, ref direction)) in self.path.iter().enumerate() {
            //Select left hash based on direction
            let lhs = CRHGadget::OutputGadget::conditionally_select(
                cs.ns(|| format!("Choose left hash {}", i)),
                direction,
                &sibling_hash,
                &previous_hash,
            )?;

            //Select right hash based on direction
            let rhs = CRHGadget::OutputGadget::conditionally_select(
                cs.ns(|| format!("Choose right hash {}", i)),
                direction,
                &previous_hash,
                &sibling_hash,
            )?;

            previous_hash = hash_inner_node_gadget::<P::H, CRHGadget, ConstraintF, _>(
                &mut cs.ns(|| format!("hash_inner_node_{}", i)),
                parameters,
                &lhs,
                &rhs,
            )?;
        }

        root.conditional_enforce_equal(
            &mut cs.ns(|| "root_is_last"),
            &previous_hash,
            should_enforce,
        )
    }
}

pub(crate) fn hash_inner_node_gadget<H, HG, ConstraintF, CS>(
    mut cs: CS,
    parameters: &HG::ParametersGadget,
    left_child: &HG::OutputGadget,
    right_child: &HG::OutputGadget,
) -> Result<HG::OutputGadget, SynthesisError>
where
    ConstraintF: Field,
    CS: ConstraintSystemAbstract<ConstraintF>,
    H: FixedLengthCRH,
    HG: FixedLengthCRHGadget<H, ConstraintF>,
{
    let left_bytes = left_child.to_bytes(&mut cs.ns(|| "left_to_bytes"))?;
    let right_bytes = right_child.to_bytes(&mut cs.ns(|| "right_to_bytes"))?;
    let mut bytes = left_bytes;
    bytes.extend_from_slice(&right_bytes);

    HG::check_evaluation_gadget(cs, parameters, &bytes)
}

impl<P, HGadget, ConstraintF> AllocGadget<MerkleTreePath<P>, ConstraintF>
    for MerkleTreePathGadget<P, HGadget, ConstraintF>
where
    P: MerkleTreeConfig,
    HGadget: FixedLengthCRHGadget<P::H, ConstraintF>,
    ConstraintF: Field,
{
    fn alloc<F, T, CS: ConstraintSystemAbstract<ConstraintF>>(
        mut cs: CS,
        value_gen: F,
    ) -> Result<Self, SynthesisError>
    where
        F: FnOnce() -> Result<T, SynthesisError>,
        T: Borrow<MerkleTreePath<P>>,
    {
        let mut path = Vec::new();
        for (i, &(ref sibling, ref d)) in value_gen()?.borrow().path.iter().enumerate() {
            let sibling_hash =
                HGadget::OutputGadget::alloc(&mut cs.ns(|| format!("sibling_hash_{}", i)), || {
                    Ok(sibling)
                })?;
            let direction =
                Boolean::alloc(&mut cs.ns(|| format!("direction_bit_{}", i)), || Ok(d))?;
            path.push((sibling_hash, direction));
        }
        Ok(MerkleTreePathGadget { path })
    }

    fn alloc_input<F, T, CS: ConstraintSystemAbstract<ConstraintF>>(
        mut cs: CS,
        value_gen: F,
    ) -> Result<Self, SynthesisError>
    where
        F: FnOnce() -> Result<T, SynthesisError>,
        T: Borrow<MerkleTreePath<P>>,
    {
        let mut path = Vec::new();
        for (i, &(ref sibling, ref d)) in value_gen()?.borrow().path.iter().enumerate() {
            let sibling_hash = HGadget::OutputGadget::alloc_input(
                &mut cs.ns(|| format!("sibling_hash_{}", i)),
                || Ok(sibling),
            )?;
            let direction =
                Boolean::alloc_input(&mut cs.ns(|| format!("direction_bit_{}", i)), || Ok(d))?;
            path.push((sibling_hash, direction));
        }
        Ok(MerkleTreePathGadget { path })
    }
}

#[cfg(test)]
mod test {
    use std::rc::Rc;

    use super::*;
    use crate::crh::{
        injective_map::{PedersenCRHCompressorGadget, TECompressorGadget},
        FixedLengthCRHGadget,
<<<<<<< HEAD
    };
    use algebra::{curves::jubjub::JubJubAffine as JubJub, fields::jubjub::fq::Fq};
    use primitives::{
        crh::{
            injective_map::{PedersenCRHCompressor, TECompressor},
            pedersen::PedersenWindow,
            FixedLengthCRH,
        },
        merkle_tree::*,
    };
    use r1cs_core::{
        ConstraintSystem, ConstraintSystemAbstract, ConstraintSystemDebugger, SynthesisMode,
    };
    use r1cs_std::instantiated::jubjub::JubJubGadget;
=======
    };
    use algebra::{curves::jubjub::JubJubAffine as JubJub, fields::jubjub::fq::Fq};
    use primitives::crh::{
        injective_map::{PedersenCRHCompressor, TECompressor},
        pedersen::PedersenWindow,
        FixedLengthCRH,
    };
    use r1cs_core::ConstraintSystem;
    use r1cs_std::{
        instantiated::jubjub::JubJubGadget, test_constraint_system::TestConstraintSystem,
    };
>>>>>>> e10cb027
    use rand::SeedableRng;
    use rand_xorshift::XorShiftRng;

    #[derive(Clone)]
    pub(super) struct Window4x128;
    impl PedersenWindow for Window4x128 {
        const WINDOW_SIZE: usize = 4;
        const NUM_WINDOWS: usize = 128;
    }

    type H = PedersenCRHCompressor<JubJub, TECompressor, Window4x128>;
    type HG =
        PedersenCRHCompressorGadget<JubJub, TECompressor, Fq, JubJubGadget, TECompressorGadget>;

    struct JubJubMerkleTreeParams;

    impl MerkleTreeConfig for JubJubMerkleTreeParams {
        const HEIGHT: usize = 3;
        type H = H;
    }

    type JubJubMerkleTree = MerkleHashTree<JubJubMerkleTreeParams>;

    fn generate_merkle_tree(leaves: &[[u8; 8]], use_bad_root: bool) -> bool {
        let mut rng = XorShiftRng::seed_from_u64(9174123u64);

        let crh_parameters = Rc::new(H::setup(&mut rng).unwrap());
        let tree = JubJubMerkleTree::new(crh_parameters.clone(), leaves).unwrap();
        let root = tree.root().unwrap();
        let mut satisfied = true;
        for (i, leaf) in leaves.iter().enumerate() {
            let mut cs = ConstraintSystem::<Fq>::new(SynthesisMode::Debug);
            let proof = tree.generate_proof(i, &leaf).unwrap();
            assert!(proof.verify(&crh_parameters, &root, &leaf).unwrap());

            // Allocate Merkle Tree Root
            let root = <HG as FixedLengthCRHGadget<H, _>>::OutputGadget::alloc(
                &mut cs.ns(|| format!("new_digest_{}", i)),
                || {
                    if use_bad_root {
                        Ok(<H as FixedLengthCRH>::Output::default())
                    } else {
                        Ok(root)
                    }
                },
            )
            .unwrap();

            let constraints_from_digest = cs.num_constraints();
            println!("constraints from digest: {}", constraints_from_digest);

            // Allocate Parameters for CRH
            let crh_parameters = <HG as FixedLengthCRHGadget<H, Fq>>::ParametersGadget::alloc(
                &mut cs.ns(|| format!("new_parameters_{}", i)),
                || Ok(crh_parameters.clone()),
            )
            .unwrap();

            let constraints_from_parameters = cs.num_constraints() - constraints_from_digest;
            println!(
                "constraints from parameters: {}",
                constraints_from_parameters
            );

            // Allocate Leaf
            let leaf_g = UInt8::constant_vec(leaf);

            let constraints_from_leaf =
                cs.num_constraints() - constraints_from_parameters - constraints_from_digest;
            println!("constraints from leaf: {}", constraints_from_leaf);

            // Allocate Merkle Tree Path
            let cw = MerkleTreePathGadget::<_, HG, _>::alloc(
                &mut cs.ns(|| format!("new_witness_{}", i)),
                || Ok(proof),
            )
            .unwrap();

            let constraints_from_path = cs.num_constraints()
                - constraints_from_parameters
                - constraints_from_digest
                - constraints_from_leaf;
            println!("constraints from path: {}", constraints_from_path);
            let leaf_g: &[UInt8] = leaf_g.as_slice();
            cw.check_membership(
                &mut cs.ns(|| format!("new_witness_check_{}", i)),
                &crh_parameters,
                &root,
                &leaf_g,
            )
            .unwrap();
            if !cs.is_satisfied() {
                satisfied = false;
                println!(
                    "Unsatisfied constraint: {}",
                    cs.which_is_unsatisfied().unwrap()
                );
            }
            let setup_constraints = constraints_from_leaf
                + constraints_from_digest
                + constraints_from_parameters
                + constraints_from_path;
            println!(
                "number of constraints: {}",
                cs.num_constraints() - setup_constraints
            );
        }

        satisfied
    }

    #[test]
    fn good_root_test() {
        //Test #leaves << 2^HEIGHT
        let mut leaves = Vec::new();
        for i in 0..2u8 {
            let input = [i; 8];
            leaves.push(input);
        }
        assert!(generate_merkle_tree(&leaves, false));

        //Test #leaves = 2^HEIGHT - 1
        let mut leaves = Vec::new();
        for i in 0..4u8 {
            let input = [i; 8];
            leaves.push(input);
        }
        assert!(generate_merkle_tree(&leaves, false));

        //Test #leaves = 2^HEIGHT
        let mut leaves = Vec::new();
        for i in 0..8u8 {
            let input = [i; 8];
            leaves.push(input);
        }
        assert!(generate_merkle_tree(&leaves, false));
    }

    #[test]
    fn bad_root_test() {
        //Test #leaves << 2^HEIGHT
        let mut leaves = Vec::new();
        for i in 0..2u8 {
            let input = [i; 8];
            leaves.push(input);
        }
        assert!(!generate_merkle_tree(&leaves, true));

        //Test #leaves = 2^HEIGHT - 1
        let mut leaves = Vec::new();
        for i in 0..4u8 {
            let input = [i; 8];
            leaves.push(input);
        }
        assert!(!generate_merkle_tree(&leaves, true));

        //Test #leaves = 2^HEIGHT
        let mut leaves = Vec::new();
        for i in 0..8u8 {
            let input = [i; 8];
            leaves.push(input);
        }
        assert!(!generate_merkle_tree(&leaves, true));
    }
}<|MERGE_RESOLUTION|>--- conflicted
+++ resolved
@@ -110,22 +110,11 @@
         should_enforce: &Boolean,
     ) -> Result<(), SynthesisError> {
         if self.path.len() != P::HEIGHT {
-<<<<<<< HEAD
-            return Err(SynthesisError::Other(
-                format!(
-                    "Path length must be equal to height. Path len: {}, Height: {}",
-                    self.path.len(),
-                    P::HEIGHT
-                )
-                .to_owned(),
-            ));
-=======
             return Err(SynthesisError::Other(format!(
                 "Path length must be equal to height. Path len: {}, Height: {}",
                 self.path.len(),
                 P::HEIGHT
             )));
->>>>>>> e10cb027
         }
 
         // Check that the hash of the given leaf matches the leaf hash in the membership
@@ -250,22 +239,6 @@
     use crate::crh::{
         injective_map::{PedersenCRHCompressorGadget, TECompressorGadget},
         FixedLengthCRHGadget,
-<<<<<<< HEAD
-    };
-    use algebra::{curves::jubjub::JubJubAffine as JubJub, fields::jubjub::fq::Fq};
-    use primitives::{
-        crh::{
-            injective_map::{PedersenCRHCompressor, TECompressor},
-            pedersen::PedersenWindow,
-            FixedLengthCRH,
-        },
-        merkle_tree::*,
-    };
-    use r1cs_core::{
-        ConstraintSystem, ConstraintSystemAbstract, ConstraintSystemDebugger, SynthesisMode,
-    };
-    use r1cs_std::instantiated::jubjub::JubJubGadget;
-=======
     };
     use algebra::{curves::jubjub::JubJubAffine as JubJub, fields::jubjub::fq::Fq};
     use primitives::crh::{
@@ -273,11 +246,10 @@
         pedersen::PedersenWindow,
         FixedLengthCRH,
     };
-    use r1cs_core::ConstraintSystem;
-    use r1cs_std::{
-        instantiated::jubjub::JubJubGadget, test_constraint_system::TestConstraintSystem,
+    use r1cs_core::{
+        ConstraintSystem, ConstraintSystemAbstract, ConstraintSystemDebugger, SynthesisMode,
     };
->>>>>>> e10cb027
+    use r1cs_std::instantiated::jubjub::JubJubGadget;
     use rand::SeedableRng;
     use rand_xorshift::XorShiftRng;
 
