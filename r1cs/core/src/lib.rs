//! Core interface for working with Rank-1 Constraint Systems (R1CS).

#![deny(unused_import_braces, unused_qualifications, trivial_casts)]
#![deny(trivial_numeric_casts, private_in_public, variant_size_differences)]
#![deny(stable_features, unreachable_pub, non_shorthand_field_patterns)]
#![deny(unused_attributes, unused_imports, unused_mut, missing_docs)]
#![deny(renamed_and_removed_lints, stable_features, unused_allocation)]
#![deny(unused_comparisons, bare_trait_objects, unused_must_use, const_err)]
#![forbid(unsafe_code)]
#![allow(
    clippy::upper_case_acronyms,
    clippy::too_many_arguments,
    clippy::type_complexity,
    clippy::try_err,
    clippy::map_collect_result_unit,
    clippy::not_unsafe_ptr_arg_deref,
    clippy::suspicious_op_assign_impl,
    clippy::suspicious_arithmetic_impl,
    clippy::assertions_on_constants
)]

mod constraint_system;
mod error;
mod impl_constraint_var;
mod impl_lc;

pub use algebra::ToConstraintField;
<<<<<<< HEAD
pub use constraint_system::{
    ConstraintSynthesizer, ConstraintSystem, ConstraintSystemAbstract, ConstraintSystemDebugger,
    Namespace, SynthesisMode,
};
=======
pub use constraint_system::{ConstraintSynthesizer, ConstraintSystem, Namespace};
>>>>>>> e10cb027
pub use error::SynthesisError;

use algebra::Field;
use smallvec::SmallVec as StackVec;
use std::cmp::Ordering;

type SmallVec<F> = StackVec<[(Variable, F); 16]>;

/// Represents a variable in a constraint system.
#[derive(PartialOrd, Ord, PartialEq, Eq, Copy, Clone, Debug, Hash)]
pub struct Variable(Index);

impl Variable {
    /// This constructs a variable with an arbitrary index.
    /// Circuit implementations are not recommended to use this.
    pub fn new_unchecked(idx: Index) -> Variable {
        Variable(idx)
    }

    /// This returns the index underlying the variable.
    /// Circuit implementations are not recommended to use this.
    pub fn get_unchecked(&self) -> Index {
        self.0
    }
}

/// Represents the index of either an input variable or auxiliary variable.
#[derive(Copy, Clone, PartialEq, Debug, Eq, Hash)]
pub enum Index {
    /// Index of an input variable.
    Input(usize),
    /// Index of an auxiliary (or private) variable.
    Aux(usize),
}

impl PartialOrd for Index {
    fn partial_cmp(&self, other: &Self) -> Option<Ordering> {
        Some(self.cmp(other))
    }
}

impl Ord for Index {
    fn cmp(&self, other: &Self) -> Ordering {
        match (self, other) {
            (Index::Input(ref idx1), Index::Input(ref idx2))
            | (Index::Aux(ref idx1), Index::Aux(ref idx2)) => idx1.cmp(idx2),
            (Index::Input(_), Index::Aux(_)) => Ordering::Less,
            (Index::Aux(_), Index::Input(_)) => Ordering::Greater,
        }
    }
}

/// This represents a linear combination of some variables, with coefficients
/// in the field `F`.
/// The `(coeff, var)` pairs in a `LinearCombination` are kept sorted according
/// to the index of the variable in its constraint system.
#[derive(Debug, Clone, Hash)]
pub struct LinearCombination<F: Field>(pub SmallVec<F>);

/// Either a `Variable` or a `LinearCombination`.
#[derive(Clone, Debug, Hash)]
pub enum ConstraintVar<F: Field> {
    /// A wrapper around a `LinearCombination`.
    LC(LinearCombination<F>),
    /// A wrapper around a `Variable`.
    Var(Variable),
}

/// Debug a circuit by looking for unsatisfied constraints.
/// If the circuit is satisfied, return `Ok(None)`.
/// If there are unsatisfied constraints, return `Ok(Some(name))`,
/// where `name` is the name of the first unsatisfied constraint.
pub fn debug_circuit<F: Field, C: ConstraintSynthesizer<F>>(
    circuit: C,
) -> Result<Option<String>, SynthesisError> {
    let mut cs = ConstraintSystem::<F>::new(SynthesisMode::Debug);
    circuit.generate_constraints(&mut cs)?;
    let unsatisfied_constraint = cs.which_is_unsatisfied();
    match unsatisfied_constraint {
        None => Ok(None),
        Some(name) => Ok(Some(name.into())),
    }
}

#[cfg(test)]
mod test {
    use crate::{debug_circuit, ConstraintSynthesizer, ConstraintSystemAbstract, SynthesisError};
    use algebra::fields::tweedle::fr::Fr;
    use algebra::Field;
    use rand;

    struct MyCircuit<F: Field> {
        a: Option<F>,
        b: Option<F>,
        c: Option<F>,
    }

    impl<F: Field> ConstraintSynthesizer<F> for MyCircuit<F> {
        fn generate_constraints<CS: ConstraintSystemAbstract<F>>(
            self,
            cs: &mut CS,
        ) -> Result<(), SynthesisError> {
            let a = cs.alloc(|| "a", || self.a.ok_or(SynthesisError::AssignmentMissing))?;
            let b = cs.alloc(|| "b", || self.b.ok_or(SynthesisError::AssignmentMissing))?;
            let c = cs.alloc(|| "c", || self.c.ok_or(SynthesisError::AssignmentMissing))?;
            cs.enforce(
                || "multiplication constraint",
                |lc| lc + a,
                |lc| lc + b,
                |lc| lc + c,
            );
            Ok(())
        }
    }

    #[test]
    fn test_debug_circuit_satisfied() {
        let a: Fr = rand::random();
        let b: Fr = rand::random();
        let mut c = a.clone();
        c *= &b;
        let circuit = MyCircuit {
            a: Some(a),
            b: Some(b),
            c: Some(c),
        };
        let unsatisfied_constraint = debug_circuit(circuit).unwrap();
        assert!(unsatisfied_constraint.is_none());
    }

    #[test]
    fn test_debug_circuit_unsatisfied() {
        let a: Fr = rand::random();
        let b: Fr = rand::random();
        let mut c = a.clone();
        c *= &b;
        c += &b;
        let circuit = MyCircuit {
            a: Some(a),
            b: Some(b),
            c: Some(c),
        };
        let unsatisfied_constraint = debug_circuit(circuit).unwrap();
        assert!(unsatisfied_constraint.is_some());
        assert_eq!(unsatisfied_constraint.unwrap(), "multiplication constraint");
    }
}<|MERGE_RESOLUTION|>--- conflicted
+++ resolved
@@ -25,14 +25,10 @@
 mod impl_lc;
 
 pub use algebra::ToConstraintField;
-<<<<<<< HEAD
 pub use constraint_system::{
     ConstraintSynthesizer, ConstraintSystem, ConstraintSystemAbstract, ConstraintSystemDebugger,
     Namespace, SynthesisMode,
 };
-=======
-pub use constraint_system::{ConstraintSynthesizer, ConstraintSystem, Namespace};
->>>>>>> e10cb027
 pub use error::SynthesisError;
 
 use algebra::Field;
