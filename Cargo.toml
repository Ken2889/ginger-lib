[workspace]

members = [
    "algebra",
    "bench-utils",
    "primitives",
    "proof-systems",
    "r1cs/core",
    "r1cs/gadgets/std",
    "r1cs/gadgets/crypto",
]

[profile.release]
opt-level = 3
lto = "thin"
incremental = true

[profile.bench]
opt-level = 3
debug = false
rpath = false
lto = "thin"
incremental = true
debug-assertions = false

[profile.dev]
opt-level = 3
<<<<<<< HEAD
debug = false
rpath = false
lto = "thin"
incremental = true
debug-assertions = false
=======
>>>>>>> 55cfe509

[profile.test]
opt-level = 3
lto = "thin"
incremental = true
debug-assertions = true
debug = true<|MERGE_RESOLUTION|>--- conflicted
+++ resolved
@@ -25,14 +25,6 @@
 
 [profile.dev]
 opt-level = 3
-<<<<<<< HEAD
-debug = false
-rpath = false
-lto = "thin"
-incremental = true
-debug-assertions = false
-=======
->>>>>>> 55cfe509
 
 [profile.test]
 opt-level = 3
