use algebra::{AffineCurve, BigInteger, Field, FpParameters, PrimeField, ProjectiveCurve};
use rayon::prelude::*;

use std::any::TypeId;

#[cfg(feature = "gpu")]
use algebra_kernels::msm::{get_cpu_utilization, get_kernels, get_gpu_min_length};
#[cfg(feature = "gpu")]
use std::sync::{Arc, Mutex};

pub struct VariableBaseMSM;

impl VariableBaseMSM {

    // Function that recodes the scalars into SD numbers
    // The output is a vector
    pub fn recode_sd<G: AffineCurve>(
        scalar: &<G::ScalarField as PrimeField>::BigInt,
        c: usize
    ) -> Vec<i64> {

        let num_bits =
            <G::ScalarField as PrimeField>::Params::MODULUS_BITS as usize;

        let window_starts: Vec<_> = (0..num_bits).step_by(c).collect();

        let mut vec_coeff = Vec::new();

        window_starts.iter().rev().for_each(|x| {
            let mut scal = (*scalar).clone();
            scal.divn(*x as u32);
            // We mod the remaining bits by the window size.
            let a = scal.as_ref()[0] % (1 << c);
            vec_coeff.push(a as i64);
        });

        for idx in (0..vec_coeff.len()).rev() {
            if vec_coeff[idx] >= (1 << (c-1)) {
                vec_coeff[idx] -= 1 << c;
                if idx!= 0 {
                    vec_coeff[idx-1] += 1;
                }
            }
        }

        // last element is the least significant digit
        return vec_coeff;

    }

    // Recodes in SD the portions of the scalar divided in c bits
    // Takes as input the carry_in and generates the vector of SD digits corresponding to
    // the processing chunk and the carry_out
    // For example: for 4 cores, it takes the carry_in and
    // generates carry_out, a_(i+3), a_(i+2), a_(i+1), a_i
    #[inline]
    pub fn recode_sd_chunk<G:AffineCurve>(
        scalar: &<G::ScalarField as PrimeField>::BigInt,
        c: usize,
        chunk_pos: usize,
        num_cores: usize,
        vec_coeff: &mut Vec<i64>,
        carry_in: &mut i64
    )   {

        // starting bit position of the chunk
        let start_w_bit = chunk_pos * (c * num_cores);

        for i in 0..num_cores {
            let windows_starts = start_w_bit + i * c;
            let mut scal = (*scalar).clone();
            scal.divn(windows_starts as u32);
            let mut a = (scal.as_ref()[0] % (1 << c)) as i64 + *carry_in;
            if a >= (1 << (c-1)) {
                a -= 1 << c;
                *carry_in = 1;
            } else {
                *carry_in = 0;
            }
            (*vec_coeff)[i] = a;
        }
    }

    pub fn multi_scalar_mul_affine_sd_c<G: AffineCurve>(
        bases: &[G],
        scalars: &[<G::ScalarField as PrimeField>::BigInt],
        c:usize
    ) -> G::Projective {

        let cc = 1 << c;

        let num_bits =
            <G::ScalarField as PrimeField>::Params::MODULUS_BITS as usize;

        let zero = G::zero().into_projective();

        // The number of windows of the scalars in groups of c bits
        let num_w = (num_bits as f64 / c as f64).ceil() as usize;
        // The number of cores present
        let cpus = rayon::current_num_threads();
        // The number of chunks of cpus digits
        let num_chunks = (num_w as f64/cpus as f64).floor() as usize;
        // The remaining digits to process sequentially
        let remaining_digits = num_w - (num_chunks * cpus);

        let mut window_sums =  Vec::new();
        let mut small_window_sums:Vec<_>;

        let mut carry_vec = vec![0; scalars.len()];
        let mut vec_coeff = vec![vec![0; cpus]; scalars.len()];

        for i in 0..num_chunks {
            // index of the digit within the small window of cpus number of digits
            let idx: Vec<_> = (0..cpus).rev().collect();

            vec_coeff.par_iter_mut().zip(carry_vec.par_iter_mut()).enumerate().for_each( |(l, (v1, c1))| {
                Self::recode_sd_chunk::<G>(&scalars[l], c, i, cpus, v1, c1);
            });

            small_window_sums = idx
                .into_par_iter()
                .map(|w_idx| {
                    // We don't need the "zero" bucket, we use 2^c-1 bucket for units
                    let mut buckets = vec![Vec::with_capacity(bases.len() / cc * 2); cc / 2];
                    for i in 0..scalars.len() {
                        if !scalars[i].is_zero() {

                            let scalar = vec_coeff[i][w_idx];

                            // If the scalar is non-zero, we update the corresponding
                            // bucket.
                            // (Recall that `buckets` doesn't have a zero bucket.)
                            if scalar != 0 && bases[i].is_zero() == false {
                                if scalar < 0 {
                                    buckets[(-scalar - 1) as usize].push(-(bases[i]));
                                } else {
                                    buckets[(scalar - 1) as usize].push(bases[i]);
                                }
                            }
                        }
                    }
                    G::add_points(&mut buckets);
                    let mut res = zero.clone();

                    let mut running_sum = zero.clone();
                    for b in buckets[0..cc / 2].iter_mut().rev() {
                        if b.len() != 0 && b[0].is_zero() == false {
                            running_sum.add_assign_mixed(&b[0])
                        }
                        res += &running_sum;
                    }

                    res
                })
                .collect();

            small_window_sums.iter().rev().for_each(|x| {
                window_sums.push(x.clone());
            });
        }

        if remaining_digits != 0 {

            let idx:Vec<_> = (0..remaining_digits).rev().collect();

            vec_coeff.par_iter_mut().zip(carry_vec.par_iter_mut()).enumerate().for_each( |(l, (v1, c1))| {
                Self::recode_sd_chunk::<G>(&scalars[l], c, num_chunks, cpus, v1, c1);
            });

            // Each window is of size `c`.
            // We divide up the bits 0..num_bits into windows of size `c`, and
            // in parallel process each such window.
            small_window_sums = idx
                .into_par_iter()
                .map(|w_idx| {
                    // We don't need the "zero" bucket, we use 2^c-1 bucket for units
                    let mut buckets = vec![Vec::with_capacity(bases.len() / cc * 2); cc / 2];
                    for i in 0..scalars.len() {
                        if !scalars[i].is_zero() {

                            let scalar = vec_coeff[i][w_idx];

                            // If the scalar is non-zero, we update the corresponding
                            // bucket.
                            // (Recall that `buckets` doesn't have a zero bucket.)
                            if scalar != 0 && bases[i].is_zero() == false {
                                if scalar < 0 {
                                    buckets[(-scalar - 1) as usize].push(-(bases[i]));
                                } else {
                                    buckets[(scalar - 1) as usize].push(bases[i]);
                                }
                            }
                        }
                    }
                    G::add_points(&mut buckets);
                    let mut res = zero.clone();

                    let mut running_sum = zero.clone();
                    for b in buckets[0..cc / 2].iter_mut().rev() {
                        if b.len() != 0 && b[0].is_zero() == false {
                            running_sum.add_assign_mixed(&b[0])
                        }
                        res += &running_sum;
                    }
                    res
                })
                .collect();

            small_window_sums.iter().rev().for_each(|x| {
                window_sums.push(x.clone());
            });
        }

        // We store the sum for the lowest window.
        let lowest = window_sums.first().unwrap();

        // We're traversing windows from high to low.
        window_sums[1..].iter().rev().fold(zero, |mut total, sum_i| {
            total += sum_i;
            for _ in 0..c {
                total.double_in_place();
            }
            total
        }) + lowest
    }


    pub fn multi_scalar_mul_affine_c<G: AffineCurve>(
        bases: &[G],
        scalars: &[<G::ScalarField as PrimeField>::BigInt],
        c: usize
    ) -> G::Projective {

        let cc = 1 << c;

        let num_bits =
            <G::ScalarField as PrimeField>::Params::MODULUS_BITS as usize;
        let fr_one = G::ScalarField::one().into_repr();

        let zero = G::zero().into_projective();
        let window_starts: Vec<_> = (0..num_bits).step_by(c).collect();

        // Each window is of size `c`.
        // We divide up the bits 0..num_bits into windows of size `c`, and
        // in parallel process each such window.
        let window_sums: Vec<_> = window_starts
            .into_par_iter()
            .map(|w_start| {
                // We don't need the "zero" bucket, we use 2^c-1 bucket for units
                let mut buckets = vec![Vec::with_capacity(bases.len()/cc * 2); cc];
                scalars.iter().zip(bases).filter(|(s, _)| !s.is_zero()).for_each(|(&scalar, base)|  {
                    if scalar == fr_one {
                        // We only process unit scalars once in the first window.
                        if w_start == 0 && base.is_zero() == false {
                            buckets[cc - 1].push(*base);
                        }
                    } else {
                        let mut scalar = scalar;

                        // We right-shift by w_start, thus getting rid of the
                        // lower bits.
                        scalar.divn(w_start as u32);

                        // We mod the remaining bits by the window size.
                        let scalar = scalar.as_ref()[0] % (1 << c);

                        // If the scalar is non-zero, we update the corresponding
                        // bucket.
                        // (Recall that `buckets` doesn't have a zero bucket.)
                        if scalar != 0 && base.is_zero() == false {
                            buckets[(scalar - 1) as usize].push(*base);
                        }
                    }
                });
                G::add_points(&mut buckets);
                let mut res = if buckets[cc - 1].len() == 0 {
                    zero
                } else {
                    buckets[cc - 1][0].into_projective()
                };

                let mut running_sum = zero;
                for b in buckets[0..cc - 1].iter_mut().rev() {
                    if b.len() != 0 && b[0].is_zero() == false {
                        running_sum.add_assign_mixed(&b[0])
                    }
                    res += &running_sum;
                }
                res
            })
            .collect();

        // We store the sum for the lowest window.
        let lowest = window_sums.first().unwrap();

        // We're traversing windows from high to low.
        window_sums[1..].iter().rev().fold(zero, |mut total, sum_i| {
            total += sum_i;
            for _ in 0..c {
                total.double_in_place();
            }
            total
        }) + lowest
    }

    pub fn msm_inner_c<G: AffineCurve>(
        bases: &[G],
        scalars: &[<G::ScalarField as PrimeField>::BigInt],
        c:usize
    ) -> G::Projective {

        let num_bits =
            <G::ScalarField as PrimeField>::Params::MODULUS_BITS as usize;
        let fr_one = G::ScalarField::one().into_repr();

        let zero = G::zero().into_projective();
        let window_starts: Vec<_> = (0..num_bits).step_by(c).collect();

        // Each window is of size `c`.
        // We divide up the bits 0..num_bits into windows of size `c`, and
        // in parallel process each such window.
        let window_sums: Vec<_> = window_starts
            .into_par_iter()
            .map(|w_start| {
                let mut res = zero;
                // We don't need the "zero" bucket, so we only have 2^c - 1 buckets
                let mut buckets = vec![zero; (1 << c) - 1];
                scalars.iter().zip(bases).filter(|(s, _)| !s.is_zero()).for_each(|(&scalar, base)|  {
                    if scalar == fr_one {
                        // We only process unit scalars once in the first window.
                        if w_start == 0 {
                            res.add_assign_mixed(base);
                        }
                    } else {
                        let mut scalar = scalar;

                        // We right-shift by w_start, thus getting rid of the
                        // lower bits.
                        scalar.divn(w_start as u32);

                        // We mod the remaining bits by the window size.
                        let scalar = scalar.as_ref()[0] % (1 << c);

                        // If the scalar is non-zero, we update the corresponding
                        // bucket.
                        // (Recall that `buckets` doesn't have a zero bucket.)
                        if scalar != 0 {
                            buckets[(scalar - 1) as usize].add_assign_mixed(&base);
                        }
                    }
                });
                G::Projective::batch_normalization(&mut buckets);

                let mut running_sum = G::Projective::zero();
                for b in buckets.into_iter().map(|g| g.into_affine()).rev() {
                    running_sum.add_assign_mixed(&b);
                    res += &running_sum;
                }

                res
            })
            .collect();

        // We store the sum for the lowest window.
        let lowest = window_sums.first().unwrap();

        // We're traversing windows from high to low.
        window_sums[1..].iter().rev().fold(zero, |mut total, sum_i| {
            total += sum_i;
            for _ in 0..c {
                total.double_in_place();
            }
            total
        }) + lowest
    }

    fn msm_inner_cpu<G>(
        bases: &[G],
        scalars: &[<G::ScalarField as PrimeField>::BigInt]
    ) -> G::Projective
    where
        G: AffineCurve,
        G::Projective: ProjectiveCurve<Affine = G>
    {
        let scal_len = scalars.len();

        #[cfg(feature = "bn_382")]
        if TypeId::of::<G>() == TypeId::of::<algebra::curves::bn_382::G1Affine>()
        {
            let c: usize = if scal_len < 32 {
                3
            } else if (scal_len < 1 << 17) || (scal_len > 1 << 23) {
                (2.0 / 3.0 * (f64::from(scalars.len() as u32)).log2() - 2.0).ceil() as usize
            } else if scal_len < 1 << 21 {
                12
            } else {
                16
            };
<<<<<<< HEAD
            return Self::multi_scalar_mul_affine_sd_c(bases, scalars, c);
        }

        #[cfg(feature = "tweedle")]
        if TypeId::of::<G>() == TypeId::of::<algebra::curves::tweedle::dee::Affine>() {
=======
            return Self::multi_scalar_mul_affine_c(bases, scalars, c);
        } else if TypeId::of::<G>() == TypeId::of::<algebra::curves::tweedle::dee::Affine>() {
>>>>>>> 4052bf49
            if scal_len < 1 << 17 {
                let c: usize = if scal_len < 32 {
                    3
                } else {
                    (2.0 / 3.0 * (f64::from(scalars.len() as u32)).log2() - 2.0).ceil() as usize
                };
                return Self::multi_scalar_mul_affine_c(bases, scalars, c);
            } else if scal_len < 1 << 19 {
                let c: usize = 11;
                return Self::multi_scalar_mul_affine_c(bases, scalars, c);
            } else if scal_len < 1 << 23 {
                let c: usize = 11;
                return Self::multi_scalar_mul_affine_c(bases, scalars, c);
            } else if scal_len < 1 << 24 {
                let c: usize = 16;
                return Self::msm_inner_c(bases, scalars, c);
            } else {
                let c: usize = (2.0 / 3.0 * (f64::from(scalars.len() as u32)).log2() - 2.0).ceil() as usize;
                return Self::msm_inner_c(bases, scalars, c);
            }
        }

        let c: usize = if scal_len < 32 {
            3
        } else {
            (2.0 / 3.0 * (f64::from(scalars.len() as u32)).log2() - 2.0).ceil() as usize
        };
        return Self::multi_scalar_mul_affine_c(bases, scalars, c);

    }

    #[cfg(feature = "gpu")]
    fn msm_inner_gpu<G>(
        bases: &[G],
        scalars: &[<G::ScalarField as PrimeField>::BigInt]
    ) -> G::Projective
    where
        G: AffineCurve,
        G::Projective: ProjectiveCurve<Affine = G>
    {
        let mut n = bases.len();
        let cpu_n;

        let kernels = get_kernels().unwrap();
        let num_devices = kernels.len();
        let gpu_min_length = get_gpu_min_length();
        
        if gpu_min_length > n {
            cpu_n = n;
            n = 0;
        } else {
            cpu_n = ((n as f64) * get_cpu_utilization()) as usize;
            n = n - cpu_n;                
        }

        let (cpu_bases, bases) = bases.split_at(cpu_n);
        let (cpu_scalars, scalars) = scalars.split_at(cpu_n);

        let chunk_size = ((n as f64) / (num_devices as f64)).ceil() as usize;

        let results = Arc::new(Mutex::new(vec![]));

        rayon::scope(|s| {

            if n > 0 {
                for ((bases, scalars), kern) in bases
                    .chunks(chunk_size)
                    .zip(scalars.chunks(chunk_size))
                    .zip(kernels.iter())
                {
                    let results = Arc::clone(&results);
                    s.spawn(
                        move |_| {
                            let mut acc = G::Projective::zero();
                            for (bases, scalars) in bases.chunks(kern.n).zip(scalars.chunks(kern.n)) {
                                let result = kern.msm(bases, scalars, bases.len());
                                acc.add_assign_mixed(&result.unwrap().into_affine());
                            }
                            results.lock().unwrap().push(acc);
                        },
                    );
                }
            }

            if cpu_n > 0 {
                let results = Arc::clone(&results);
                s.spawn(
                    move |_| {
                        let acc = Self::msm_inner_cpu(cpu_bases, cpu_scalars);
                        results.lock().unwrap().push(acc);
                    }
                );
            }
        });

        let mut acc = G::Projective::zero();
        let results = Arc::try_unwrap(results).unwrap().lock().unwrap().clone();

        for r in results.into_iter() {
            acc.add_assign_mixed(&r.into_affine());
        }

        acc
    }

    pub fn multi_scalar_mul<G: AffineCurve>(
        bases: &[G],
        scalars: &[<G::ScalarField as PrimeField>::BigInt],
    ) -> G::Projective {

        #[cfg(not(feature = "gpu"))]
        return Self::msm_inner_cpu(bases, scalars);

        #[cfg(feature = "gpu")]
        return Self::msm_inner_gpu(bases, scalars);
    }
}

#[cfg(test)]
mod test {
    use super::*;

    use algebra::curves::bn_382::G1Projective as Bn382G1Projective;
    use algebra::curves::bn_382::g::Projective as Bn382GProjective;
    use algebra::curves::tweedle::dee::Projective as TweedleDee;
    use algebra::curves::tweedle::dum::Projective as TweedleDum;
    use algebra::curves::bls12_381::G1Projective as BlsG1Projective;

    use rand::{SeedableRng, Rng};
    use rand_xorshift::XorShiftRng;
    use algebra::UniformRand;

    fn naive_var_base_msm<G: AffineCurve>(
        bases: &[G],
        scalars: &[<G::ScalarField as PrimeField>::BigInt],
    ) -> G::Projective {
        let mut acc = <G::Projective as ProjectiveCurve>::zero();

        for (base, scalar) in bases.iter().zip(scalars.iter()) {
            acc += &base.mul(*scalar);
        }
        acc
    }

    fn test_all_variants<G: ProjectiveCurve, R: Rng>(
        samples: usize,
        c: usize,
        rng: &mut R,
    ) {
        let v = (0..samples)
            .map(|_| G::ScalarField::rand(rng).into_repr())
            .collect::<Vec<_>>();
        let g = (0..samples)
            .map(|_| G::rand(rng).into_affine())
            .collect::<Vec<_>>();

        let naive = naive_var_base_msm(g.as_slice(), v.as_slice());
        let fast = VariableBaseMSM::msm_inner_cpu(g.as_slice(), v.as_slice());

        let affine = VariableBaseMSM::multi_scalar_mul_affine_c(g.as_slice(), v.as_slice(), c);
        let affine_sd = VariableBaseMSM::multi_scalar_mul_affine_sd_c(g.as_slice(), v.as_slice(), c);
        let inner = VariableBaseMSM::msm_inner_c(g.as_slice(), v.as_slice(), c);

        #[cfg(feature = "gpu")]
        let gpu = VariableBaseMSM::msm_inner_gpu(g.as_slice(), v.as_slice());

        assert_eq!(naive, fast);

        assert_eq!(naive, affine);
        assert_eq!(naive, affine_sd);
        assert_eq!(naive, inner);

        #[cfg(feature = "gpu")]
        assert_eq!(naive, gpu);
    }

    #[cfg(feature = "tweedle")]
    #[test]
    fn test_all_variants_tweedle() {
        let rng = &mut XorShiftRng::seed_from_u64(234872845u64);

        test_all_variants::<TweedleDee, _>(1 << 12, 16, rng);
        test_all_variants::<TweedleDum, _>(1 << 12, 16, rng);
    }

    #[cfg(feature = "bn_382")]
    #[test]
    fn test_all_variants_bn382() {
        let rng = &mut XorShiftRng::seed_from_u64(234872845u64);

        test_all_variants::<Bn382G1Projective, _>(1 << 12, 16, rng);
        test_all_variants::<Bn382GProjective, _>(1 << 12, 16, rng);
    }

    #[cfg(feature = "bls12_381")]
    #[test]
    fn test_all_variants_bls() {
        let rng = &mut XorShiftRng::seed_from_u64(234872845u64);

        test_all_variants::<BlsG1Projective, _>(1 << 12, 16, rng);
    }
}<|MERGE_RESOLUTION|>--- conflicted
+++ resolved
@@ -81,6 +81,9 @@
         }
     }
 
+    //TODO: Seems that this function has problems not captured by the UTs.
+    //      Thus for the moment its invokation is disabled.
+    #[allow(unused)]
     pub fn multi_scalar_mul_affine_sd_c<G: AffineCurve>(
         bases: &[G],
         scalars: &[<G::ScalarField as PrimeField>::BigInt],
@@ -396,16 +399,11 @@
             } else {
                 16
             };
-<<<<<<< HEAD
-            return Self::multi_scalar_mul_affine_sd_c(bases, scalars, c);
+            return Self::multi_scalar_mul_affine_c(bases, scalars, c);
         }
 
         #[cfg(feature = "tweedle")]
         if TypeId::of::<G>() == TypeId::of::<algebra::curves::tweedle::dee::Affine>() {
-=======
-            return Self::multi_scalar_mul_affine_c(bases, scalars, c);
-        } else if TypeId::of::<G>() == TypeId::of::<algebra::curves::tweedle::dee::Affine>() {
->>>>>>> 4052bf49
             if scal_len < 1 << 17 {
                 let c: usize = if scal_len < 32 {
                     3
@@ -566,7 +564,7 @@
         let fast = VariableBaseMSM::msm_inner_cpu(g.as_slice(), v.as_slice());
 
         let affine = VariableBaseMSM::multi_scalar_mul_affine_c(g.as_slice(), v.as_slice(), c);
-        let affine_sd = VariableBaseMSM::multi_scalar_mul_affine_sd_c(g.as_slice(), v.as_slice(), c);
+        //let affine_sd = VariableBaseMSM::multi_scalar_mul_affine_sd_c(g.as_slice(), v.as_slice(), c);
         let inner = VariableBaseMSM::msm_inner_c(g.as_slice(), v.as_slice(), c);
 
         #[cfg(feature = "gpu")]
@@ -575,7 +573,7 @@
         assert_eq!(naive, fast);
 
         assert_eq!(naive, affine);
-        assert_eq!(naive, affine_sd);
+        //assert_eq!(naive, affine_sd);
         assert_eq!(naive, inner);
 
         #[cfg(feature = "gpu")]
