[package]
name = "algebra"
version = "0.1.0"
authors = [
    "Sean Bowe",
    "Alessandro Chiesa",
    "Matthew Green",
    "Ian Miers",
    "Pratyush Mishra",
    "Howard Wu",
    "Daniele Di Benedetto <daniele@horizenlabs.io>",
    "Marcelo Kaihara <marcelo@horizenlabs.io>",
    "Ulrich Haboeck <ulrich@horizenlabs.io>"
]
description = "A library for finite fields, elliptic curves and FFTs evaluation over prime finite fields"
include = ["Cargo.toml", "src", "README.md", "LICENSE-APACHE", "LICENSE-MIT"]
license = "MIT/Apache-2.0"
edition = "2018"
build = "build.rs"


################################# Dependencies ################################

[dependencies]
algebra-derive = { path = "algebra-derive", optional = true }

bench-utils = { path = "../bench-utils", optional = true }
byteorder = { version = "1" }
rand = { version = "0.7" }
derivative = { version = "2", features = ["use_core"] }

colored = { version = "1", optional = true }
rayon = { version = "1", optional = true }
clippy = { version = "*", optional = true }

unroll = "0.1.4"

serde = { version = "1.0.117", features = ["derive"]}

[dev-dependencies]
blake2 = "0.7"
rand_xorshift = { version = "0.2" }
paste = "1.0"
<<<<<<< HEAD
algebra = { git = "https://github.com/HorizenOfficial/ginger-lib", branch = "nonnative", features = ["bls12_381", "jubjub", "mnt4_753", "mnt6_753", "bn_382", "tweedle"] }
=======
criterion = "0.3"
algebra = { path = "../algebra", features = ["full"] }
>>>>>>> 3939cfd1

[features]
parallel = [ "rayon" ]
fft = ["rayon", "derive"]
n_fold = []
llvm_asm = []
derive = ["algebra-derive"]

bls12_377 = []
bls12_381 = []
edwards_bls12 = ["bls12_377"]
edwards_sw6 = ["sw6"]
jubjub = []
sw6 = ["bls12_377"]
mnt4_753 = ["mnt6_753"]
mnt6_298 = []
mnt6_753 = ["mnt4_753"]
bn_382 = []
tweedle = []

full = [ "bls12_377", "bls12_381", "sw6", "mnt4_753", "mnt6_298", "mnt6_753", "edwards_bls12", "edwards_sw6", "jubjub", "bn_382", "tweedle" ]

[build-dependencies]
field-assembly = { path = "./field-assembly" }
rustc_version = "0.2"

[[bench]]
name = "fft_bn382"
path = "benches/criterion_fft/fft_bn382.rs"
harness = false
required-features = ["parallel", "fft", "bench-utils"]

[[bench]]
name = "fft_tweedle"
path = "benches/criterion_fft/fft_tweedle.rs"
harness = false
required-features = ["parallel", "fft", "bench-utils"]

[[bench]]
name = "variable_msm_bn382"
path = "benches/criterion_msm/variable_msm_bn382.rs"
harness = false
required-features = ["parallel", "fft", "bench-utils"]

[[bench]]
name = "variable_msm_tweedle"
path = "benches/criterion_msm/variable_msm_tweedle.rs"
harness = false
required-features = ["parallel", "fft", "bench-utils"]<|MERGE_RESOLUTION|>--- conflicted
+++ resolved
@@ -41,12 +41,8 @@
 blake2 = "0.7"
 rand_xorshift = { version = "0.2" }
 paste = "1.0"
-<<<<<<< HEAD
-algebra = { git = "https://github.com/HorizenOfficial/ginger-lib", branch = "nonnative", features = ["bls12_381", "jubjub", "mnt4_753", "mnt6_753", "bn_382", "tweedle"] }
-=======
 criterion = "0.3"
 algebra = { path = "../algebra", features = ["full"] }
->>>>>>> 3939cfd1
 
 [features]
 parallel = [ "rayon" ]
