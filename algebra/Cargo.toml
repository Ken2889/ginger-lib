[package]
name = "algebra"
version = "0.3.0"
authors = [
    "Sean Bowe",
    "Alessandro Chiesa",
    "Matthew Green",
    "Ian Miers",
    "Pratyush Mishra",
    "Howard Wu",
    "Daniele Di Benedetto <daniele@horizenlabs.io>",
    "Marcelo Kaihara",
    "Ulrich Haboeck <ulrich@horizenlabs.io>",
    "Maksym Vereshchak <phoinic@gmail.com>",
    "Luigi Varriale <luigi@horizenlabs.io>",
    "cronicc <cronic@horizenlabs.io>"
]
description = "A library for finite fields, elliptic curves and FFTs evaluation over prime finite fields"
include = ["Cargo.toml", "src", "README.md", "LICENSE-APACHE", "LICENSE-MIT"]
license = "MIT/Apache-2.0"
edition = "2018"
build = "build.rs"


################################# Dependencies ################################

[dependencies]
algebra-derive = { path = "algebra-derive", optional = true }

bench-utils = { path = "../bench-utils", optional = true }
byteorder = { version = "1" }
rand = { version = "0.8.4" }
derivative = { version = "2", features = ["use_core"] }

colored = { version = "2.0.0", optional = true }
rayon = { version = "1", optional = true }
clippy = { version = "*", optional = true }

unroll = "0.1.4"

serde = { version = "1.0.117", features = ["derive"]}

[dev-dependencies]
blake2 = "0.8.1"
rand_xorshift = { version = "0.3.0" }
paste = "1.0"
criterion = "0.3"
hex-literal = "0.3.3"

[features]
parallel = [ "rayon" ]
fft = ["rayon", "derive"]
n_fold = []
llvm_asm = []
derive = ["algebra-derive"]

<<<<<<< HEAD
=======
bls12_377 = []
bls12_381 = ["jubjub"]
edwards_bls12 = ["bls12_377"]
edwards_sw6 = ["sw6"]
jubjub = []
sw6 = ["bls12_377"]
mnt4_753 = ["mnt6_753"]
mnt6_298 = []
mnt6_753 = ["mnt4_753"]
bn_382 = []
>>>>>>> 5abd1a7f
tweedle = []
secp256k1 = []

<<<<<<< HEAD
full = [ "tweedle" ]
=======
full = [ "bls12_377", "bls12_381", "sw6", "mnt4_753", "mnt6_298", "mnt6_753", "edwards_bls12", "edwards_sw6", "jubjub", "bn_382", "tweedle", "secp256k1" ]
>>>>>>> 5abd1a7f

[build-dependencies]
field-assembly = { path = "./field-assembly" }
rustc_version = "0.4.0"

[[bench]]
name = "fft_bn382"
path = "benches/criterion_fft/fft_bn382.rs"
harness = false
required-features = ["parallel", "fft", "bench-utils"]

[[bench]]
name = "fft_tweedle"
path = "benches/criterion_fft/fft_tweedle.rs"
harness = false
required-features = ["parallel", "fft", "bench-utils"]

[[bench]]
name = "variable_msm_bn382"
path = "benches/criterion_msm/variable_msm_bn382.rs"
harness = false
required-features = ["parallel", "fft", "bench-utils"]

[[bench]]
name = "variable_msm_tweedle"
path = "benches/criterion_msm/variable_msm_tweedle.rs"
harness = false
required-features = ["parallel", "fft", "bench-utils"]<|MERGE_RESOLUTION|>--- conflicted
+++ resolved
@@ -54,27 +54,10 @@
 llvm_asm = []
 derive = ["algebra-derive"]
 
-<<<<<<< HEAD
-=======
-bls12_377 = []
-bls12_381 = ["jubjub"]
-edwards_bls12 = ["bls12_377"]
-edwards_sw6 = ["sw6"]
-jubjub = []
-sw6 = ["bls12_377"]
-mnt4_753 = ["mnt6_753"]
-mnt6_298 = []
-mnt6_753 = ["mnt4_753"]
-bn_382 = []
->>>>>>> 5abd1a7f
 tweedle = []
 secp256k1 = []
 
-<<<<<<< HEAD
-full = [ "tweedle" ]
-=======
-full = [ "bls12_377", "bls12_381", "sw6", "mnt4_753", "mnt6_298", "mnt6_753", "edwards_bls12", "edwards_sw6", "jubjub", "bn_382", "tweedle", "secp256k1" ]
->>>>>>> 5abd1a7f
+full = [ "tweedle", "secp256k1" ]
 
 [build-dependencies]
 field-assembly = { path = "./field-assembly" }
