[package]
name = "algebra"
version = "0.1.0"
authors = [
    "Sean Bowe",
    "Alessandro Chiesa",
    "Matthew Green",
    "Ian Miers",
    "Pratyush Mishra",
    "Howard Wu",
    "Daniele Di Benedetto <daniele@horizenlabs.io>",
    "Marcelo Kaihara <marcelo@horizenlabs.io>",
    "Ulrich Haboeck <ulrich@horizenlabs.io>"
]
description = "A library for finite fields, elliptic curves and FFTs evaluation over prime finite fields"
include = ["Cargo.toml", "src", "README.md", "LICENSE-APACHE", "LICENSE-MIT"]
license = "MIT/Apache-2.0"
edition = "2018"
build = "build.rs"


################################# Dependencies ################################

[dependencies]
algebra-derive = { path = "algebra-derive", optional = true }

bench-utils = { path = "../bench-utils", optional = true }
byteorder = { version = "1" }
rand = { version = "0.8.4" }
derivative = { version = "2", features = ["use_core"] }

colored = { version = "2.0.0", optional = true }
rayon = { version = "1", optional = true }
clippy = { version = "*", optional = true }

unroll = "0.1.4"

serde = { version = "1.0.117", features = ["derive"]}

[dev-dependencies]
blake2 = "0.8.1"
rand_xorshift = { version = "0.3.0" }
paste = "1.0"
criterion = "0.3"
<<<<<<< HEAD
algebra = { git = "https://github.com/HorizenOfficial/ginger-lib", branch = "audit_fixes", features = ["full"] }
=======
algebra = { path = "../algebra", features = ["full"] }
>>>>>>> f749968b

[features]
parallel = [ "rayon" ]
fft = ["rayon", "derive"]
n_fold = []
llvm_asm = []
derive = ["algebra-derive"]

bls12_377 = []
bls12_381 = []
edwards_bls12 = ["bls12_377"]
edwards_sw6 = ["sw6"]
jubjub = []
sw6 = ["bls12_377"]
mnt4_753 = ["mnt6_753"]
mnt6_298 = []
mnt6_753 = ["mnt4_753"]
bn_382 = []
tweedle = []

full = [ "bls12_377", "bls12_381", "sw6", "mnt4_753", "mnt6_298", "mnt6_753", "edwards_bls12", "edwards_sw6", "jubjub", "bn_382", "tweedle" ]

[build-dependencies]
field-assembly = { path = "./field-assembly" }
rustc_version = "0.4.0"

[[bench]]
name = "fft_bn382"
path = "benches/criterion_fft/fft_bn382.rs"
harness = false
required-features = ["parallel", "fft", "bench-utils"]

[[bench]]
name = "fft_tweedle"
path = "benches/criterion_fft/fft_tweedle.rs"
harness = false
required-features = ["parallel", "fft", "bench-utils"]

[[bench]]
name = "variable_msm_bn382"
path = "benches/criterion_msm/variable_msm_bn382.rs"
harness = false
required-features = ["parallel", "fft", "bench-utils"]

[[bench]]
name = "variable_msm_tweedle"
path = "benches/criterion_msm/variable_msm_tweedle.rs"
harness = false
required-features = ["parallel", "fft", "bench-utils"]<|MERGE_RESOLUTION|>--- conflicted
+++ resolved
@@ -42,11 +42,7 @@
 rand_xorshift = { version = "0.3.0" }
 paste = "1.0"
 criterion = "0.3"
-<<<<<<< HEAD
-algebra = { git = "https://github.com/HorizenOfficial/ginger-lib", branch = "audit_fixes", features = ["full"] }
-=======
 algebra = { path = "../algebra", features = ["full"] }
->>>>>>> f749968b
 
 [features]
 parallel = [ "rayon" ]
