--- conflicted
+++ resolved
@@ -41,13 +41,8 @@
 serde = { version = "1.0.117", features = ["derive"]}
 
 [dev-dependencies]
-<<<<<<< HEAD
-blake2 = "0.8"
-rand_xorshift = { version = "0.2" }
-=======
 blake2 = "0.8.1"
 rand_xorshift = { version = "0.3.0" }
->>>>>>> 5abd1a7f
 paste = "1.0"
 criterion = "0.3"
 hex-literal = "0.3.3"
