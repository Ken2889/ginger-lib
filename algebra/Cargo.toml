[package]
name = "algebra"
version = "0.3.1"
authors = [
    "Sean Bowe",
    "Alessandro Chiesa",
    "Matthew Green",
    "Ian Miers",
    "Pratyush Mishra",
    "Howard Wu",
    "Daniele Di Benedetto <daniele@horizenlabs.io>",
    "Marcelo Kaihara",
    "Ulrich Haboeck <ulrich@horizenlabs.io>",
    "Maksym Vereshchak <phoinic@gmail.com>",
    "Luigi Varriale <luigi@horizenlabs.io>",
    "cronicc <cronic@horizenlabs.io>"
]
description = "A library for finite fields, elliptic curves and FFTs evaluation over prime finite fields"
include = ["Cargo.toml", "src", "README.md", "LICENSE-APACHE", "LICENSE-MIT"]
license = "MIT/Apache-2.0"
edition = "2018"
build = "build.rs"


################################# Dependencies ################################

[dependencies]
algebra-derive = { path = "algebra-derive", optional = true }

bench-utils = { path = "../bench-utils", optional = true }
byteorder = { version = "1" }
rand = { version = "=0.8.4" }
derivative = { version = "=2.2.0", features = ["use_core"] }

colored = { version = "=2.0.0", optional = true }
rayon = { version = "=1.5.1", optional = true }
clippy = { version = "=0.0.302", optional = true }

unroll = "=0.1.5"

serde = { version = "=1.0.130", features = ["derive"]}

[dev-dependencies]
<<<<<<< HEAD
blake2 = "=0.8.1"
rand_xorshift = { version = "=0.3.0" }
paste = "=1.0.6"
criterion = "=0.3.5"
algebra = { path = "../algebra", features = ["full"] }
=======
blake2 = "0.8.1"
rand_xorshift = { version = "0.3.0" }
paste = "1.0"
criterion = "0.3"
hex-literal = "0.3.3"
>>>>>>> d86ddaf5

[features]
parallel = [ "rayon" ]
fft = ["rayon", "derive"]
n_fold = []
llvm_asm = []
derive = ["algebra-derive"]

bls12_377 = []
bls12_381 = ["jubjub"]
edwards_bls12 = ["bls12_377"]
edwards_sw6 = ["sw6"]
jubjub = []
sw6 = ["bls12_377"]
mnt4_753 = ["mnt6_753"]
mnt6_298 = []
mnt6_753 = ["mnt4_753"]
bn_382 = []
tweedle = []
secp256k1 = []
ed25519 = []

full = [ "bls12_377", "bls12_381", "sw6", "mnt4_753", "mnt6_298", "mnt6_753", "edwards_bls12", "edwards_sw6", "jubjub", "bn_382", "tweedle", "secp256k1", "ed25519" ]

[build-dependencies]
field-assembly = { path = "./field-assembly" }
rustc_version = "0.4.0"

[[bench]]
name = "fft_bn382"
path = "benches/criterion_fft/fft_bn382.rs"
harness = false
required-features = ["parallel", "fft", "bench-utils"]

[[bench]]
name = "fft_tweedle"
path = "benches/criterion_fft/fft_tweedle.rs"
harness = false
required-features = ["parallel", "fft", "bench-utils"]

[[bench]]
name = "variable_msm_bn382"
path = "benches/criterion_msm/variable_msm_bn382.rs"
harness = false
required-features = ["parallel", "fft", "bench-utils"]

[[bench]]
name = "variable_msm_tweedle"
path = "benches/criterion_msm/variable_msm_tweedle.rs"
harness = false
required-features = ["parallel", "fft", "bench-utils"]<|MERGE_RESOLUTION|>--- conflicted
+++ resolved
@@ -28,7 +28,7 @@
 algebra-derive = { path = "algebra-derive", optional = true }
 
 bench-utils = { path = "../bench-utils", optional = true }
-byteorder = { version = "1" }
+byteorder = { version = "=1.4.3" }
 rand = { version = "=0.8.4" }
 derivative = { version = "=2.2.0", features = ["use_core"] }
 
@@ -41,19 +41,12 @@
 serde = { version = "=1.0.130", features = ["derive"]}
 
 [dev-dependencies]
-<<<<<<< HEAD
 blake2 = "=0.8.1"
 rand_xorshift = { version = "=0.3.0" }
 paste = "=1.0.6"
 criterion = "=0.3.5"
+hex-literal = "=0.3.4"
 algebra = { path = "../algebra", features = ["full"] }
-=======
-blake2 = "0.8.1"
-rand_xorshift = { version = "0.3.0" }
-paste = "1.0"
-criterion = "0.3"
-hex-literal = "0.3.3"
->>>>>>> d86ddaf5
 
 [features]
 parallel = [ "rayon" ]
