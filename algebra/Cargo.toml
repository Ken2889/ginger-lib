--- conflicted
+++ resolved
@@ -39,11 +39,7 @@
 criterion = "0.2"
 rand_xorshift = { version = "0.2" }
 paste = "1.0"
-<<<<<<< HEAD
-algebra = { git = "https://github.com/HorizenOfficial/ginger-lib", branch = "algebra_ocl", features = ["bls12_381", "jubjub", "mnt4_753", "mnt6_753", "bn_382", "tweedle"] }
-=======
-algebra = { path = "../algebra", features = ["full"] }
->>>>>>> 4ffd90aa
+algebra = { git = "https://github.com/HorizenOfficial/ginger-lib", branch = "algebra_ocl", features = ["full"] }
 
 [features]
 parallel = [ "rayon" ]
@@ -51,15 +47,9 @@
 llvm_asm = []
 
 bls12_377 = []
-<<<<<<< HEAD
-bls12_381 = [ "jubjub" ]
-edwards_bls12 = []
-edwards_sw6 = []
-=======
 bls12_381 = []
 edwards_bls12 = ["bls12_377"]
 edwards_sw6 = ["sw6"]
->>>>>>> 4ffd90aa
 jubjub = []
 sw6 = ["bls12_377"]
 mnt4_753 = ["mnt6_753"]
