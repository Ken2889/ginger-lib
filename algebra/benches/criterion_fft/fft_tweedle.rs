--- conflicted
+++ resolved
@@ -8,10 +8,6 @@
     get_best_evaluation_domain, BasicRadix2Domain, DensePolynomial, EvaluationDomain,
 };
 use algebra::{fields::tweedle::Fr, PrimeField, UniformRand};
-<<<<<<< HEAD
-use rand;
-=======
->>>>>>> 5abd1a7f
 
 use std::{
     fs::File,
