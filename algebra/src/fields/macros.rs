--- conflicted
+++ resolved
@@ -612,7 +612,6 @@
             }
         }
 
-<<<<<<< HEAD
         impl<P: $FpParameters> Group for $Fp<P> {
             type ScalarField = $Fp<P>;
 
@@ -640,19 +639,20 @@
                 // However, it may need to be reduced.
                 self.reduce();
                 self
-=======
+            }
+        }
+
         impl<P: $FpParameters> From<num_bigint::BigUint> for $Fp<P> {
             #[inline]
             fn from(val: num_bigint::BigUint) -> $Fp<P> {
                 $Fp::<P>::from_le_bytes_mod_order(&val.to_bytes_le())
             }
         }
-    
+
         impl<P: $FpParameters> From<$Fp<P>> for num_bigint::BigUint {
             #[inline]
             fn from(other: $Fp<P>) -> Self {
                 other.into_repr().into()
->>>>>>> c046f0d4
             }
         }
     }
