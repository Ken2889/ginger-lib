--- conflicted
+++ resolved
@@ -1,8 +1,4 @@
-<<<<<<< HEAD
-use crate::{biginteger::BigInteger, bytes::{FromBytes, ToBytes}, UniformRand, bits::{ToBits, FromBits}, Error, BitSerializationError, SemanticallyValid};
-=======
 use crate::{biginteger::BigInteger, bytes::{FromBytes, ToBytes}, UniformRand, bits::{ToBits, FromBits}, Error, BitSerializationError, SemanticallyValid, FromBytesChecked};
->>>>>>> e4e9a595
 use std::{
     fmt::{Debug, Display},
     hash::Hash,
@@ -79,15 +75,9 @@
 }
 
 pub trait MulShort<Rhs = Self> {
-<<<<<<< HEAD
 
     type Output;
 
-=======
-
-    type Output;
-
->>>>>>> e4e9a595
     #[must_use]
     fn mul_short(self, rhs: Rhs) -> Self::Output;
 }
@@ -104,11 +94,8 @@
     + FromBytesChecked
     + ToBits
     + FromBits
-<<<<<<< HEAD
     + Serialize
     + for <'a> Deserialize<'a>
-=======
->>>>>>> e4e9a595
     + SemanticallyValid
     + Copy
     + Clone
@@ -373,7 +360,6 @@
     #[inline]
     fn read_bits(bits: Vec<bool>) -> Result<Self, Error> {
         let modulus_bits = <Self as PrimeField>::Params::MODULUS_BITS as usize;
-        println!("Bits len: {}", bits.len());
 
         //NOTE: We allow bits having enough leading bits to zero s.t. the length will be <= F::MODULUS_BITS
         let leading_zeros = leading_zeros(bits.as_slice()) as usize;
