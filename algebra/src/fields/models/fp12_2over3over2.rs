<<<<<<< HEAD
//! Degree 12 extension field of prime fields Fp with p = 1 mod 12 as
//! towered extension of Fp2 using fp6_3over2 as intermediate field.
//! Includes pairing embedding field operations.
=======
/* Model for order 12 extension F12 as towered extension

    F12 = F6[Z]/(Z^2 - Y),
     F6 = F2[Y]/(Y^3- NONRESIDUE),
     F2 = Fp[X]/(X^2 - alpha),

using quadratic and cubic non-residues alpha, NONRESIDUE, and Y, respectively.
*/
>>>>>>> 11696144

use rand::{Rng, distributions::{Standard, Distribution}};
use crate::{UniformRand, ToBits, FromBits, PrimeField, Error};
use std::{
    cmp::Ordering,
    io::{Read, Result as IoResult, Write},
    marker::PhantomData,
    ops::{Add, AddAssign, Div, DivAssign, Mul, MulAssign, Neg, Sub, SubAssign},
};

use crate::{
    bytes::{FromBytes, ToBytes},
    fields::{fp6_3over2::*, Field, Fp2, Fp2Parameters, FpParameters},
    BitIterator,
};

/// Model for degree 12 embedding field of Fp as towered extension
///
///     F12 = F6[Y]/(Y^2-X),
///     F6 = F2[X]/(X^3-alpha)
///
/// of F2 = Fp2 using a "non-residue" alpha which is neither a square nor a cube in F2
/// (see [KM 2005](https://link.springer.com/chapter/10.1007/11586821_2)
/// or [BS 2009](https://eprint.iacr.org/2009/556.pdf)).
///
/// As embedding field we supply cyclotomic operations as well as an optimized multiplication for
/// a special operand setting as used by embedding degree 12 pairings.

pub trait Fp12Parameters: 'static + Send + Sync + Copy {
    type Fp6Params: Fp6Parameters;

    /// Coefficients of the powers of the Frobenius map applied to Y:
    ///
    /// pi^k(Y) = Y^(p^k-1) * Y = alpha^((p^k-1)/6) * Y
    ///     = C1k * Y,
    ///
    /// k = 0,1,..,11.
    const FROBENIUS_COEFF_FP12_C1: [Fp2<Fp2Params<Self>>; 12];
}

<<<<<<< HEAD
/// An element of Fp12, represented as vector of Fp6 elements
///
/// (c0,c1) = c0 + c1 * Y,
///
/// with Y as above.
=======
/// An element of Fp12, represented by c0 + c1 * v
/// v= Y in the above notation
>>>>>>> 11696144
#[derive(Derivative)]
#[derivative(
    Default(bound = "P: Fp12Parameters"),
    Hash(bound = "P: Fp12Parameters"),
    Clone(bound = "P: Fp12Parameters"),
    Copy(bound = "P: Fp12Parameters"),
    Debug(bound = "P: Fp12Parameters"),
    PartialEq(bound = "P: Fp12Parameters"),
    Eq(bound = "P: Fp12Parameters")
)]
pub struct Fp12<P: Fp12Parameters> {
    pub c0: Fp6<P::Fp6Params>,
    pub c1: Fp6<P::Fp6Params>,
    #[derivative(Debug = "ignore")]
    #[doc(hidden)]
    pub params: PhantomData<P>,
}

type Fp2Params<P> = <<P as Fp12Parameters>::Fp6Params as Fp6Parameters>::Fp2Params;

impl<P: Fp12Parameters> Fp12<P> {
    /// Multiply by quadratic nonresidue v.
    #[inline(always)]
    pub(crate) fn mul_fp6_by_nonresidue(fe: &Fp6<P::Fp6Params>) -> Fp6<P::Fp6Params> {
        let new_c0 = P::Fp6Params::mul_fp2_by_nonresidue(&fe.c2);
        let new_c1 = fe.c0;
        let new_c2 = fe.c1;
        Fp6::new(new_c0, new_c1, new_c2)
    }

    pub fn new(c0: Fp6<P::Fp6Params>, c1: Fp6<P::Fp6Params>) -> Self {
        Self {
            c0,
            c1,
            params: PhantomData,
        }
    }

    pub fn mul_by_fp(
        &mut self,
        element: &<<P::Fp6Params as Fp6Parameters>::Fp2Params as Fp2Parameters>::Fp,
    ) {
        self.c0.mul_by_fp(&element);
        self.c1.mul_by_fp(&element);
    }

    pub fn conjugate(&mut self) {
        self.c1 = self.c1.neg();
    }

    pub fn mul_by_034(
        &mut self,
        c0: &Fp2<Fp2Params<P>>,
        c3: &Fp2<Fp2Params<P>>,
        c4: &Fp2<Fp2Params<P>>,
    ) {
        let a0 = self.c0.c0 * c0;
        let a1 = self.c0.c1 * c0;
        let a2 = self.c0.c2 * c0;
        let a = Fp6::new(a0, a1, a2);
        let mut b = self.c1;
        b.mul_by_01(&c3, &c4);

        let c0 = *c0 + c3;
        let c1 = c4;
        let mut e = self.c0 + &self.c1;
        e.mul_by_01(&c0, &c1);
        self.c1 = e - &(a + &b);
        self.c0 = a + &Self::mul_fp6_by_nonresidue(&b);
    }

    pub fn mul_by_014(
        &mut self,
        c0: &Fp2<Fp2Params<P>>,
        c1: &Fp2<Fp2Params<P>>,
        c4: &Fp2<Fp2Params<P>>,
    ) {
        let mut aa = self.c0;
        aa.mul_by_01(c0, c1);
        let mut bb = self.c1;
        bb.mul_by_1(c4);
        let mut o = *c1;
        o.add_assign(c4);
        self.c1.add_assign(&self.c0);
        self.c1.mul_by_01(c0, &o);
        self.c1.sub_assign(&aa);
        self.c1.sub_assign(&bb);
        self.c0 = bb;
        self.c0 = Self::mul_fp6_by_nonresidue(&self.c0);
        self.c0.add_assign(&aa);
    }

    pub fn cyclotomic_square(&self) -> Self {
        let mut result = Self::zero();
        let fp2_nr = <P::Fp6Params as Fp6Parameters>::mul_fp2_by_nonresidue;

        let mut z0 = self.c0.c0;
        let mut z4 = self.c0.c1;
        let mut z3 = self.c0.c2;
        let mut z2 = self.c1.c0;
        let mut z1 = self.c1.c1;
        let mut z5 = self.c1.c2;

        // t0 + t1*y = (z0 + z1*y)^2 = a^2
        let mut tmp = z0 * &z1;
        let t0 = (z0 + &z1) * &(z0 + &fp2_nr(&z1)) - &tmp - &fp2_nr(&tmp);
        let t1 = tmp.double();

        // t2 + t3*y = (z2 + z3*y)^2 = b^2
        tmp = z2 * &z3;
        let t2 = (z2 + &z3) * &(z2 + &fp2_nr(&z3)) - &tmp - &fp2_nr(&tmp);
        let t3 = tmp.double();

        // t4 + t5*y = (z4 + z5*y)^2 = c^2
        tmp = z4 * &z5;
        let t4 = (z4 + &z5) * &(z4 + &fp2_nr(&z5)) - &tmp - &fp2_nr(&tmp);
        let t5 = tmp.double();

        // for A

        // z0 = 3 * t0 - 2 * z0
        z0 = t0 - &z0;
        z0 = z0 + &z0;
        result.c0.c0 = z0 + &t0;

        // z1 = 3 * t1 + 2 * z1
        z1 = t1 + &z1;
        z1 = z1 + &z1;
        result.c1.c1 = z1 + &t1;

        // for B

        // z2 = 3 * (xi * t5) + 2 * z2
        tmp = fp2_nr(&t5);
        z2 = tmp + &z2;
        z2 = z2 + &z2;
        result.c1.c0 = z2 + &tmp;

        // z3 = 3 * t4 - 2 * z3
        z3 = t4 - &z3;
        z3 = z3 + &z3;
        result.c0.c2 = z3 + &t4;

        // for C

        // z4 = 3 * t2 - 2 * z4
        z4 = t2 - &z4;
        z4 = z4 + &z4;
        result.c0.c1 = z4 + &t2;

        // z5 = 3 * t3 + 2 * z5
        z5 = t3 + &z5;
        z5 = z5 + &z5;
        result.c1.c2 = z5 + &t3;

        result
    }

    pub fn cyclotomic_exp<S: AsRef<[u64]>>(&self, exp: S) -> Self {
        let mut res = Self::one();

        let mut found_one = false;

        for i in BitIterator::new(exp) {
            if !found_one {
                if i {
                    found_one = true;
                } else {
                    continue;
                }
            }

            res = res.cyclotomic_square();

            if i {
                res *= self;
            }
        }
        res
    }
}

impl<P: Fp12Parameters> std::fmt::Display for Fp12<P> {
    fn fmt(&self, f: &mut ::std::fmt::Formatter<'_>) -> ::std::fmt::Result {
        write!(f, "Fp12({} + {} * w)", self.c0, self.c1)
    }
}

impl<P: Fp12Parameters> Distribution<Fp12<P>> for Standard {
    #[inline]
    fn sample<R: Rng + ?Sized>(&self, rng: &mut R) -> Fp12<P> {
        Fp12::new(UniformRand::rand(rng), UniformRand::rand(rng))
    }
}

impl<P: Fp12Parameters> Field for Fp12<P> {
    fn zero() -> Self {
        Self::new(Fp6::zero(), Fp6::zero())
    }

    fn one() -> Self {
        Self::new(Fp6::one(), Fp6::zero())
    }

    fn is_zero(&self) -> bool {
        self.c0.is_zero() && self.c1.is_zero()
    }

    fn is_one(&self) -> bool {
        self.c0.is_one() && self.c1.is_zero()
    }

    #[inline]
    fn is_odd(&self) -> bool {
        self.c1.is_odd() || ( self.c1.is_zero() && self.c0.is_odd())
    }

    #[inline]
    fn characteristic<'a>() -> &'a [u64] {
        Fp6::<P::Fp6Params>::characteristic()
    }

    fn double(&self) -> Self {
        let mut copy = *self;
        copy.double_in_place();
        copy
    }

    fn double_in_place(&mut self) -> &mut Self {
        self.c0.double_in_place();
        self.c1.double_in_place();
        self
    }
    fn frobenius_map(&mut self, power: usize) {
        self.c0.frobenius_map(power);
        self.c1.frobenius_map(power);

        self.c1
            .c0
            .mul_assign(&P::FROBENIUS_COEFF_FP12_C1[power % 12]);
        self.c1
            .c1
            .mul_assign(&P::FROBENIUS_COEFF_FP12_C1[power % 12]);
        self.c1
            .c2
            .mul_assign(&P::FROBENIUS_COEFF_FP12_C1[power % 12]);
    }

    fn square(&self) -> Self {
        let mut copy = *self;
        copy.square_in_place();
        copy
    }

    fn square_in_place(&mut self) -> &mut Self {
        let mut ab = self.c0;
        ab.mul_assign(&self.c1);
        let mut c0c1 = self.c0;
        c0c1.add_assign(&self.c1);
        let mut c0 = self.c1;
        c0 = Self::mul_fp6_by_nonresidue(&c0);
        c0.add_assign(&self.c0);
        c0.mul_assign(&c0c1);
        c0.sub_assign(&ab);
        self.c1 = ab;
        self.c1.add_assign(&ab);
        ab = Self::mul_fp6_by_nonresidue(&ab);
        c0.sub_assign(&ab);
        self.c0 = c0;
        self
    }

    fn inverse(&self) -> Option<Self> {
        if self.is_zero() {
            None
        } else {
            let mut c0s = self.c0;
            c0s.square_in_place();
            let mut c1s = self.c1;
            c1s.square_in_place();
            c1s = Self::mul_fp6_by_nonresidue(&c1s);
            c0s.sub_assign(&c1s);

            c0s.inverse().map(|t| {
                let mut tmp = Fp12::new(t, t);
                tmp.c0.mul_assign(&self.c0);
                tmp.c1.mul_assign(&self.c1);
                tmp.c1 = -tmp.c1;

                tmp
            })
        }
    }

    fn inverse_in_place(&mut self) -> Option<&mut Self> {
        match self.inverse() {
            Some(inv) => {
                *self = inv;
                Some(self)
            },
            None => None,
        }
    }
}

impl<P: Fp12Parameters> Neg for Fp12<P> {
    type Output = Self;
    #[inline]
    #[must_use]
    fn neg(self) -> Self {
        let mut copy = Self::zero();
        copy.c0 = self.c0.neg();
        copy.c1 = self.c1.neg();
        copy
    }
}

impl<'a, P: Fp12Parameters> Add<&'a Self> for Fp12<P> {
    type Output = Self;

    #[inline]
    fn add(self, other: &Self) -> Self {
        let mut result = self;
        result.add_assign(&other);
        result
    }
}

impl<'a, P: Fp12Parameters> Sub<&'a Self> for Fp12<P> {
    type Output = Self;

    #[inline]
    fn sub(self, other: &Self) -> Self {
        let mut result = self;
        result.sub_assign(&other);
        result
    }
}

impl<'a, P: Fp12Parameters> Mul<&'a Self> for Fp12<P> {
    type Output = Self;

    #[inline]
    fn mul(self, other: &Self) -> Self {
        let mut result = self;
        result.mul_assign(&other);
        result
    }
}

impl<'a, P: Fp12Parameters> Div<&'a Self> for Fp12<P> {
    type Output = Self;

    #[inline]
    fn div(self, other: &Self) -> Self {
        let mut result = self;
        result.mul_assign(&other.inverse().unwrap());
        result
    }
}

impl<'a, P: Fp12Parameters> AddAssign<&'a Self> for Fp12<P> {
    #[inline]
    fn add_assign(&mut self, other: &Self) {
        self.c0.add_assign(&other.c0);
        self.c1.add_assign(&other.c1);
    }
}

impl<'a, P: Fp12Parameters> SubAssign<&'a Self> for Fp12<P> {
    #[inline]
    fn sub_assign(&mut self, other: &Self) {
        self.c0.sub_assign(&other.c0);
        self.c1.sub_assign(&other.c1);
    }
}

impl<'a, P: Fp12Parameters> MulAssign<&'a Self> for Fp12<P> {
    #[inline]
    fn mul_assign(&mut self, other: &Self) {
        let v0 = self.c0 * &other.c0;
        let v1 = self.c1 * &other.c1;
        self.c1 = (self.c0 + &self.c1) * &(other.c0 + &other.c1) - &v0 - &v1;
        self.c0 = v0 + &Self::mul_fp6_by_nonresidue(&v1);
    }
}

impl<'a, P: Fp12Parameters> DivAssign<&'a Self> for Fp12<P> {
    #[inline]
    fn div_assign(&mut self, other: &Self) {
        self.mul_assign(&other.inverse().unwrap());
    }
}

impl<P: Fp12Parameters> Ord for Fp12<P> {
    #[inline(always)]
    fn cmp(&self, other: &Self) -> Ordering {
        let c1_cmp = self.c1.cmp(&other.c1);
        if c1_cmp == Ordering::Equal {
            self.c0.cmp(&other.c0)
        } else {
            c1_cmp
        }
    }
}

impl<P: Fp12Parameters> PartialOrd for Fp12<P> {
    #[inline(always)]
    fn partial_cmp(&self, other: &Self) -> Option<Ordering> {
        Some(self.cmp(other))
    }
}


impl<P: Fp12Parameters> From<u128> for Fp12<P> {
    fn from(other: u128) -> Self {
        Self::new(other.into(), Fp6::zero())
    }
}

impl<P: Fp12Parameters> From<u64> for Fp12<P> {
    fn from(other: u64) -> Self {
        Self::new(other.into(), Fp6::zero())
    }
}

impl<P: Fp12Parameters> From<u32> for Fp12<P> {
    fn from(other: u32) -> Self {
        Self::new(other.into(), Fp6::zero())
    }
}

impl<P: Fp12Parameters> From<u16> for Fp12<P> {
    fn from(other: u16) -> Self {
        Self::new(other.into(), Fp6::zero())
    }
}

impl<P: Fp12Parameters> From<u8> for Fp12<P> {
    fn from(other: u8) -> Self {
        Self::new(other.into(), Fp6::zero())
    }
}

impl<P: Fp12Parameters> ToBytes for Fp12<P> {
    #[inline]
    fn write<W: Write>(&self, mut writer: W) -> IoResult<()> {
        self.c0.write(&mut writer)?;
        self.c1.write(&mut writer)
    }
}

impl<P: Fp12Parameters> FromBytes for Fp12<P> {
    #[inline]
    fn read<R: Read>(mut reader: R) -> IoResult<Self> {
        let c0 = Fp6::read(&mut reader)?;
        let c1 = Fp6::read(&mut reader)?;
        Ok(Fp12::new(c0, c1))
    }
}

impl<P: Fp12Parameters> ToBits for Fp12<P> {
    fn write_bits(&self) -> Vec<bool> {
        let mut bits = self.c0.write_bits();
        bits.extend_from_slice(self.c1.write_bits().as_slice());
        bits

    }
}

impl<P: Fp12Parameters> FromBits for Fp12<P> {
    fn read_bits(bits: Vec<bool>) -> Result<Self, Error> {
        let size = (6 * <<<P::Fp6Params as Fp6Parameters>::Fp2Params as Fp2Parameters>
        ::Fp as PrimeField>::Params::MODULUS_BITS) as usize;
        let c0 = Fp6::read_bits(bits[..size].to_vec())?;
        let c1 = Fp6::read_bits(bits[size..].to_vec())?;
        Ok(Fp12::new(c0, c1))
    }
}<|MERGE_RESOLUTION|>--- conflicted
+++ resolved
@@ -1,8 +1,3 @@
-<<<<<<< HEAD
-//! Degree 12 extension field of prime fields Fp with p = 1 mod 12 as
-//! towered extension of Fp2 using fp6_3over2 as intermediate field.
-//! Includes pairing embedding field operations.
-=======
 /* Model for order 12 extension F12 as towered extension
 
     F12 = F6[Z]/(Z^2 - Y),
@@ -11,7 +6,6 @@
 
 using quadratic and cubic non-residues alpha, NONRESIDUE, and Y, respectively.
 */
->>>>>>> 11696144
 
 use rand::{Rng, distributions::{Standard, Distribution}};
 use crate::{UniformRand, ToBits, FromBits, PrimeField, Error};
@@ -52,16 +46,11 @@
     const FROBENIUS_COEFF_FP12_C1: [Fp2<Fp2Params<Self>>; 12];
 }
 
-<<<<<<< HEAD
 /// An element of Fp12, represented as vector of Fp6 elements
 ///
 /// (c0,c1) = c0 + c1 * Y,
 ///
 /// with Y as above.
-=======
-/// An element of Fp12, represented by c0 + c1 * v
-/// v= Y in the above notation
->>>>>>> 11696144
 #[derive(Derivative)]
 #[derivative(
     Default(bound = "P: Fp12Parameters"),
