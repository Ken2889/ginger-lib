--- conflicted
+++ resolved
@@ -54,17 +54,8 @@
         P::mul_fp2_by_nonresidue(fe)
     }
 
-<<<<<<< HEAD
-    pub fn conjugate(&mut self) {
-        self.c1 = self.c1.neg();
-    }
-
-    pub fn unitary_inverse(&self) -> Self {
-        Self::new(self.c0, self.c1.neg())
-=======
     fn mul_base_field_by_frob_coeff(fe: &mut Self::BaseField, power: usize) {
         fe.mul_assign_by_fp(&Self::FROBENIUS_COEFF_C1[power % Self::DEGREE_OVER_BASE_PRIME_FIELD]);
->>>>>>> 6c5c674f
     }
 
     fn cyclotomic_square(fe: &QuadExtField<Self>) -> QuadExtField<Self> {
