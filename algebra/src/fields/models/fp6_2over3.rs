use super::quadratic_extension::*;
use std::marker::PhantomData;
use std::ops::{Neg, MulAssign};

use crate::{
    fields::{Fp3, Fp3Parameters, Field, SquareRootField},
    bits::{ToBits, ToCompressedBits, FromBits, FromCompressedBits},
    Error, BitSerializationError,
};

/// Model for quadratic extension field F6 as towered extension
///
//     F6 = F2[Y]/(Y^2-X),
//     F3 = Fp[X]/(X^3-alpha),
///
/// using a "non-residue" alpha mod p such that (X^6-alpha) is irreducible over Fp.
/// Its arithmetics includes pairing-relevant operations such as exponentiation and
/// squaring on the r-th unit roots of F6 (cyclotomic exp. and squ.).
pub trait Fp6Parameters: 'static + Send + Sync {
    type Fp3Params: Fp3Parameters;

    const NONRESIDUE: Fp3<Self::Fp3Params>;

    /// Coefficients for the Frobenius automorphism.
    const FROBENIUS_COEFF_FP6_C1: &'static [<Self::Fp3Params as Fp3Parameters>::Fp];

    #[inline(always)]
    fn mul_fp3_by_nonresidue(fe: &Fp3<Self::Fp3Params>) -> Fp3<Self::Fp3Params> {
        let mut res = *fe;
        res.c0 = fe.c2;
        res.c1 = fe.c0;
        res.c2 = fe.c1;
        res.c0 = <Self::Fp3Params as Fp3Parameters>::mul_fp_by_nonresidue(&res.c0);
        res
    }
}

pub struct Fp6ParamsWrapper<P: Fp6Parameters>(PhantomData<P>);

impl<P: Fp6Parameters> QuadExtParameters for Fp6ParamsWrapper<P> {
    type BasePrimeField = <P::Fp3Params as Fp3Parameters>::Fp;
    type BaseField = Fp3<P::Fp3Params>;
    type FrobCoeff = Self::BasePrimeField;

    const DEGREE_OVER_BASE_PRIME_FIELD: usize = 6;

<<<<<<< HEAD
    pub fn conjugate(&mut self) {
        self.c1 = self.c1.neg();
    }

    pub fn unitary_inverse(&self) -> Self {
        Self::new(self.c0, -self.c1)
    }

    pub fn cyclotomic_exp<B: BigInteger>(&self, exponent: &B) -> Self {
        let mut res = Self::one();
        let self_inverse = self.unitary_inverse();
=======
    const NONRESIDUE: Self::BaseField = P::NONRESIDUE;
>>>>>>> 6c5c674f

    const FROBENIUS_COEFF_C1: &'static [Self::FrobCoeff] = P::FROBENIUS_COEFF_FP6_C1;

    #[inline(always)]
    fn mul_base_field_by_nonresidue(fe: &Self::BaseField) -> Self::BaseField {
        P::mul_fp3_by_nonresidue(fe)
    }

    fn mul_base_field_by_frob_coeff(fe: &mut Self::BaseField, power: usize) {
        fe.mul_assign_by_fp(&Self::FROBENIUS_COEFF_C1[power % Self::DEGREE_OVER_BASE_PRIME_FIELD]);
    }
}

pub type Fp6<P> = QuadExtField<Fp6ParamsWrapper<P>>;

impl<P: Fp6Parameters> Fp6<P> {
    pub fn mul_by_034(
        &mut self,
        c0: &<P::Fp3Params as Fp3Parameters>::Fp,
        c3: &<P::Fp3Params as Fp3Parameters>::Fp,
        c4: &<P::Fp3Params as Fp3Parameters>::Fp,
    ) {
        let z0 = self.c0.c0;
        let z1 = self.c0.c1;
        let z2 = self.c0.c2;
        let z3 = self.c1.c0;
        let z4 = self.c1.c1;
        let z5 = self.c1.c2;

        let x0 = *c0;
        let x3 = *c3;
        let x4 = *c4;

        let mut tmp1 = x3;
        tmp1.mul_assign(&<P::Fp3Params as Fp3Parameters>::NONRESIDUE);
        let mut tmp2 = x4;
        tmp2.mul_assign(&<P::Fp3Params as Fp3Parameters>::NONRESIDUE);

        self.c0.c0 = x0 * &z0 + &(tmp1 * &z5) + &(tmp2 * &z4);
        self.c0.c1 = x0 * &z1 + &(x3 * &z3) + &(tmp2 * &z5);
        self.c0.c2 = x0 * &z2 + &(x3 * &z4) + &(x4 * &z3);
        self.c1.c0 = x0 * &z3 + &(x3 * &z0) + &(tmp2 * &z2);
        self.c1.c1 = x0 * &z4 + &(x3 * &z1) + &(x4 * &z0);
        self.c1.c2 = x0 * &z5 + &(x3 * &z2) + &(x4 * &z1);
    }

    pub fn mul_by_014(
        &mut self,
        c0: &<P::Fp3Params as Fp3Parameters>::Fp,
        c1: &<P::Fp3Params as Fp3Parameters>::Fp,
        c4: &<P::Fp3Params as Fp3Parameters>::Fp,
    ) {
        let z0 = self.c0.c0;
        let z1 = self.c0.c1;
        let z2 = self.c0.c2;
        let z3 = self.c1.c0;
        let z4 = self.c1.c1;
        let z5 = self.c1.c2;

        let x0 = *c0;
        let x1 = *c1;
        let x4 = *c4;

        let mut tmp1 = x1;
        tmp1.mul_assign(&<P::Fp3Params as Fp3Parameters>::NONRESIDUE);
        let mut tmp2 = x4;
        tmp2.mul_assign(&<P::Fp3Params as Fp3Parameters>::NONRESIDUE);

        self.c0.c0 = x0 * &z0 + &(tmp1 * &z2) + &(tmp2 * &z4);
        self.c0.c1 = x0 * &z1 + &(x1 * &z0) + &(tmp2 * &z5);
        self.c0.c2 = x0 * &z2 + &(x1 * &z1) + &(x4 * &z3);
        self.c1.c0 = x0 * &z3 + &(tmp1 * &z5) + &(tmp2 * &z2);
        self.c1.c1 = x0 * &z4 + &(x1 * &z3) + &(x4 * &z0);
        self.c1.c2 = x0 * &z5 + &(x1 * &z4) + &(x4 * &z1);
    }

    //Mul by an element of the form [c0: (0, 0, a), c1: (b, c, d)]
    pub fn mul_by_2345(self, other: &Self) -> Self
    /* Devegili OhEig Scott Dahab --- Multiplication and Squaring on Pairing-Friendly Fields.pdf; Section 3 (Karatsuba) */
    {
        let v0 = {
            let t = other.c0.c2 * &<P::Fp3Params as Fp3Parameters>::NONRESIDUE;
            Fp3::<P::Fp3Params>::new(self.c0.c1 * &t, self.c0.c2 * &t, self.c0.c0 * &other.c0.c2)
        };
        let v1 = self.c1 * &other.c1;
        let beta_v1 = P::mul_fp3_by_nonresidue(&v1);
        let c0 = v0 + &beta_v1;
        let c1 = (self.c0 + &self.c1) * &(other.c0 + &other.c1) -&v0 -&v1;
        Self::new(c0, c1)
    }
}

/// Note: compression and decompression of a Fqk element is possible thanks to a property of Ate pairing.
/// if c0 + i*c1 is the output of an Ate pairing, then holds that c0^2 - nr * c1^2 = 1.
/// Therefore, we can save c1 and compute c0 as sqrt(1 + nr*c1^2), dedicating a bit also for the sign
/// of the result.

impl<P: Fp6Parameters> ToCompressedBits for Fp6<P> {

    #[inline]
    fn compress(&self) -> Vec<bool> {

        //Serialize c1
        let mut res = self.c1.write_bits();

        //Set the MSB to indicate the parity of c0
        let parity = self.c0.is_odd();
        res.push(parity);

        res
    }
}

impl<P: Fp6Parameters> FromCompressedBits for Fp6<P> {

    #[inline]
    fn decompress(compressed: Vec<bool>) -> Result<Self, Error> {
        let len = compressed.len() - 1;
        let parity_flag_set = compressed[len];

        //Mask away the flag bits and try to get the c1 component
        let c1 = Fp3::read_bits(compressed[..len].to_vec())?;

        //Compute c0
        let c0 = {
            let t = Fp3::one() + &P::mul_fp3_by_nonresidue(&(c1.square()));
            t.sqrt()
        };

        match c0 {

            //Estabilish c0 parity
            Some(c0_u) => {
                let neg_c0u = c0_u.neg();
                let c0_s = if c0_u.is_odd() ^ parity_flag_set {neg_c0u} else {c0_u};
                Ok(Self::new(c0_s, c1))
            },

            //sqrt(1 + nr*c1^2) doesn't exists in the field
            _ => Err(Box::new(BitSerializationError::UndefinedSqrt)),
        }
    }
}<|MERGE_RESOLUTION|>--- conflicted
+++ resolved
@@ -44,21 +44,8 @@
 
     const DEGREE_OVER_BASE_PRIME_FIELD: usize = 6;
 
-<<<<<<< HEAD
-    pub fn conjugate(&mut self) {
-        self.c1 = self.c1.neg();
-    }
 
-    pub fn unitary_inverse(&self) -> Self {
-        Self::new(self.c0, -self.c1)
-    }
-
-    pub fn cyclotomic_exp<B: BigInteger>(&self, exponent: &B) -> Self {
-        let mut res = Self::one();
-        let self_inverse = self.unitary_inverse();
-=======
     const NONRESIDUE: Self::BaseField = P::NONRESIDUE;
->>>>>>> 6c5c674f
 
     const FROBENIUS_COEFF_C1: &'static [Self::FrobCoeff] = P::FROBENIUS_COEFF_FP6_C1;
 
