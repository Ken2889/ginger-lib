--- conflicted
+++ resolved
@@ -1,14 +1,4 @@
-<<<<<<< HEAD
-use crate::{fields::{
-    Field, FpParameters, PrimeField,
-}, curves::{
-    Curve,
-    models::{SWModelParameters, TEModelParameters},
-    short_weierstrass_jacobian::Jacobian,
-    short_weierstrass_projective::Projective,
-    twisted_edwards_extended::TEExtended,
-}, ToBits, Group};
-=======
+use num_traits::Zero;
 use crate::{
     fields::{
         Field, FpParameters, PrimeField,
@@ -22,7 +12,6 @@
     },
     ToBits,
 };
->>>>>>> 049492d7
 
 type Error = Box<dyn std::error::Error>;
 
