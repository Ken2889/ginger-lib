use super::Group;
use crate::{
    bytes::{FromBytes, ToBytes, FromBytesChecked},
    serialize::{CanonicalSerialize, CanonicalDeserialize, SerializationError},
    SemanticallyValid, ToConstraintField, Error
};
use std::{
    ops::{Add, AddAssign, Mul, MulAssign, Neg, Sub, SubAssign, Index},
    io::{Read, Write, Error as IoError, ErrorKind, Result as IoResult},
    fmt::{Display, Formatter, Result as FmtResult},
    vec::IntoIter,
};
use rand::{
    distributions::{Distribution, Standard},
    Rng,
};
use core::slice::Iter;
use num_traits::Zero;
use serde::*;

#[derive(Clone, PartialEq, Eq, Debug, Hash, CanonicalSerialize, CanonicalDeserialize, Serialize, Deserialize)]
#[serde(bound(deserialize = "G: Group"))]
pub struct GroupVec<G: Group> (Vec<G>);

impl<G: Group> GroupVec<G> {

    pub fn new(items: Vec<G>) -> Self { GroupVec(items) }

    pub fn with_capacity(capacity: usize) -> Self {
        GroupVec(Vec::with_capacity(capacity))
    }

    pub fn get_vec(&self) -> Vec<G> { self.0.clone() }

    pub fn len(&self) -> usize {
        self.0.len()
    }

    pub fn push(&mut self, item: G) {
        self.0.push(item)
    }

    pub fn iter(&self) -> Iter<'_, G> {
        self.0.iter()
    }

    pub fn into_iter(&self) -> IntoIter<G> {
        self.0.clone().into_iter()
    }
}

impl<G: Group> Distribution<GroupVec<G>> for Standard {
    #[inline]
    fn sample<R: Rng + ?Sized>(&self, _rng: &mut R) -> GroupVec<G> {
        unimplemented!()
    }
}

impl<G: Group> Index<usize> for GroupVec<G> {
    type Output = G;

    fn index(&self, index: usize) -> &Self::Output {
        &self.0[index]
    }
}

impl<G: Group> Default for GroupVec<G> {
    #[inline]
    fn default() -> Self {
        Self::zero()
    }
}

impl<G: Group> FromBytes for GroupVec<G> {
    #[inline]
    fn read<R: Read>(mut reader: R) -> IoResult<Self> {
        Ok(GroupVec(CanonicalDeserialize::deserialize_unchecked(&mut reader)
            .map_err(|e| IoError::new(ErrorKind::Other, format!{"{:?}", e}))?
        ))
    }
}

impl<G: Group> ToBytes for GroupVec<G> {
    #[inline]
    fn write<W: Write>(&self, mut writer: W) -> IoResult<()> {
        CanonicalSerialize::serialize(&self.0, &mut writer)
            .map_err(|e| IoError::new(ErrorKind::Other, format!{"{:?}", e}))
    }
}

impl<G: Group> FromBytesChecked for GroupVec<G> {
    fn read_checked<R: Read>(mut reader: R) -> IoResult<Self> {
        Ok(GroupVec(CanonicalDeserialize::deserialize(&mut reader)
            .map_err(|e| IoError::new(ErrorKind::Other, format!{"{:?}", e}))?
        ))
    }
}

impl<G: Group> SemanticallyValid for GroupVec<G> {
    fn is_valid(&self) -> bool {
        for item in self.0.iter() {
            if !item.is_valid() {
                return false;
            }
        }
        true
    }
}

impl<G: Group> Display for GroupVec<G> {
    fn fmt(&self, f: &mut Formatter<'_>) -> FmtResult {
        for (i, item) in self.0.iter().enumerate() {
            writeln!(f, "[{}]: {}", i, item)?;
        }
        Ok(())
    }
}

<<<<<<< HEAD
impl<G: Group> ToConstraintField<G::BaseField> for GroupVec<G> {
    fn to_field_elements(&self) -> Result<Vec<G::BaseField>, Error> {
        self.0.to_field_elements()
    }
}

=======
impl<G: Group> Zero for GroupVec<G> {
    #[inline]
    fn zero() -> Self {
        GroupVec(vec![])
    }

    #[inline]
    fn is_zero(&self) -> bool {
        self.0.len() == 0
    }
}
>>>>>>> d24012ec

impl<G: Group> Neg for GroupVec<G> {
    type Output = Self;

    #[inline]
    fn neg(self) -> Self {
        GroupVec(self.0.iter().map(|item| -item.clone()).collect::<Vec<_>>())
    }
}

impl<'a, G: Group> AddAssign<&'a Self> for GroupVec<G> {
    fn add_assign(&mut self, other: &'a Self) {
        if self.0.len() < other.0.len() {
            self.0.resize(other.0.len(), G::zero());
        }
        for (i, item) in other.0.iter().enumerate() {
            self.0[i] += item;
        }
    }
}

impl<'a, G: Group> Add<&'a Self> for GroupVec<G> {
    type Output = Self;

    #[inline]
    fn add(self, other: &'a Self) -> Self {
        let mut copy = self;
        copy += other;
        copy
    }
}

impl<G: Group> AddAssign<Self> for GroupVec<G> {
    #[inline]
    fn add_assign(&mut self, other: Self) {
        *self += &other;
    }
}

impl<G: Group> Add<Self> for GroupVec<G> {
    type Output = Self;

    #[inline]
    fn add(self, other: Self) -> Self {
        self + &other
    }
}

impl<'a, G: Group> SubAssign<&'a Self> for GroupVec<G> {
    fn sub_assign(&mut self, other: &'a Self) {
        if self.0.len() < other.0.len() {
            self.0.resize(other.0.len(), G::zero());
        }
        for (i, item) in other.0.iter().enumerate() {
            self.0[i] -= item;
        }
    }
}

impl<'a, G: Group> Sub<&'a Self> for GroupVec<G> {
    type Output = Self;

    #[inline]
    fn sub(self, other: &'a Self) -> Self {
        let mut copy = self;
        copy -= other;
        copy
    }
}

impl<G: Group> SubAssign<Self> for GroupVec<G> {
    #[inline]
    fn sub_assign(&mut self, other: Self) {
        *self -= &other;
    }
}

impl<G: Group> Sub<Self> for GroupVec<G> {
    type Output = Self;

    #[inline]
    fn sub(self, other: Self) -> Self {
        self - &other
    }
}

impl<'a, G: Group> MulAssign<&'a G::ScalarField> for GroupVec<G> {

    fn mul_assign(&mut self, other: &'a G::ScalarField) {
        for i in 0..self.0.len() {
            self.0[i] *= other;
        }
    }
}

impl<'a, G: Group> Mul<&'a G::ScalarField> for GroupVec<G> {
    type Output = Self;

    #[inline]
    fn mul(self, other: &'a G::ScalarField) -> Self {
        let mut copy = self;
        copy *= other;
        copy
    }
}

impl<G: Group> Group for GroupVec<G> {
    type BaseField = G::BaseField;
    type ScalarField = G::ScalarField;

    fn double_in_place(&mut self) -> &mut Self {
        for (i, item) in self.0.clone().iter().enumerate() {
            self.0[i] += item;
        }
        self
    }
}<|MERGE_RESOLUTION|>--- conflicted
+++ resolved
@@ -116,14 +116,12 @@
     }
 }
 
-<<<<<<< HEAD
 impl<G: Group> ToConstraintField<G::BaseField> for GroupVec<G> {
     fn to_field_elements(&self) -> Result<Vec<G::BaseField>, Error> {
         self.0.to_field_elements()
     }
 }
 
-=======
 impl<G: Group> Zero for GroupVec<G> {
     #[inline]
     fn zero() -> Self {
@@ -135,7 +133,6 @@
         self.0.len() == 0
     }
 }
->>>>>>> d24012ec
 
 impl<G: Group> Neg for GroupVec<G> {
     type Output = Self;
