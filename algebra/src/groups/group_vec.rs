use super::Group;
use crate::{bytes::{FromBytes, ToBytes, FromBytesChecked}, serialize::{CanonicalSerialize, CanonicalDeserialize, SerializationError}, SemanticallyValid, ToConstraintField, Error};
use std::{
    ops::{Add, AddAssign, Mul, MulAssign, Neg, Sub, SubAssign, Index},
    io::{Read, Write, Error as IoError, ErrorKind, Result as IoResult},
    fmt::{Display, Formatter, Result as FmtResult},
    vec::IntoIter,
};
<<<<<<< HEAD
use core::slice::{Iter, IterMut};

#[derive(Clone, Debug, Hash, CanonicalSerialize, CanonicalDeserialize)]
pub struct GroupVec<G: Group>(Vec<G>);
=======
use rand::{
    distributions::{Distribution, Standard},
    Rng,
};
use core::slice::Iter;
use num_traits::Zero;
use serde::*;

#[derive(Clone, PartialEq, Eq, Debug, Hash, CanonicalSerialize, CanonicalDeserialize, Serialize, Deserialize)]
#[serde(bound(deserialize = "G: Group"))]
pub struct GroupVec<G: Group> (Vec<G>);
>>>>>>> b54c865c

impl<G: Group> GroupVec<G> {

    pub fn new(items: Vec<G>) -> Self { GroupVec(items) }

    pub fn with_capacity(capacity: usize) -> Self {
        GroupVec(Vec::with_capacity(capacity))
    }

    pub fn get_vec(&self) -> Vec<G> { self.0.clone() }

    pub fn len(&self) -> usize {
        self.0.len()
    }

    pub fn push(&mut self, item: G) {
        self.0.push(item)
    }

    pub fn iter(&self) -> Iter<'_, G> {
        self.0.iter()
    }

    pub fn iter_mut(&mut self) -> IterMut<'_, G> {
        self.0.iter_mut()
    }

    pub fn into_iter(&self) -> IntoIter<G> {
        self.0.clone().into_iter()
    }

    pub fn rand<R: Rng + ?Sized>(len: u16, rng: &mut R) -> Self {
        Self::new((0..len).map(|_| G::rand(rng)).collect::<Vec<G>>())
    }
}

impl<G: Group> Distribution<GroupVec<G>> for Standard {
    #[inline]
    fn sample<R: Rng + ?Sized>(&self, _rng: &mut R) -> GroupVec<G> {
        unimplemented!("use the specific function `rand` which allows to specify the length of the vector")
    }
}

impl<G: Group> Index<usize> for GroupVec<G> {
    type Output = G;

    fn index(&self, index: usize) -> &Self::Output {
        &self.0[index]
    }
}

impl<G: Group> Default for GroupVec<G> {
    #[inline]
    fn default() -> Self {
        Self::zero()
    }
}

impl<G: Group> FromBytes for GroupVec<G> {
    #[inline]
    fn read<R: Read>(mut reader: R) -> IoResult<Self> {
        Ok(GroupVec(CanonicalDeserialize::deserialize_unchecked(&mut reader)
            .map_err(|e| IoError::new(ErrorKind::Other, format!{"{:?}", e}))?
        ))
    }
}

impl<G: Group> ToBytes for GroupVec<G> {
    #[inline]
    fn write<W: Write>(&self, mut writer: W) -> IoResult<()> {
        CanonicalSerialize::serialize(&self.0, &mut writer)
            .map_err(|e| IoError::new(ErrorKind::Other, format!{"{:?}", e}))
    }
}

impl<G: Group> FromBytesChecked for GroupVec<G> {
    fn read_checked<R: Read>(mut reader: R) -> IoResult<Self> {
        Ok(GroupVec(CanonicalDeserialize::deserialize(&mut reader)
            .map_err(|e| IoError::new(ErrorKind::Other, format!{"{:?}", e}))?
        ))
    }
}

impl<G: Group> SemanticallyValid for GroupVec<G> {
    fn is_valid(&self) -> bool {
        for item in self.0.iter() {
            if !item.is_valid() {
                return false;
            }
        }
        true
    }
}

impl<G: Group> Display for GroupVec<G> {
    fn fmt(&self, f: &mut Formatter<'_>) -> FmtResult {
        for (i, item) in self.0.iter().enumerate() {
            writeln!(f, "[{}]: {}", i, item)?;
        }
        Ok(())
    }
}

impl<G: Group> ToConstraintField<G::BaseField> for GroupVec<G> {
    fn to_field_elements(&self) -> Result<Vec<G::BaseField>, Error> {
        self.0.to_field_elements()
    }
}

impl<G: Group> Zero for GroupVec<G> {
    #[inline]
    fn zero() -> Self {
        GroupVec(vec![])
    }

    #[inline]
    fn is_zero(&self) -> bool {
        self.0.len() == 0
    }
}

impl<G: Group> Neg for GroupVec<G> {
    type Output = Self;

    #[inline]
    fn neg(self) -> Self {
        GroupVec(self.0.iter().map(|item| -item.clone()).collect::<Vec<_>>())
    }
}

impl<'a, G: Group> AddAssign<&'a Self> for GroupVec<G> {
    fn add_assign(&mut self, other: &'a Self) {
        if self.0.len() < other.0.len() {
            self.0.resize(other.0.len(), G::zero());
        }
        for (i, item) in other.0.iter().enumerate() {
            self.0[i] += item;
        }
    }
}

impl<'a, G: Group> Add<&'a Self> for GroupVec<G> {
    type Output = Self;

    #[inline]
    fn add(self, other: &'a Self) -> Self {
        let mut copy = self;
        copy += other;
        copy
    }
}

impl<G: Group> AddAssign<Self> for GroupVec<G> {
    #[inline]
    fn add_assign(&mut self, other: Self) {
        *self += &other;
    }
}

impl<G: Group> Add<Self> for GroupVec<G> {
    type Output = Self;

    #[inline]
    fn add(self, other: Self) -> Self {
        self + &other
    }
}

impl<'a, G: Group> SubAssign<&'a Self> for GroupVec<G> {
    fn sub_assign(&mut self, other: &'a Self) {
        if self.0.len() < other.0.len() {
            self.0.resize(other.0.len(), G::zero());
        }
        for (i, item) in other.0.iter().enumerate() {
            self.0[i] -= item;
        }
    }
}

impl<'a, G: Group> Sub<&'a Self> for GroupVec<G> {
    type Output = Self;

    #[inline]
    fn sub(self, other: &'a Self) -> Self {
        let mut copy = self;
        copy -= other;
        copy
    }
}

impl<G: Group> SubAssign<Self> for GroupVec<G> {
    #[inline]
    fn sub_assign(&mut self, other: Self) {
        *self -= &other;
    }
}

impl<G: Group> Sub<Self> for GroupVec<G> {
    type Output = Self;

    #[inline]
    fn sub(self, other: Self) -> Self {
        self - &other
    }
}

impl<'a, G: Group> MulAssign<&'a G::ScalarField> for GroupVec<G> {

    fn mul_assign(&mut self, other: &'a G::ScalarField) {
        for i in 0..self.0.len() {
            self.0[i] *= other;
        }
    }
}

impl<'a, G: Group> Mul<&'a G::ScalarField> for GroupVec<G> {
    type Output = Self;

    #[inline]
    fn mul(self, other: &'a G::ScalarField) -> Self {
        let mut copy = self;
        copy *= other;
        copy
    }
}

// The trait PartialEq cannot be simply derived, because this would cause wrong results when
// comparing different representations of the zero element of GroupVec<G> (which can be represented
// both as an empty vector and as a vector of zero elements of the underlying group G).
impl<G: Group> PartialEq<Self> for GroupVec<G> {
    fn eq(&self, other: &Self) -> bool {
        if self.is_zero() {
            return other.is_zero();
        }
        if other.is_zero() {
            return false;
        }
        if self.len() != other.len() {
            return false;
        }
        for (el_self, el_other) in self.0.iter().zip(other.0.iter()) {
            if el_self != el_other {
                return false;
            }
        }
        true
    }
}

impl<G: Group> Eq for GroupVec<G> {}

impl<G: Group> Group for GroupVec<G> {
    type BaseField = G::BaseField;
    type ScalarField = G::ScalarField;

<<<<<<< HEAD
    fn zero() -> Self {
        GroupVec(vec![])
    }

    // We allow multiple representations of the zero element of the `GroupVec`:
    // - as an empty vector
    // - as a vector whose elements are all equal to the zero element of the underlying group G
    fn is_zero(&self) -> bool {
        if self.0.is_empty() {
            return true;
        } else {
            for el in self.0.iter() {
                if !el.is_zero() {
                    return false;
                }
            }
        }
        true
    }

=======
>>>>>>> b54c865c
    fn double_in_place(&mut self) -> &mut Self {
        for (i, item) in self.0.clone().iter().enumerate() {
            self.0[i] += item;
        }
        self
    }
}<|MERGE_RESOLUTION|>--- conflicted
+++ resolved
@@ -1,39 +1,41 @@
 use super::Group;
-use crate::{bytes::{FromBytes, ToBytes, FromBytesChecked}, serialize::{CanonicalSerialize, CanonicalDeserialize, SerializationError}, SemanticallyValid, ToConstraintField, Error};
-use std::{
-    ops::{Add, AddAssign, Mul, MulAssign, Neg, Sub, SubAssign, Index},
-    io::{Read, Write, Error as IoError, ErrorKind, Result as IoResult},
-    fmt::{Display, Formatter, Result as FmtResult},
-    vec::IntoIter,
+use crate::{
+    bytes::{FromBytes, FromBytesChecked, ToBytes},
+    serialize::{CanonicalDeserialize, CanonicalSerialize, SerializationError},
+    Error, SemanticallyValid, ToConstraintField,
 };
-<<<<<<< HEAD
-use core::slice::{Iter, IterMut};
-
-#[derive(Clone, Debug, Hash, CanonicalSerialize, CanonicalDeserialize)]
-pub struct GroupVec<G: Group>(Vec<G>);
-=======
+use core::slice::Iter;
+use itertools::{EitherOrBoth, Itertools};
+use num_traits::Zero;
 use rand::{
     distributions::{Distribution, Standard},
     Rng,
 };
-use core::slice::Iter;
-use num_traits::Zero;
 use serde::*;
-
-#[derive(Clone, PartialEq, Eq, Debug, Hash, CanonicalSerialize, CanonicalDeserialize, Serialize, Deserialize)]
+use std::slice::IterMut;
+use std::{
+    fmt::{Display, Formatter, Result as FmtResult},
+    io::{Error as IoError, ErrorKind, Read, Result as IoResult, Write},
+    ops::{Add, AddAssign, Index, Mul, MulAssign, Neg, Sub, SubAssign},
+    vec::IntoIter,
+};
+
+#[derive(Clone, Debug, Hash, CanonicalSerialize, CanonicalDeserialize, Serialize, Deserialize)]
 #[serde(bound(deserialize = "G: Group"))]
-pub struct GroupVec<G: Group> (Vec<G>);
->>>>>>> b54c865c
+pub struct GroupVec<G: Group>(Vec<G>);
 
 impl<G: Group> GroupVec<G> {
-
-    pub fn new(items: Vec<G>) -> Self { GroupVec(items) }
+    pub fn new(items: Vec<G>) -> Self {
+        GroupVec(items)
+    }
 
     pub fn with_capacity(capacity: usize) -> Self {
         GroupVec(Vec::with_capacity(capacity))
     }
 
-    pub fn get_vec(&self) -> Vec<G> { self.0.clone() }
+    pub fn get_vec(&self) -> Vec<G> {
+        self.0.clone()
+    }
 
     pub fn len(&self) -> usize {
         self.0.len()
@@ -63,7 +65,9 @@
 impl<G: Group> Distribution<GroupVec<G>> for Standard {
     #[inline]
     fn sample<R: Rng + ?Sized>(&self, _rng: &mut R) -> GroupVec<G> {
-        unimplemented!("use the specific function `rand` which allows to specify the length of the vector")
+        unimplemented!(
+            "use the specific function `rand` which allows to specify the length of the vector"
+        )
     }
 }
 
@@ -85,8 +89,9 @@
 impl<G: Group> FromBytes for GroupVec<G> {
     #[inline]
     fn read<R: Read>(mut reader: R) -> IoResult<Self> {
-        Ok(GroupVec(CanonicalDeserialize::deserialize_unchecked(&mut reader)
-            .map_err(|e| IoError::new(ErrorKind::Other, format!{"{:?}", e}))?
+        Ok(GroupVec(
+            CanonicalDeserialize::deserialize_unchecked(&mut reader)
+                .map_err(|e| IoError::new(ErrorKind::Other, format! {"{:?}", e}))?,
         ))
     }
 }
@@ -95,14 +100,15 @@
     #[inline]
     fn write<W: Write>(&self, mut writer: W) -> IoResult<()> {
         CanonicalSerialize::serialize(&self.0, &mut writer)
-            .map_err(|e| IoError::new(ErrorKind::Other, format!{"{:?}", e}))
+            .map_err(|e| IoError::new(ErrorKind::Other, format! {"{:?}", e}))
     }
 }
 
 impl<G: Group> FromBytesChecked for GroupVec<G> {
     fn read_checked<R: Read>(mut reader: R) -> IoResult<Self> {
-        Ok(GroupVec(CanonicalDeserialize::deserialize(&mut reader)
-            .map_err(|e| IoError::new(ErrorKind::Other, format!{"{:?}", e}))?
+        Ok(GroupVec(
+            CanonicalDeserialize::deserialize(&mut reader)
+                .map_err(|e| IoError::new(ErrorKind::Other, format! {"{:?}", e}))?,
         ))
     }
 }
@@ -139,9 +145,13 @@
         GroupVec(vec![])
     }
 
+    // A GroupVec is zero iff
+    // - all its elements are zero, or
+    // - (by convention) it is the empty vector
+    // The following implementation covers both cases.
     #[inline]
     fn is_zero(&self) -> bool {
-        self.0.len() == 0
+        self.0.iter().all(|el| el.is_zero())
     }
 }
 
@@ -231,7 +241,6 @@
 }
 
 impl<'a, G: Group> MulAssign<&'a G::ScalarField> for GroupVec<G> {
-
     fn mul_assign(&mut self, other: &'a G::ScalarField) {
         for i in 0..self.0.len() {
             self.0[i] *= other;
@@ -251,25 +260,18 @@
 }
 
 // The trait PartialEq cannot be simply derived, because this would cause wrong results when
-// comparing different representations of the zero element of GroupVec<G> (which can be represented
-// both as an empty vector and as a vector of zero elements of the underlying group G).
+// comparing vectors which are equal apart from a different number of trailing zeros (in
+// particular when comparing different representations of the zero vector).
 impl<G: Group> PartialEq<Self> for GroupVec<G> {
     fn eq(&self, other: &Self) -> bool {
-        if self.is_zero() {
-            return other.is_zero();
-        }
-        if other.is_zero() {
-            return false;
-        }
-        if self.len() != other.len() {
-            return false;
-        }
-        for (el_self, el_other) in self.0.iter().zip(other.0.iter()) {
-            if el_self != el_other {
-                return false;
-            }
-        }
-        true
+        self.0
+            .iter()
+            .zip_longest(other.0.iter())
+            .all(|elems| match elems {
+                EitherOrBoth::Both(g1, g2) => g1 == g2,
+                EitherOrBoth::Left(g) => g.is_zero(),
+                EitherOrBoth::Right(g) => g.is_zero(),
+            })
     }
 }
 
@@ -278,30 +280,6 @@
 impl<G: Group> Group for GroupVec<G> {
     type BaseField = G::BaseField;
     type ScalarField = G::ScalarField;
-
-<<<<<<< HEAD
-    fn zero() -> Self {
-        GroupVec(vec![])
-    }
-
-    // We allow multiple representations of the zero element of the `GroupVec`:
-    // - as an empty vector
-    // - as a vector whose elements are all equal to the zero element of the underlying group G
-    fn is_zero(&self) -> bool {
-        if self.0.is_empty() {
-            return true;
-        } else {
-            for el in self.0.iter() {
-                if !el.is_zero() {
-                    return false;
-                }
-            }
-        }
-        true
-    }
-
-=======
->>>>>>> b54c865c
     fn double_in_place(&mut self) -> &mut Self {
         for (i, item) in self.0.clone().iter().enumerate() {
             self.0[i] += item;
