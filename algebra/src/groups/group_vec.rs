use super::Group;
use crate::{bytes::{FromBytes, ToBytes, FromBytesChecked}, serialize::{CanonicalSerialize, CanonicalDeserialize, SerializationError}, SemanticallyValid, ToConstraintField, Error, UniformRand};
use std::{
    ops::{Add, AddAssign, Mul, MulAssign, Neg, Sub, SubAssign, Index},
    io::{Read, Write, Error as IoError, ErrorKind, Result as IoResult},
    fmt::{Display, Formatter, Result as FmtResult},
    vec::IntoIter,
};
use rand::{
    distributions::{Distribution, Standard},
    Rng,
};
use core::slice::Iter;
<<<<<<< HEAD
use rand::Rng;
=======
use num_traits::Zero;
use serde::*;
>>>>>>> f4bba83d

#[derive(Clone, PartialEq, Eq, Debug, Hash, CanonicalSerialize, CanonicalDeserialize, Serialize, Deserialize)]
#[serde(bound(deserialize = "G: Group"))]
pub struct GroupVec<G: Group> (Vec<G>);

impl<G: Group> GroupVec<G> {

    pub fn new(items: Vec<G>) -> Self { GroupVec(items) }

    pub fn with_capacity(capacity: usize) -> Self {
        GroupVec(Vec::with_capacity(capacity))
    }

    pub fn get_vec(&self) -> Vec<G> { self.0.clone() }

    pub fn len(&self) -> usize {
        self.0.len()
    }

    pub fn push(&mut self, item: G) {
        self.0.push(item)
    }

    pub fn iter(&self) -> Iter<'_, G> {
        self.0.iter()
    }

    pub fn into_iter(&self) -> IntoIter<G> {
        self.0.clone().into_iter()
    }

    pub fn rand<R: Rng + ?Sized>(len: u16, rng: &mut R) -> Self {
        Self::new((0..len).map(|_| G::rand(rng)).collect::<Vec<G>>())
    }
}

impl<G: Group> Distribution<GroupVec<G>> for Standard {
    #[inline]
    fn sample<R: Rng + ?Sized>(&self, _rng: &mut R) -> GroupVec<G> {
        unimplemented!()
    }
}

impl<G: Group> Index<usize> for GroupVec<G> {
    type Output = G;

    fn index(&self, index: usize) -> &Self::Output {
        &self.0[index]
    }
}

impl<G: Group> Default for GroupVec<G> {
    #[inline]
    fn default() -> Self {
        Self::zero()
    }
}

impl<G: Group> FromBytes for GroupVec<G> {
    #[inline]
    fn read<R: Read>(mut reader: R) -> IoResult<Self> {
        Ok(GroupVec(CanonicalDeserialize::deserialize_unchecked(&mut reader)
            .map_err(|e| IoError::new(ErrorKind::Other, format!{"{:?}", e}))?
        ))
    }
}

impl<G: Group> ToBytes for GroupVec<G> {
    #[inline]
    fn write<W: Write>(&self, mut writer: W) -> IoResult<()> {
        CanonicalSerialize::serialize(&self.0, &mut writer)
            .map_err(|e| IoError::new(ErrorKind::Other, format!{"{:?}", e}))
    }
}

impl<G: Group> FromBytesChecked for GroupVec<G> {
    fn read_checked<R: Read>(mut reader: R) -> IoResult<Self> {
        Ok(GroupVec(CanonicalDeserialize::deserialize(&mut reader)
            .map_err(|e| IoError::new(ErrorKind::Other, format!{"{:?}", e}))?
        ))
    }
}

impl<G: Group> SemanticallyValid for GroupVec<G> {
    fn is_valid(&self) -> bool {
        for item in self.0.iter() {
            if !item.is_valid() {
                return false;
            }
        }
        true
    }
}

impl<G: Group> Display for GroupVec<G> {
    fn fmt(&self, f: &mut Formatter<'_>) -> FmtResult {
        for (i, item) in self.0.iter().enumerate() {
            writeln!(f, "[{}]: {}", i, item)?;
        }
        Ok(())
    }
}

impl<G: Group> ToConstraintField<G::BaseField> for GroupVec<G> {
    fn to_field_elements(&self) -> Result<Vec<G::BaseField>, Error> {
        self.0.to_field_elements()
    }
}

impl<G: Group> Zero for GroupVec<G> {
    #[inline]
    fn zero() -> Self {
        GroupVec(vec![])
    }

    #[inline]
    fn is_zero(&self) -> bool {
        self.0.len() == 0
    }
}

impl<G: Group> Neg for GroupVec<G> {
    type Output = Self;

    #[inline]
    fn neg(self) -> Self {
        GroupVec(self.0.iter().map(|item| -item.clone()).collect::<Vec<_>>())
    }
}

impl<'a, G: Group> AddAssign<&'a Self> for GroupVec<G> {
    fn add_assign(&mut self, other: &'a Self) {
        if self.0.len() < other.0.len() {
            self.0.resize(other.0.len(), G::zero());
        }
        for (i, item) in other.0.iter().enumerate() {
            self.0[i] += item;
        }
    }
}

impl<'a, G: Group> Add<&'a Self> for GroupVec<G> {
    type Output = Self;

    #[inline]
    fn add(self, other: &'a Self) -> Self {
        let mut copy = self;
        copy += other;
        copy
    }
}

impl<G: Group> AddAssign<Self> for GroupVec<G> {
    #[inline]
    fn add_assign(&mut self, other: Self) {
        *self += &other;
    }
}

impl<G: Group> Add<Self> for GroupVec<G> {
    type Output = Self;

    #[inline]
    fn add(self, other: Self) -> Self {
        self + &other
    }
}

impl<'a, G: Group> SubAssign<&'a Self> for GroupVec<G> {
    fn sub_assign(&mut self, other: &'a Self) {
        if self.0.len() < other.0.len() {
            self.0.resize(other.0.len(), G::zero());
        }
        for (i, item) in other.0.iter().enumerate() {
            self.0[i] -= item;
        }
    }
}

impl<'a, G: Group> Sub<&'a Self> for GroupVec<G> {
    type Output = Self;

    #[inline]
    fn sub(self, other: &'a Self) -> Self {
        let mut copy = self;
        copy -= other;
        copy
    }
}

impl<G: Group> SubAssign<Self> for GroupVec<G> {
    #[inline]
    fn sub_assign(&mut self, other: Self) {
        *self -= &other;
    }
}

impl<G: Group> Sub<Self> for GroupVec<G> {
    type Output = Self;

    #[inline]
    fn sub(self, other: Self) -> Self {
        self - &other
    }
}

impl<'a, G: Group> MulAssign<&'a G::ScalarField> for GroupVec<G> {

    fn mul_assign(&mut self, other: &'a G::ScalarField) {
        for i in 0..self.0.len() {
            self.0[i] *= other;
        }
    }
}

impl<'a, G: Group> Mul<&'a G::ScalarField> for GroupVec<G> {
    type Output = Self;

    #[inline]
    fn mul(self, other: &'a G::ScalarField) -> Self {
        let mut copy = self;
        copy *= other;
        copy
    }
}

impl<G: Group> UniformRand for GroupVec<G> {
    fn rand<R: Rng + ?Sized>(rng: &mut R) -> Self {
        Self::rand(rng.gen(), rng)
    }
}

impl<G: Group> Group for GroupVec<G> {
    type BaseField = G::BaseField;
    type ScalarField = G::ScalarField;

    fn double_in_place(&mut self) -> &mut Self {
        for (i, item) in self.0.clone().iter().enumerate() {
            self.0[i] += item;
        }
        self
    }
}<|MERGE_RESOLUTION|>--- conflicted
+++ resolved
@@ -1,5 +1,5 @@
 use super::Group;
-use crate::{bytes::{FromBytes, ToBytes, FromBytesChecked}, serialize::{CanonicalSerialize, CanonicalDeserialize, SerializationError}, SemanticallyValid, ToConstraintField, Error, UniformRand};
+use crate::{bytes::{FromBytes, ToBytes, FromBytesChecked}, serialize::{CanonicalSerialize, CanonicalDeserialize, SerializationError}, SemanticallyValid, ToConstraintField, Error};
 use std::{
     ops::{Add, AddAssign, Mul, MulAssign, Neg, Sub, SubAssign, Index},
     io::{Read, Write, Error as IoError, ErrorKind, Result as IoResult},
@@ -11,12 +11,8 @@
     Rng,
 };
 use core::slice::Iter;
-<<<<<<< HEAD
-use rand::Rng;
-=======
 use num_traits::Zero;
 use serde::*;
->>>>>>> f4bba83d
 
 #[derive(Clone, PartialEq, Eq, Debug, Hash, CanonicalSerialize, CanonicalDeserialize, Serialize, Deserialize)]
 #[serde(bound(deserialize = "G: Group"))]
@@ -55,6 +51,7 @@
 
 impl<G: Group> Distribution<GroupVec<G>> for Standard {
     #[inline]
+    // better use the specific function `rand` which allows to specify the length of the vector
     fn sample<R: Rng + ?Sized>(&self, _rng: &mut R) -> GroupVec<G> {
         unimplemented!()
     }
@@ -243,12 +240,6 @@
     }
 }
 
-impl<G: Group> UniformRand for GroupVec<G> {
-    fn rand<R: Rng + ?Sized>(rng: &mut R) -> Self {
-        Self::rand(rng.gen(), rng)
-    }
-}
-
 impl<G: Group> Group for GroupVec<G> {
     type BaseField = G::BaseField;
     type ScalarField = G::ScalarField;
