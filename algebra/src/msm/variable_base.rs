--- conflicted
+++ resolved
@@ -277,20 +277,8 @@
 #[cfg(test)]
 mod test {
     use super::*;
-<<<<<<< HEAD
     use rand::Rng;
-=======
-
-    use crate::curves::bls12_381::G1Projective as BlsG1Projective;
-    use crate::curves::bn_382::g::Projective as Bn382GProjective;
-    use crate::curves::bn_382::G1Projective as Bn382G1Projective;
-    use crate::curves::tweedle::dee::Projective as TweedleDee;
-    use crate::curves::tweedle::dum::Projective as TweedleDum;
-
->>>>>>> 099baabc
     use crate::UniformRand;
-    use rand::{Rng, SeedableRng};
-    use rand_xorshift::XorShiftRng;
 
     #[allow(dead_code)]
     fn naive_var_base_msm<G: AffineCurve>(
@@ -305,15 +293,11 @@
         acc
     }
 
-<<<<<<< HEAD
     #[allow(dead_code)]
     fn test_all_variants<G: ProjectiveCurve, R: Rng>(
         samples: usize,
         rng: &mut R,
     ) {
-=======
-    fn test_all_variants<G: ProjectiveCurve, R: Rng>(samples: usize, c: usize, rng: &mut R) {
->>>>>>> 099baabc
         let v = (0..samples)
             .map(|_| G::ScalarField::rand(rng).into_repr())
             .collect::<Vec<_>>();
@@ -324,14 +308,8 @@
         let naive = naive_var_base_msm(g.as_slice(), v.as_slice());
         let fast = VariableBaseMSM::msm_inner(g.as_slice(), v.as_slice()).unwrap();
 
-<<<<<<< HEAD
         let affine = VariableBaseMSM::multi_scalar_mul(g.as_slice(), v.as_slice()).unwrap();
         let inner = VariableBaseMSM::msm_inner(g.as_slice(), v.as_slice()).unwrap();
-=======
-        let affine =
-            VariableBaseMSM::multi_scalar_mul_affine_c(g.as_slice(), v.as_slice(), c).unwrap();
-        let inner = VariableBaseMSM::msm_inner_c(g.as_slice(), v.as_slice(), c).unwrap();
->>>>>>> 099baabc
 
         assert_eq!(naive, fast);
 
