--- conflicted
+++ resolved
@@ -281,21 +281,8 @@
 #[cfg(test)]
 mod test {
     use super::*;
-<<<<<<< HEAD
-
-    use crate::curves::bls12_381::G1Projective as BlsG1Projective;
-    use crate::curves::bn_382::g::Projective as Bn382GProjective;
-    use crate::curves::bn_382::G1Projective as Bn382G1Projective;
-    use crate::curves::tweedle::dee::Projective as TweedleDee;
-    use crate::curves::tweedle::dum::Projective as TweedleDum;
-
-    use crate::UniformRand;
-    use rand::{Rng, SeedableRng};
-    use rand_xorshift::XorShiftRng;
-=======
     use crate::UniformRand;
     use rand::Rng;
->>>>>>> e10cb027
 
     #[allow(dead_code)]
     fn naive_var_base_msm<G: AffineCurve>(
@@ -310,12 +297,8 @@
         acc
     }
 
-<<<<<<< HEAD
-    fn test_all_variants<G: ProjectiveCurve, R: Rng>(samples: usize, c: usize, rng: &mut R) {
-=======
     #[allow(dead_code)]
     fn test_all_variants<G: ProjectiveCurve, R: Rng>(samples: usize, rng: &mut R) {
->>>>>>> e10cb027
         let v = (0..samples)
             .map(|_| G::ScalarField::rand(rng).into_repr())
             .collect::<Vec<_>>();
@@ -326,14 +309,8 @@
         let naive = naive_var_base_msm(g.as_slice(), v.as_slice());
         let fast = VariableBaseMSM::msm_inner(g.as_slice(), v.as_slice()).unwrap();
 
-<<<<<<< HEAD
-        let affine =
-            VariableBaseMSM::multi_scalar_mul_affine_c(g.as_slice(), v.as_slice(), c).unwrap();
-        let inner = VariableBaseMSM::msm_inner_c(g.as_slice(), v.as_slice(), c).unwrap();
-=======
         let affine = VariableBaseMSM::multi_scalar_mul(g.as_slice(), v.as_slice()).unwrap();
         let inner = VariableBaseMSM::msm_inner(g.as_slice(), v.as_slice()).unwrap();
->>>>>>> e10cb027
 
         assert_eq!(naive, fast);
 
