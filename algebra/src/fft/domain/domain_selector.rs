use crate::{BasicRadix2Domain, EvaluationDomain, MixedRadix2Domain};
use crate::{FpParameters, PrimeField};

/// Return the smallest sized and most efficient Evaluation Domain able to support `num_coeffs` size
pub fn get_best_evaluation_domain<F: PrimeField>(
    num_coeffs: usize,
) -> Option<Box<dyn EvaluationDomain<F>>> {
    // Let's assign an index to each domain:
    // -1: No suitable domain found
    // 0: BasicRadix2Domain
    // 1: MixedRadix2Domain
    // 2: ...

    let mut index = -1;
    let mut domain_size = std::usize::MAX;

    match BasicRadix2Domain::<F>::compute_size_of_domain(num_coeffs) {
        Some(size) => {
            if size < domain_size {
                index = 0;
                domain_size = size;
            }
        }
        None => {}
    };

    if F::Params::SMALL_SUBGROUP_DEFINED {
        match MixedRadix2Domain::<F>::compute_size_of_domain(num_coeffs) {
            Some(size) => {
                if size < domain_size {
                    index = 1;
                    //domain_size = size;
                }
            }
            None => {}
        };
    }

    //Return best domain or None if no suitable domain has been found
    match index {
        0 => Some(Box::new(BasicRadix2Domain::<F>::new(num_coeffs).unwrap())),
        1 => Some(Box::new(MixedRadix2Domain::<F>::new(num_coeffs).unwrap())),
        _ => None,
    }
}

#[cfg(test)]
mod test {
<<<<<<< HEAD
    use crate::domain::*;
    use crate::fields::tweedle::fr::Fr;
=======
>>>>>>> 5abd1a7f

    #[cfg(feature = "mnt6_753")]
    #[test]
<<<<<<< HEAD
    fn test_tweedle_best_evaluation_domain() {
=======
    fn test_mnt6753_best_evaluation_domain() {
        use crate::domain::*;
        use crate::fields::mnt6753::fr::Fr;
>>>>>>> 5abd1a7f
        //The basic domain size increases with 2^k, with k <= 15, while
        //the mixed domain increases with 2^k * 5^s, with k <= 15 and s <= 2

        let mut domain_size = 2048;
        let mut domain = get_best_evaluation_domain::<Fr>(domain_size).unwrap();

        //Expected Basic to be chosen
        assert_eq!(domain.size(), 2048, "Unexpected domain size");

        domain_size = 5000;
        domain = get_best_evaluation_domain::<Fr>(domain_size).unwrap();
        //Expected Mixed to be chosen
        assert_eq!(domain.size(), 5120, "Unexpected domain size");

        //Limit for the basic radix2 domain support
        domain_size = 32768;
        domain = get_best_evaluation_domain::<Fr>(domain_size).unwrap();
        assert_eq!(domain.size(), 32768, "Unexpected domain size");

        domain_size = 32769;
        //Expected Mixed to be chosen
        domain = get_best_evaluation_domain::<Fr>(domain_size).unwrap();
        assert_eq!(domain.size(), 40960, "Unexpected domain size");

        //Limit for the mixed radix2 domain support
        domain_size = 819200;
        domain = get_best_evaluation_domain::<Fr>(domain_size).unwrap();
        assert_eq!(domain.size(), 819200, "Unexpected domain size");

        //No supported domain for this size should exist
        domain_size = 819201;
        match get_best_evaluation_domain::<Fr>(domain_size) {
            None => {}
            _ => panic!("No domain should exists for this size"),
        }
    }
}<|MERGE_RESOLUTION|>--- conflicted
+++ resolved
@@ -46,21 +46,12 @@
 
 #[cfg(test)]
 mod test {
-<<<<<<< HEAD
-    use crate::domain::*;
-    use crate::fields::tweedle::fr::Fr;
-=======
->>>>>>> 5abd1a7f
 
-    #[cfg(feature = "mnt6_753")]
+    #[cfg(feature = "tweedle")]
     #[test]
-<<<<<<< HEAD
     fn test_tweedle_best_evaluation_domain() {
-=======
-    fn test_mnt6753_best_evaluation_domain() {
         use crate::domain::*;
-        use crate::fields::mnt6753::fr::Fr;
->>>>>>> 5abd1a7f
+        use crate::fields::tweedle::fr::Fr;
         //The basic domain size increases with 2^k, with k <= 15, while
         //the mixed domain increases with 2^k * 5^s, with k <= 15 and s <= 2
 
