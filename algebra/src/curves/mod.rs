--- conflicted
+++ resolved
@@ -3,13 +3,8 @@
     bits::{FromCompressedBits, ToCompressedBits},
     bytes::{FromBytes, ToBytes},
     fields::{Field, PrimeField, SquareRootField},
-<<<<<<< HEAD
-    groups::Group, SemanticallyValid, FromBytesChecked, bits::{FromCompressedBits, ToCompressedBits},
-    CanonicalSerialize, CanonicalDeserialize,
-=======
     groups::Group,
     CanonicalDeserialize, CanonicalSerialize, Error, FromBytesChecked, SemanticallyValid,
->>>>>>> 24c4f327
 };
 use serde::{Deserialize, Serialize};
 use std::{
