--- conflicted
+++ resolved
@@ -2,15 +2,8 @@
 use crate::field_new;
 use crate::{
     biginteger::BigInteger768,
-<<<<<<< HEAD
-    curves::{
-        models::{ModelParameters, SWModelParameters, mnt6::MNT6Parameters},
-    },
-    fields::mnt6753::*,
-=======
     curves::models::{mnt6::MNT6Parameters, ModelParameters, SWModelParameters},
     fields::mnt6753::{Fq, Fq3, Fr},
->>>>>>> 24c4f327
 };
 
 #[derive(Copy, Clone, Default, PartialEq, Eq)]
