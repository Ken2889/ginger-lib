//! The SECG curve secp256k1 from [SECG-SEC2-v2](https://www.secg.org/sec2-v2.pdf),
//! a prime order curve at a security level of 128 bit.
use crate::biginteger::BigInteger320;
<<<<<<< HEAD
use crate::fields::{
    secp256k1::{
        fq::Fq,
        fr::Fr,
    }
};
=======
>>>>>>> e10cb027
use crate::curves::{
    models::{ModelParameters, SWModelParameters},
    short_weierstrass_jacobian::{GroupAffine, GroupProjective},
};
use crate::fields::secp256k1::{fq::Fq, fr::Fr};
use crate::{field_new, Field};

#[cfg(test)]
mod tests;

#[derive(Copy, Clone, Default, PartialEq, Eq)]
pub struct Secp256k1Parameters;

impl ModelParameters for Secp256k1Parameters {
    type BaseField = Fq;
    type ScalarField = Fr;
}

pub type Affine = GroupAffine<Secp256k1Parameters>;
pub type Projective = GroupProjective<Secp256k1Parameters>;

impl SWModelParameters for Secp256k1Parameters {
    /// COEFF_A = 0
    const COEFF_A: Fq = field_new!(Fq, BigInteger320([0x0, 0x0, 0x0, 0x0, 0x0]));

    /// COEFF_B = 7
    const COEFF_B: Fq = field_new!(
        Fq,
        BigInteger320([
            0x0000000000000000,
            0x0000000700001ab7,
            0x0000000000000000,
            0x0000000000000000,
            0x0
        ])
    );

    /// COFACTOR = 1
    const COFACTOR: &'static [u64] = &[0x1];

    /// COFACTOR_INV = 1
    const COFACTOR_INV: Fr = field_new!(
        Fr,
        BigInteger320([
            0x0000000000000000,
            0x402da1732fc9bebf,
            0x4551231950b75fc4,
            0x0000000000000001,
            0x0,
        ])
    );

    /// AFFINE_GENERATOR_COEFFS = (G1_GENERATOR_X, G1_GENERATOR_Y)
    const AFFINE_GENERATOR_COEFFS: (Self::BaseField, Self::BaseField) =
        (G_GENERATOR_X, G_GENERATOR_Y);

    #[inline(always)]
    fn mul_by_a(_: &Self::BaseField) -> Self::BaseField {
        Self::BaseField::zero()
    }
}

/// G_GENERATOR_X =
/// = 55066263022277343669578718895168534326250603453777594175500187360389116729240
pub const G_GENERATOR_X: Fq = field_new!(
    Fq,
    BigInteger320([
        0xc1c8687459e7e1c8,
        0xd7362e5ae2000924,
        0x231e295329bc66db,
        0x979f48c033fd129c,
        0x0
    ])
);

/// G_GENERATOR_Y =
/// = 32670510020758816978083085130507043184471273380659243275938904335757337482424
pub const G_GENERATOR_Y: Fq = field_new!(
    Fq,
    BigInteger320([
        0xc61091508ba852b6,
        0xb15ea6d3a31b3418,
        0x8dfc5d5d1f1dc64d,
        0x70b6b59aac19c136,
        0x0
    ])
);<|MERGE_RESOLUTION|>--- conflicted
+++ resolved
@@ -1,15 +1,6 @@
 //! The SECG curve secp256k1 from [SECG-SEC2-v2](https://www.secg.org/sec2-v2.pdf),
 //! a prime order curve at a security level of 128 bit.
 use crate::biginteger::BigInteger320;
-<<<<<<< HEAD
-use crate::fields::{
-    secp256k1::{
-        fq::Fq,
-        fr::Fr,
-    }
-};
-=======
->>>>>>> e10cb027
 use crate::curves::{
     models::{ModelParameters, SWModelParameters},
     short_weierstrass_jacobian::{GroupAffine, GroupProjective},
