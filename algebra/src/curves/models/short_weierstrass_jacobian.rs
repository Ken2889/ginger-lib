--- conflicted
+++ resolved
@@ -1,6 +1,9 @@
 use crate::{
     bytes::{FromBytes, ToBytes},
-    curves::{models::SWModelParameters as Parameters, AffineCurve, ProjectiveCurve},
+    curves::{models::{
+        SWModelParameters as Parameters,
+        EndoMulParameters as EndoParameters,
+    }, AffineCurve, ProjectiveCurve, EndoMulCurve},
     fields::{BitIterator, Field, PrimeField, SquareRootField},
     BitSerializationError, CanonicalDeserialize, CanonicalDeserializeWithFlags, CanonicalSerialize,
     CanonicalSerializeWithFlags, Error, FromBytesChecked, FromCompressedBits, SWFlags,
@@ -17,12 +20,6 @@
     io::{Error as IoError, ErrorKind, Read, Result as IoResult, Write},
     marker::PhantomData,
 };
-<<<<<<< HEAD
-use crate::{bytes::{FromBytes, ToBytes}, curves::{AffineCurve, ProjectiveCurve, models::SWModelParameters as Parameters, models::EndoMulParameters as EndoParameters}, fields::{BitIterator, Field, PrimeField, SquareRootField}, CanonicalSerialize, SerializationError, CanonicalSerializeWithFlags, CanonicalDeserialize, CanonicalDeserializeWithFlags, UniformRand, SemanticallyValid, Error, FromBytesChecked, BitSerializationError, FromCompressedBits, ToCompressedBits, SWFlags, EndoMulCurve};
-use std::ops::{Add, AddAssign, Mul, MulAssign, Neg, Sub, SubAssign};
-use serde::{Serialize, Deserialize};
-=======
->>>>>>> 24c4f327
 
 #[derive(Derivative)]
 #[derivative(
@@ -301,7 +298,6 @@
     }
 }
 
-<<<<<<< HEAD
 impl<P: EndoParameters> EndoMulCurve for GroupAffine<P> {
 
     fn apply_endomorphism(&self) -> Self {
@@ -394,11 +390,7 @@
     }
 }
 
-impl<P: Parameters> SemanticallyValid for GroupAffine<P>
-{
-=======
 impl<P: Parameters> SemanticallyValid for GroupAffine<P> {
->>>>>>> 24c4f327
     fn is_valid(&self) -> bool {
         self.x.is_valid() && self.y.is_valid() && self.group_membership_test()
     }
