<<<<<<< HEAD
use crate::{biginteger::BigInteger256, curves::{
    models::short_weierstrass_jacobian::{GroupAffine, GroupProjective},
    ModelParameters, SWModelParameters
}, Field, field_new, fields::tweedle::*, EndoMulParameters};
=======
use crate::field_new;
use crate::{
    biginteger::BigInteger256,
    curves::{
        models::short_weierstrass_jacobian::{GroupAffine, GroupProjective},
        ModelParameters, SWModelParameters,
    },
    fields::tweedle::*,
    Field,
};
>>>>>>> 24c4f327

#[derive(Copy, Clone, Default, PartialEq, Eq)]
pub struct TweedledeeParameters;

impl ModelParameters for TweedledeeParameters {
    type BaseField = Fq;
    type ScalarField = Fr;
}

pub type Affine = GroupAffine<TweedledeeParameters>;
pub type Projective = GroupProjective<TweedledeeParameters>;

impl SWModelParameters for TweedledeeParameters {
    /// COEFF_A = 0
    const COEFF_A: Fq = field_new!(Fq, BigInteger256([0x0, 0x0, 0x0, 0x0]));

    /// COEFF_B = 5
    const COEFF_B: Fq = field_new!(
        Fq,
        BigInteger256([
            0x30aef343ffffffed,
            0xbcb60a132dafff0b,
            0xffffffffffffffff,
            0x3fffffffffffffff
        ])
    );

    /// COFACTOR = 1
    const COFACTOR: &'static [u64] = &[0x1];

    /// COFACTOR_INV = 1
    const COFACTOR_INV: Fr = field_new!(
        Fr,
        BigInteger256([
            0x1c3ed159fffffffd,
            0xf5601c89bb41f2d3,
            0xffffffffffffffff,
            0x3fffffffffffffff
        ])
    );

    /// AFFINE_GENERATOR_COEFFS = (G1_GENERATOR_X, G1_GENERATOR_Y)
    const AFFINE_GENERATOR_COEFFS: (Self::BaseField, Self::BaseField) =
        (G_GENERATOR_X, G_GENERATOR_Y);

    #[inline(always)]
    fn mul_by_a(_: &Self::BaseField) -> Self::BaseField {
        Self::BaseField::zero()
    }
}

impl EndoMulParameters for TweedledeeParameters {

    const ENDO_COEFF: Self::BaseField = field_new!(
        Fq,
        BigInteger256([
            0x140bcab6b02dbd7e,
            0x2dd04fb5f1e1e149,
            0x0101a1617f7ccf41,
            0x09d5c457f968aea9,
        ])
    );

    const ENDO_SCALAR: Self::ScalarField = field_new!(
        Fr,
        BigInteger256([
            0xbcb40a68df900505,
            0xe63d49524c1c22e0,
            0xd21459c9bc9b5382,
            0x1a64663c51995775,
        ])
    );

    const LAMBDA: usize = 128;
}

/// G_GENERATOR_X =
/// 1
pub const G_GENERATOR_X: Fq = field_new!(
    Fq,
    BigInteger256([
        0x7379f083fffffffd,
        0xf5601c89c3d86ba3,
        0xffffffffffffffff,
        0x3fffffffffffffff
    ])
);

/// G1_GENERATOR_Y =
/// 14240188643175251183985684255458419213835105645119662786317263805424119994471
pub const G_GENERATOR_Y: Fq = field_new!(
    Fq,
    BigInteger256([
        0x1e28b41c4fc25056,
        0x544abc778a8b7ce5,
        0xe133d9afa567f32b,
        0x37705e17172ff461
    ])
);<|MERGE_RESOLUTION|>--- conflicted
+++ resolved
@@ -1,20 +1,13 @@
-<<<<<<< HEAD
-use crate::{biginteger::BigInteger256, curves::{
-    models::short_weierstrass_jacobian::{GroupAffine, GroupProjective},
-    ModelParameters, SWModelParameters
-}, Field, field_new, fields::tweedle::*, EndoMulParameters};
-=======
 use crate::field_new;
 use crate::{
     biginteger::BigInteger256,
     curves::{
         models::short_weierstrass_jacobian::{GroupAffine, GroupProjective},
-        ModelParameters, SWModelParameters,
+        ModelParameters, SWModelParameters, EndoMulParameters
     },
     fields::tweedle::*,
     Field,
 };
->>>>>>> 24c4f327
 
 #[derive(Copy, Clone, Default, PartialEq, Eq)]
 pub struct TweedledeeParameters;
