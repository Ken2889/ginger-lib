--- conflicted
+++ resolved
@@ -1,10 +1,4 @@
 use crate::{
-<<<<<<< HEAD
-    curves::{models::SWModelParameters, tests::curve_tests, tweedle::*, Curve, EndoMulCurve},
-    fields::{tweedle::*, Field, SquareRootField},
-    groups::{tests::group_test, Group}, ToBits,
-=======
-    biginteger::BigInteger,
     curves::{
         Curve, EndoMulCurve,
         models::SWModelParameters,
@@ -12,11 +6,11 @@
         tests::curve_tests,
     },
     fields::{
-        Field, PrimeField, SquareRootField,
+        Field, SquareRootField,
         tweedle::*,
     },
     groups::tests::group_test,
->>>>>>> d24012ec
+    ToBits,
 };
 use std::ops::{AddAssign, Mul, MulAssign};
 use std::str::FromStr;
