--- conflicted
+++ resolved
@@ -1,16 +1,10 @@
 use crate::{
     biginteger::BigInteger,
     curves::{
-<<<<<<< HEAD
-        models::SWModelParameters, tests::curve_tests, tweedle::*, AffineCurve, ProjectiveCurve,
-    },
-    fields::{tweedle::*, Field, SquareRootField},
-=======
         models::SWModelParameters, tests::curve_tests, tweedle::*, AffineCurve, EndoMulCurve,
         ProjectiveCurve,
     },
     fields::{tweedle::*, Field, PrimeField, SquareRootField},
->>>>>>> 5abd1a7f
     groups::tests::group_test,
 };
 use std::ops::{AddAssign, MulAssign};
@@ -19,12 +13,8 @@
 use crate::curves::tests::sw_jacobian_tests;
 use crate::curves::tweedle::dee::TweedledeeParameters;
 use crate::curves::tweedle::dum::TweedledumParameters;
-<<<<<<< HEAD
-use rand::{Rng, SeedableRng};
-=======
 use crate::UniformRand;
 use rand::{thread_rng, Rng, SeedableRng};
->>>>>>> 5abd1a7f
 use rand_xorshift::XorShiftRng;
 
 #[test]
