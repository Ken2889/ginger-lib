use crate::{
    curves::{
<<<<<<< HEAD
        models::SWModelParameters,
        tweedle::*,
        tests::curve_tests,
        AffineCurve, ProjectiveCurve, EndoMulCurve,
=======
        models::SWModelParameters, tests::curve_tests, tweedle::*, AffineCurve, ProjectiveCurve,
>>>>>>> 24c4f327
    },
    fields::{tweedle::*, Field, SquareRootField},
    groups::tests::group_test,
<<<<<<< HEAD
    fields::{Field, SquareRootField, PrimeField, tweedle::*},
    BigInteger,
    rand::UniformRand,
=======
>>>>>>> 24c4f327
};
use std::ops::{AddAssign, MulAssign};
use std::str::FromStr;

<<<<<<< HEAD
use rand::{Rng, SeedableRng, thread_rng};
use rand_xorshift::XorShiftRng;
=======
>>>>>>> 24c4f327
use crate::curves::tests::sw_jacobian_tests;
use crate::curves::tweedle::dee::TweedledeeParameters;
use crate::curves::tweedle::dum::TweedledumParameters;
use rand::{Rng, SeedableRng};
use rand_xorshift::XorShiftRng;

#[test]
fn test_dee_projective_curve() {
    curve_tests::<dee::Projective>();
    sw_jacobian_tests::<TweedledeeParameters>()
}

#[test]
fn test_dee_projective_group() {
    let mut rng = XorShiftRng::seed_from_u64(1234567890u64);
    let a: dee::Projective = rng.gen();
    let b: dee::Projective = rng.gen();
    group_test(a, b);
}

#[test]
fn test_dee_generator() {
    let generator = dee::Affine::prime_subgroup_generator();
    assert!(generator.is_on_curve());
    assert!(generator.is_in_correct_subgroup_assuming_on_curve());
}

#[test]
fn test_dum_projective_curve() {
    curve_tests::<dum::Projective>();
    sw_jacobian_tests::<TweedledumParameters>()
}

#[test]
fn test_dum_projective_group() {
    let mut rng = XorShiftRng::seed_from_u64(1234567890u64);
    let a: dum::Projective = rng.gen();
    let b: dum::Projective = rng.gen();
    group_test(a, b);
}

#[test]
fn test_dum_generator() {
    let generator = dum::Affine::prime_subgroup_generator();
    assert!(generator.is_on_curve());
    assert!(generator.is_in_correct_subgroup_assuming_on_curve());
}

#[test]
fn test_dee_generator_raw() {
    let mut x = Fq::zero();
    let mut i = 0;
    loop {
        // y^2 = x^3 + b
        let mut rhs = x;
        rhs.square_in_place();
        rhs.mul_assign(&x);
        rhs.add_assign(&dee::TweedledeeParameters::COEFF_B);

        if let Some(y) = rhs.sqrt() {
            let p = dee::Affine::new(x, if y < -y { y } else { -y }, false);
            assert!(p.is_in_correct_subgroup_assuming_on_curve());

            let dee = p.scale_by_cofactor();
            assert_eq!(dee.into_affine(), p);

            if !dee.is_zero() {
                assert_eq!(i, 1);
                let dee = dee::Affine::from(dee);

                assert!(dee.is_in_correct_subgroup_assuming_on_curve());

                assert_eq!(dee, dee::Affine::prime_subgroup_generator());
                break;
            }
        }

        i += 1;
        x.add_assign(&Fq::one());
    }
}

#[test]
fn test_dum_generator_raw() {
    let mut x = Fr::zero();
    let mut i = 0;
    loop {
        // y^2 = x^3 + b
        let mut rhs = x;
        rhs.square_in_place();
        rhs.mul_assign(&x);
        rhs.add_assign(&dum::TweedledumParameters::COEFF_B);

        if let Some(y) = rhs.sqrt() {
            let p = dum::Affine::new(x, if y < -y { y } else { -y }, false);
            assert!(p.is_in_correct_subgroup_assuming_on_curve());

            let dum = p.scale_by_cofactor();
            assert_eq!(dum.into_affine(), p);

            if !dum.is_zero() {
                assert_eq!(i, 1);
                let dum = dum::Affine::from(dum);

                assert!(dum.is_in_correct_subgroup_assuming_on_curve());

                assert_eq!(dum, dum::Affine::prime_subgroup_generator());
                break;
            }
        }

        i += 1;
        x.add_assign(&Fr::one());
    }
}

#[test]
fn test_dee_addition_correctness() {
    let mut p = dee::Projective::new(
        Fq::from_str(
            "17071515411234329267051251142008744532074161438140426170549136904789606209155",
        )
        .unwrap(),
        Fq::from_str(
            "9067370984564524093871625068725679070040168060994636121507153477916099620826",
        )
        .unwrap(),
        Fq::one(),
    );

    p.add_assign(&dee::Projective::new(
        Fq::from_str(
            "5902988235118225415057554152593109689819081116067139376852243422243422684655",
        )
        .unwrap(),
        Fq::from_str(
            "9237374262095944048575165674046716194558759078123659312337709713005853948132",
        )
        .unwrap(),
        Fq::one(),
    ));

    let p = dee::Affine::from(p);

    assert_eq!(
        p,
        dee::Affine::new(
            Fq::from_str(
                "17272972729543522859996365140537720509583378385403153153034405894416507370075"
            )
            .unwrap(),
            Fq::from_str(
                "10919319153241406943315020022865635527830995765162202572118118072098170575117"
            )
            .unwrap(),
            false,
        )
    );
}

#[test]
fn test_dum_addition_correctness() {
    let mut p = dum::Projective::new(
        Fr::from_str(
            "21118483776076764996122757821606091900059043860162004907989579660882026321197",
        )
        .unwrap(),
        Fr::from_str(
            "9025588652913915603174720117986570170395425582417356177673155554443430464689",
        )
        .unwrap(),
        Fr::one(),
    );

    p.add_assign(&dum::Projective::new(
        Fr::from_str(
            "20385173229981432379197513268506886433340219379830521001646291041798263137109",
        )
        .unwrap(),
        Fr::from_str(
            "16494790468966191765270742698088328193228887152919586743292725150337386016283",
        )
        .unwrap(),
        Fr::one(),
    ));

    let p = dum::Affine::from(p);

    assert_eq!(
        p,
        dum::Affine::new(
            Fr::from_str(
                "3707088439511374954709258634608802460084680838305626554041952787711711292620"
            )
            .unwrap(),
            Fr::from_str(
                "21427612888550306000000889405343941940930914059283626531936541886782117113518"
            )
            .unwrap(),
            false,
        )
    );
}

#[test]
fn test_dee_endo_mul() {

    for _ in 0..100 {

        let p = dee::Projective::rand(&mut thread_rng()).into_affine();

        let scalar: Fq = u128::rand(&mut thread_rng()).into();
        let bits = scalar.into_repr().to_bits().as_slice()[0..128].to_vec();

        let p_mul = p.mul(dee::Affine::endo_rep_to_scalar(bits.clone()).unwrap());
        let pe_mul = p.endo_mul(bits.clone()).unwrap();

        assert_eq!(p_mul, pe_mul);
    }
}

#[test]
fn test_dum_endo_mul() {

    for _ in 0..100 {

        let p = dum::Projective::rand(&mut thread_rng()).into_affine();

        let scalar: Fq = u128::rand(&mut thread_rng()).into();
        let bits = scalar.into_repr().to_bits().as_slice()[0..128].to_vec();

        println!("{}", bits.len());

        let p_mul = p.mul(dum::Affine::endo_rep_to_scalar(bits.clone()).unwrap());
        let pe_mul = p.endo_mul(bits.clone()).unwrap();

        assert_eq!(p_mul, pe_mul);
    }
}<|MERGE_RESOLUTION|>--- conflicted
+++ resolved
@@ -1,35 +1,19 @@
 use crate::{
+    biginteger::BigInteger,
     curves::{
-<<<<<<< HEAD
-        models::SWModelParameters,
-        tweedle::*,
-        tests::curve_tests,
-        AffineCurve, ProjectiveCurve, EndoMulCurve,
-=======
-        models::SWModelParameters, tests::curve_tests, tweedle::*, AffineCurve, ProjectiveCurve,
->>>>>>> 24c4f327
+        models::SWModelParameters, tests::curve_tests, tweedle::*, AffineCurve, ProjectiveCurve, EndoMulCurve,
     },
-    fields::{tweedle::*, Field, SquareRootField},
+    fields::{tweedle::*, Field, PrimeField, SquareRootField},
     groups::tests::group_test,
-<<<<<<< HEAD
-    fields::{Field, SquareRootField, PrimeField, tweedle::*},
-    BigInteger,
-    rand::UniformRand,
-=======
->>>>>>> 24c4f327
 };
 use std::ops::{AddAssign, MulAssign};
 use std::str::FromStr;
 
-<<<<<<< HEAD
-use rand::{Rng, SeedableRng, thread_rng};
-use rand_xorshift::XorShiftRng;
-=======
->>>>>>> 24c4f327
 use crate::curves::tests::sw_jacobian_tests;
 use crate::curves::tweedle::dee::TweedledeeParameters;
 use crate::curves::tweedle::dum::TweedledumParameters;
-use rand::{Rng, SeedableRng};
+use crate::UniformRand;
+use rand::{Rng, SeedableRng, thread_rng};
 use rand_xorshift::XorShiftRng;
 
 #[test]
